--- conflicted
+++ resolved
@@ -105,7 +105,6 @@
   `uglify-es` that appears to be (more actively) maintained.
   [Issue #10042](https://github.com/meteor/meteor/issues/10042)
 
-<<<<<<< HEAD
 * When a Meteor application uses a compiler plugin to process files with a
   particular file extension (other than `.js` or `.json`), those file
   extensions should be automatically appended to imports that do not
@@ -135,12 +134,11 @@
   [@jamesmillerburgess](https://github.com/jamesmillerburgess) in
   [PR #10025](https://github.com/meteor/meteor/pull/10025).
   [Feature #310](https://github.com/meteor/meteor-feature-requests/issues/310)
-=======
+
 * Sub-resource integrity hashes (sha512) can now be enabled for static CSS
   and JS assets by calling `WebAppInternals.enableSubresourceIntegrity()`.
   [PR #9933](https://github.com/meteor/meteor/pull/9933)
   [PR #10050](https://github.com/meteor/meteor/pull/10050)
->>>>>>> 03e9a1f5
 
 ## v1.7.0.3, 2018-06-13
 
