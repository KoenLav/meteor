## v.NEXT

<<<<<<< HEAD
### Version Solver

* The code that selects compatible package versions for `meteor update`
  and resolves conflicts on `meteor add` has been rewritten from the ground up.
  The core solver algorithm is now based on MiniSat, an open-source SAT solver,
  improving performance and maintainability.

* Refresh the catalog instead of downgrading packages when the versions in
  `.meteor/versions` aren't in the cache.  #3653

* Don't downgrade packages listed in `.meteor/packages`, or upgrade to a new
  major version, unless the new flag `--allow-incompatible-update` is passed
  as an override.

* Error messages are more detailed when constraints are unsatisfiable.

* Prefer "patched" versions of new indirect dependencies, and take patches
  to them on `meteor update` (for example, `1.0.1` or `1.0.0_1` over `1.0.0`).

* Version Solver is instrumented for profiling (`METEOR_PROFILE=1` in the
  environment).

* Setting the `METEOR_PRINT_CONSTRAINT_SOLVER_INPUT` environment variable
  prints information useful for diagnosing constraint solver bugs.

### Tracker

* Schedule the flush cycle using a better technique than `setTimeout` when
  available.  #3889

* Yield to the event loop during the flush cycle, unless we're executing a
  synchronous `Tracker.flush()`.  #3901


### `meteor` command-line tool

* Don't fail if `npm` prints more than 200K.  #3887


### Other bug fixes and improvements

* Upgraded dependencies:

  - uglify-js: 2.4.17 (from 2.4.13)


## v1.0.4.2, 2015-Mar-20

* Fix regression in 1.0.4 where using Cordova for the first time in a project
  with hyphens in its directory name would fail.  #3950


## v1.0.4.1, 2015-Mar-18

* Fix regression in 1.0.4 where `meteor publish-for-arch` only worked for
  packages without colons in their name.  #3951


## v1.0.4, 2015-Mar-17
=======
## v1.0.4, 2015-Mar-??
>>>>>>> b415ecea

### Mongo Driver

* Meteor is now tested against MongoDB 2.6 by default (and the bundled version
  used by `meteor run` has been upgraded). It should still work fine with
  MongoDB 2.4.  Previous versions of Meteor mostly worked with MongoDB 2.6, with
  a few caveats:

    - Some upsert invocations did not work with MongoDB in previous versions of
      Meteor.
    - Previous versions of Meteor required setting up a special "user-defined
      role" with access to the `system.replset` table to use the oplog observe
      driver with MongoDB 2.6.  These extra permissions are not required with
      this version of Meteor.

  The MongoDB command needed to set up user permissions for the oplog observe
  driver is slightly different in MongoDB 2.6; see
  https://github.com/meteor/meteor/wiki/Oplog-Observe-Driver for details.

  We have also tested Meteor against the recently-released MongoDB 3.0.0.
  While we are not shipping MongoDB 3.0 with Meteor in this release (preferring
  to wait until its deployment is more widespread), we believe that Meteor
  1.0.4 apps will work fine when used with MongoDB 3.0.0 servers.

* Fix 0.8.1 regression where failure to connect to Mongo at startup would log a
  message but otherwise be ignored. Now it crashes the process, as it did before
  0.8.1.  #3038

* Use correct transform for allow/deny rules in `update` when different rules
  have different transforms.  #3108

* Provide direct access to the collection and database objects from the npm
  Mongo driver via new `rawCollection` and `rawDatabase` methods on
  `Mongo.Collection`.  #3640

* Observing or publishing an invalid query now throws an error instead of
  effectively hanging the server.  #2534


### Livequery

* If the oplog observe driver gets too far behind in processing the oplog, skip
  entries and re-poll queries instead of trying to keep up.  #2668

* Optimize common cases faced by the "crossbar" data structure (used by oplog
  tailing and DDP method write tracking).  #3697

* The oplog observe driver recovers from failed attempts to apply the modifier
  from the oplog (eg, because of empty field names).


### Minimongo

* When acting as an insert, `c.upsert({_id: 'x'}, {foo: 1})` now uses the `_id`
  of `'x'` rather than a random `_id` in the Minimongo implementation of
  `upsert`, just like it does for `c.upsert({_id: 'x'}, {$set: {foo: 1}})`.
  (The previous behavior matched a bug in the MongoDB 2.4 implementation of
  upsert that is fixed in MongoDB 2.6.)  #2278

* Avoid unnecessary work while paused in minimongo.

* Fix bugs related to observing queries with field filters: `changed` callbacks
  should not trigger unless a field in the filter has changed, and `changed`
  callbacks need to trigger when a parent of an included field is
  unset.  #2254 #3571

* Disallow setting fields with empty names in minimongo, to match MongoDB 2.6
  semantics.


### DDP

* Subscription handles returned from `Meteor.subscribe` and
  `TemplateInstance#subscribe` now have a `subscriptionId` property to identify
  which subscription the handle is for.

* The `onError` callback to `Meteor.subscribe` has been replaced with a more
  general `onStop` callback that has an error as an optional first argument.
  The `onStop` callback is called when the subscription is terminated for
  any reason.  `onError` is still supported for backwards compatibility. #1461

* The return value from a server-side `Meteor.call` or `Meteor.apply` is now a
  clone of what the function returned rather than sharing mutable state.  #3201

* Make it easier to use the Node DDP client implementation without running a web
  server too.  #3452


### Blaze

* Template instances now have a `subscribe` method that functions exactly like
  `Meteor.subscribe`, but stops the subscription when the template is destroyed.
  There is a new method on Template instances called `subscriptionsReady()`
  which is a reactive function that returns true when all of the subscriptions
  made with `TemplateInstance#subscribe` are ready. There is also a built-in
  helper that returns the same thing and can be accessed with
  `Template.subscriptionsReady` inside any template.

* Add `onRendered`, `onCreated`, and `onDestroyed` methods to
  `Template`. Assignments to `Template.foo.rendered` and so forth are deprecated
  but are still supported for backwards compatibility.

* Fix bug where, when a helper or event handler was called from inside a custom
  block helper,  `Template.instance()` returned the `Template.contentBlock`
  template instead of the actual user-defined template, making it difficult to
  use `Template.instance()` for local template state.

* `Template.instance()` now works inside `Template.body`.  #3631

* Allow specifying attributes on `<body>` tags in templates.

* Improve performance of rendering large arrays.  #3596


### Isobuild

* Support `Npm.require('foo/bar')`.  #3505 #3526

* In `package.js` files, `Npm.require` can only require built-in Node modules
  (and dev bundle modules, though you shouldn't depend on that), not the modules
  from its own `Npm.depends`. Previously, such code would work but only on the
  second time a `package.js` was executed.

* Ignore vim swap files in the `public` and `private` directories.  #3322

* Fix regression in 1.0.2 where packages might not be rebuilt when the compiler
  version changes.


### Meteor Accounts

* The `accounts-password` `Accounts.emailTemplates` can now specify arbitrary
  email `headers`.  The `from` address can now be set separately on the
  individual templates, and is a function there rather than a static
  string. #2858 #2854

* Add login hooks on the client: `Accounts.onLogin` and
  `Accounts.onLoginFailure`. #3572

* Add a unique index to the collection that stores OAuth login configuration to
  ensure that only one configuration exists per service.  #3514

* On the server, a new option
  `Accounts.setPassword(user, password, { logout: false })` overrides the
  default behavior of logging out all logged-in connections for the user.  #3846


### Webapp

* `spiderable` now supports escaped `#!` fragments.  #2938

* Disable `appcache` on Firefox by default.  #3248

* Don't overly escape `Meteor.settings.public` and other parts of
  `__meteor_runtime_config__`.  #3730

* Reload the client program on `SIGHUP` or Node-specific IPC messages, not
  `SIGUSR2`.


### `meteor` command-line tool

* Enable tab-completion of global variables in `meteor shell`.  #3227

* Improve the stability of `meteor shell`.  #3437 #3595 #3591

* `meteor login --email` no longer takes an ignored argument.  #3532

* Fix regression in 1.0.2 where `meteor run --settings s` would ignore errors
  reading or parsing the settings file.  #3757

* Fix crash in `meteor publish` in some cases when the package is inside an
  app. #3676

* Fix crashes in `meteor search --show-all` and `meteor search --maintainer`.
  \#3636

* Kill PhantomJS processes after `meteor --test`, and only run the app
  once. #3205 #3793

* Give a better error when Mongo fails to start up due to a full disk.  #2378

* After killing existing `mongod` servers, also clear the `mongod.lock` file.

* Stricter validation for package names: they cannot begin with a hyphen, end
<<<<<<< HEAD
  with a dot, contain two consecutive dots, or start or end with a colon.  (No
  packages on Atmosphere fail this validation.)  Additionally, `meteor create
  --package` applies the same validation as `meteor publish` and disallows
  packages with multiple colons.  (Packages with multiple colons like
  `local-test:iron:router` are used internally by `meteor test-packages` so that
  is not a strict validation rule.)

* `meteor create --package` now no longer creates a directory with the full
  name of the package, since Windows file systems cannot have colon characters
  in file paths. Instead, the command now creates a directory named the same
  as the second part of the package name after the colon (without the username
  prefix).
=======
  with a dot, or contain two consecutive dots.  (No packages on Atmosphere fail
  this validation.)

>>>>>>> b415ecea


### Meteor Mobile

* Upgrade the Cordova CLI dependency from 3.5.1 to 4.2.0. See the release notes
  for the 4.x series of the Cordova CLI [on Apache
  Cordova](http://cordova.apache.org/announcements/2014/10/16/cordova-4.html).

* Related to the recently discovered [attack
  vectors](http://cordova.apache.org/announcements/2014/08/04/android-351.html)
  in Android Cordova apps, Meteor Cordova apps no longer allow access to all
  domains by default. If your app access external resources over XHR, you need
  to add them to the whitelist of allowed domains with the newly added
  [`App.accessRule`
  method](https://docs.meteor.com/#/full/App-accessRule) in your
  `mobile-config.js` file.

* Upgrade Cordova Plugins dependencies in Meteor Core packages:
  - `org.apache.cordova.file`: from 1.3.0 to 1.3.3
  - `org.apache.cordova.file-transfer`: from 0.4.4 to 0.5.0
  - `org.apache.cordova.splashscreen`: from 0.3.3 to 1.0.0
  - `org.apache.cordova.console`: from 0.2.10 to 0.2.13
  - `org.apache.cordova.device`: from 0.2.11 to 0.3.0
  - `org.apache.cordova.statusbar`: from 0.1.7 to 0.1.10
  - `org.apache.cordova.inappbrowser`: from 0.5.1 to 0.6.0
  - `org.apache.cordova.inappbrowser`: from 0.5.1 to 0.6.0

* Use the newer `ios-sim` binary, compiled with Xcode 6 on OS X Mavericks.


### Tracker

* Use `Session.set({k1: v1, k2: v2})` to set multiple values at once.


### Utilities

* Provide direct access to all options supported by the `request` npm module via
  the new server-only `npmRequestOptions` option to `HTTP.call`.  #1703


### Other bug fixes and improvements

* Many internal refactorings towards supporting Meteor on Windows are in this
  release.

* Remove some packages used internally to support legacy MDG systems
  (`application-configuration`, `ctl`, `ctl-helper`, `follower-livedata`,
  `dev-bundle-fetcher`, and `star-translate`).

* Provide direct access to some npm modules used by core packages on the
  `NpmModules` field of `WebAppInternals`, `MongoInternals`, and
  `HTTPInternals`.

* Upgraded dependencies:

  - node: 0.10.36 (from 0.10.33)
  - Fibers: 1.0.5 (from 1.0.1)
  - MongoDB: 2.6.7 (from 2.4.12)
  - openssl in mongo: 1.0.2 (from 1.0.1j)
  - MongoDB driver: 1.4.32 (from 1.4.1)
  - bson: 0.2.18 (from 0.2.7)
  - request: 2.53.0 (from 2.47.0)


Patches contributed by GitHub users 0a-, awatson1978, awwx, bwhitty,
christianbundy, d4nyll, dandv, DanielDent, DenisGorbachev, fay-jai, gsuess,
hwillson, jakozaur, meonkeys, mitar, netanelgilad, queso, rbabayoff, RobertLowe,
romanzolotarev, Siilwyn, and tmeasday.


## v.1.0.3.2, 2015-Feb-25

* Fix regression in 1.0.3 where the `meteor` tool could crash when downloading
  the second build of a given package version; for example, when running `meteor
  deploy` on an OSX or 32-bit Linux system for an app containing a binary
  package.  #3761


## v.1.0.3.1, 2015-Jan-20

* Rewrite `meteor show` and `meteor search` to show package information for
  local packages and to show if the package is installed for non-local
  packages. Introduce the `--show-all` flag, and deprecate the
  `--show-unmigrated` and `--show-old flags`.  Introduce the `--ejson` flag to
  output an EJSON object.

* Support README.md files in`meteor publish`. Take in the documentation file in
  `package.js` (set to `README.md` by default) and upload it to the server at
  publication time. Excerpt the first non-header Markdown section for use in
  `meteor show`.

* Support updates of package version metadata after that version has been
  published by running `meteor publish --update` from the package directory.

* Add `meteor test-packages --velocity` (similar to `meteor run --test`).  #3330

* Fix `meteor update <packageName>` to update <packageName> even if it's an
  indirect dependency of your app.  #3282

* Fix stack trace when a browser tries to use the server like a proxy.  #1212

* Fix inaccurate session statistics and possible multiple invocation of
  Connection.onClose callbacks.

* Switch CLI tool filesystem calls from synchronous to yielding (pro: more
  concurrency, more responsive to signals; con: could introduce concurrency
  bugs)

* Don't apply CDN prefix on Cordova. #3278 #3311

* Don't try to refresh client app in the runner unless the app actually has the
  autoupdate package. #3365

* Fix custom release banner logic. #3353

* Apply HTTP followRedirects option to non-GET requests.  #2808

* Clean up temporary directories used by package downloads sooner.  #3324

* If the tool knows about the requested release but doesn't know about the build
  of its tool for the platform, refresh the catalog rather than failing
  immediately.  #3317

* Fix `meteor --get-ready` to not add packages to your app.

* Fix some corner cases in cleaning up app processes in the runner. Drop
  undocumented `--keepalive` support. #3315

* Fix CSS autoupdate when `$ROOT_URL` has a non-trivial path.  #3111

* Save Google OAuth idToken to the User service info object.

* Add git info to `meteor --version`.

* Correctly catch a case of illegal `Tracker.flush` during `Tracker.autorun`.  #3037

* Upgraded dependencies:

  - jquery: 1.11.2 (from 1.11.0)

Patches by GitHub users DanielDent, DanielDornhardt, PooMaster, Primigenus,
Tarang, TomFreudenberg, adnissen, dandv, fay-jai, knownasilya, mquandalle,
ogourment, restebanez, rissem, smallhelm and tmeasday.

## v1.0.2.1, 2014-Dec-22

* Fix crash in file change watcher.  #3336

* Allow `meteor test-packages packages/*` even if not all package directories
  have tests.  #3334

* Fix typo in `meteor shell` output. #3326


## v1.0.2, 2014-Dec-19

### Improvements to the `meteor` command-line tool

* A new command called `meteor shell` attaches an interactive terminal to
  an already-running server process, enabling inspection and execution of
  server-side data and code, with dynamic tab completion of variable names
  and properties. To see `meteor shell` in action, type `meteor run` in an
  app directory, then (in another terminal) type `meteor shell` in the
  same app directory. You do not have to wait for the app to start before
  typing `meteor shell`, as it will automatically connect when the server
  is ready. Note that `meteor shell` currently works for local development
  only, and is not yet supported for apps running on remote hosts.

* We've done a major internal overhaul of the `meteor` command-line tool with an
  eye to correctness, maintainability, and performance.  Some details include:
  * Refresh the package catalog for build commands only when an error
    occurs that could be fixed by a refresh, not for every build command.
  * Never run the constraint solver to select package versions more than once
    per build.
  * Built packages ("isopacks") are now cached inside individual app directories
    instead of inside their source directories.
  * `meteor run` starts Mongo in parallel with building the application.
  * The constraint solver no longer leaves a `versions.json` file in your
    packages source directories; when publishing a package that is not inside an
    app, it will leave a `.versions` file (with the same format as
    `.meteor/versions`) which you should check into source control.
  * The constraint solver's model has been simplified so that plugins must use
    the same version of packages as their surrounding package when built from
    local source.

* Using `meteor debug` no longer requires manually continuing the debugger when
  your app restarts, and it no longer overwrites the symbol `_` inside your app.

* Output from the command-line tool is now word-wrapped to the width of your
  terminal.

* Remove support for the undocumented earliestCompatibleVersion feature of the
  package system.

* Reduce CPU usage and disk I/O bandwidth by using kernel file-system change
  notification events where possible. On file systems that do not support these
  events (NFS, Vagrant Virtualbox shared folders, etc), file changes will only
  be detected every 5 seconds; to detect changes more often in these cases (but
  use more CPU), set the `METEOR_WATCH_FORCE_POLLING` environment
  variable. #2135

* Reduce CPU usage by fixing a check for a parent process in `meteor
  run` that was happening constantly instead of every few seconds. #3252

* Fix crash when two plugins defined source handlers for the same
  extension. #3015 #3180

* Fix bug (introduced in 0.9.3) where the warning about using experimental
  versions of packages was printed too often.

* Fix bug (introduced in 1.0) where `meteor update --patch` crashed.

* Fix bug (introduced in 0.9.4) where banners about new releases could be
  printed too many times.

* Fix crash when a package version contained a dot-separated pre-release part
  with both digits and non-digits. #3147

* Corporate HTTP proxy support is now implemented using our websocket library's
  new built-in implementation instead of a custom implementation. #2515

### Blaze

* Add default behavior for `Template.parentData` with no arguments. This
  selects the first parent. #2861

* Fix `Blaze.remove` on a template's view to correctly remove the DOM
  elements when the template was inserted using
  `Blaze.renderWithData`. #3130

* Allow curly braces to be escaped in Spacebars. Use the special
  sequences `{{|` and `{{{|` to insert a literal `{{` or `{{{`.

### Meteor Accounts

* Allow integration with OAuth1 servers that require additional query
  parameters to be passed with the access token. #2894

* Expire a user's password reset and login tokens in all circumstances when
  their password is changed.

### Other bug fixes and improvements

* Some packages are no longer released as part of the core release process:
  amplify, backbone, bootstrap, d3, jquery-history, and jquery-layout. This
  means that new versions of these packages can be published outside of the full
  Meteor release cycle.

* Require plain objects as the update parameter when doing replacements
  in server-side collections.

* Fix audit-argument-checks spurious failure when an argument is NaN. #2914

### Upgraded dependencies

  - node: 0.10.33 (from 0.10.29)
  - source-map-support: 0.2.8 (from 0.2.5)
  - semver: 4.1.0 (from 2.2.1)
  - request: 2.47.0 (from 2.33.0)
  - tar: 1.0.2 (from 1.0.1)
  - source-map: 0.1.40 (from 0.1.32)
  - sqlite3: 3.0.2 (from 3.0.0)
  - phantomjs npm module: 1.9.12 (from 1.8.1-1)
  - http-proxy: 1.6.0 (from a fork of 1.0.2)
  - esprima: 1.2.2 (from an unreleased 1.1-era commit)
  - escope: 1.0.1 (from 1.0.0)
  - openssl in mongo: 1.0.1j (from 1.0.1g)
  - faye-websocket: 0.8.1 (from using websocket-driver instead)
  - MongoDB: 2.4.12 (from 2.4.9)


Patches by GitHub users andylash, anstarovoyt, benweissmann, chrisbridgett,
colllin, dandv, ecwyne, graemian, JamesLefrere, kevinchiu, LyuGGang, matteodem,
mitar, mquandalle, musically-ut, ograycode, pcjpcj2, physiocoder, rgoomar,
timhaines, trusktr, Urigo, and zol.


## v1.0.1, 2014-Dec-09

* Fix a security issue in allow/deny rules that could result in data
  loss. If your app uses allow/deny rules, or uses packages that use
  allow/deny rules, we recommend that you update immediately.


## v1.0, 2014-Oct-28

### New Features

* Add the `meteor admin get-machine` command to make it easier to
  publish packages with binary dependencies for all
  architectures. `meteor publish` no longer publishes builds
  automatically if your package has binary NPM dependencies.

* New `localmarket` example, highlighting Meteor's support for mobile
  app development.

* Restyle the `leaderboard` example, and optimize it for both desktop
  and mobile.

### Performance

* Reduce unnecessary syncs with the package server, which speeds up
  startup times for many commands.

* Speed up `meteor deploy` by not bundling unnecessary files and
  programs.

* To make Meteor easier to use on slow or unreliable network
  connections, increase timeouts for DDP connections that the Meteor
  tool uses to communicate with the package server. #2777, #2789.

### Mobile App Support

* Implemented reasonable default behavior for launch screens on mobile
  apps.

* Don't build for Android when only the iOS build is required, and
  vice versa.

* Fix bug that could cause mobile apps to stop being able to receive hot
  code push updates.

* Fix bug where Cordova clients connected to http://example.com instead
  of https://example.com when https:// was specified in the
  --mobile-server option. #2880

* Fix stack traces when attempting to build or run iOS apps on Linux.

* Print a warning when building an app with mobile platforms and
  outputting the build into the source tree. Outputting a build into the
  source tree can cause subsequent builds to fail because they will
  treat the build output as source files.

* Exit from `meteor run` when new Cordova plugins or platforms are
  added, since we don't support hot code push for new plugins or
  platforms.

* Fix quoting of arguments to Cordova plugins.

* The `accounts-twitter` package now works in Cordova apps in local
  development. For workarounds for other login providers in local
  development mode, see
  https://github.com/meteor/meteor/wiki/OAuth-for-mobile-Meteor-clients.

### Packaging

* `meteor publish-for-arch` can publish packages built with different Meteor
  releases.

* Fix default `api.versionsFrom` field in packages created with `meteor
  create --package`.

* Fix bug where changes in an app's .meteor/versions file would not
  cause the app to be rebuilt.

### Other bug fixes and improvements

* Use TLSv1 in the `spiderable` package, for compatibility with servers
  that have disabled SSLv3 in response to the POODLE bug.

* Work around the `meteor run` proxy occasionally running out of sockets.

* Fix bug with regular expressions in minimongo. #2817

* Add READMEs for several core packages.

* Include protocols in URLs printed by `meteor deploy`.

* Improve error message for limited ordered observe. #1643

* Fix missing dependency on `random` in the `autoupdate` package. #2892

* Fix bug where all CSS would be removed from connected clients if a
  CSS-only change is made between local development server restarts or
  when deploying with `meteor deploy`.

* Increase height of the Google OAuth popup to the Google-recommended
  value.

* Fix the layout of the OAuth configuration dialog when used with
  Bootstrap.

* Allow build plugins to override the 'bare' option on added source
  files. #2834

Patches by GitHub users DenisGorbachev, ecwyne, mitar, mquandalle,
Primigenus, svda, yauh, and zol.


## v0.9.4.1, 2014-Dec-09 (backport)

* Fix a security issue in allow/deny rules that could result in data
  loss. If your app uses allow/deny rules, or uses packages that use
  allow/deny rules, we recommend that you update immediately.
  Backport from 1.0.1.


## v0.9.4, 2014-Oct-13

### New Features

* The new `meteor debug` command and `--debug-port` command line option
  to `meteor run` allow you to easily use node-inspector to debug your
  server-side code. Add a `debugger` statement to your code to create a
  breakpoint.

* Add new a `meteor run --test` command that runs
  [Velocity](https://github.com/meteor-velocity/velocity) tests in your
  app .

* Add new callbacks `Accounts.onResetPasswordLink`,
  `Accounts.onEnrollmentLink`, and `Accounts.onEmailVerificationLink`
  that make it easier to build custom user interfaces on top of the
  accounts system. These callbacks should be registered before
  `Meteor.startup` fires, and will be called if the URL matches a link
  in an email sent by `Accounts.resetPassword`, etc. See
  https://docs.meteor.com/#Accounts-onResetPasswordLink.

* A new configuration file for mobile apps,
  `<APP>/mobile-config.js`. This allows you to set app metadata, icons,
  splash screens, preferences, and PhoneGap/Cordova plugin settings
  without needing a `cordova_build_override` directory. See
  https://docs.meteor.com/#mobileconfigjs.


### API Changes

* Rename `{{> UI.dynamic}}` to `{{> Template.dynamic}}`, and likewise
  with `UI.contentBlock` and `UI.elseBlock`. The UI namespace is no
  longer used anywhere except for backwards compatibility.

* Deprecate the `Template.someTemplate.myHelper = ...` syntax in favor
  of `Template.someTemplate.helpers(...)`.  Using the older syntax still
  works, but prints a deprecation warning to the console.

* `Package.registerBuildPlugin` its associated functions have been added
  to the public API, cleaned up, and documented. The new function is
  identical to the earlier _transitional_registerBuildPlugin except for
  minor backwards-compatible API changes. See
  https://docs.meteor.com/#Package-registerBuildPlugin

* Rename the `showdown` package to `markdown`.

* Deprecate the `amplify`, `backbone`, `bootstrap`, and `d3` integration
  packages in favor of community alternatives.  These packages will no
  longer be maintained by MDG.


### Tool Changes

* Improved output from `meteor build` to make it easier to publish
  mobile apps to the App Store and Play Store. See the wiki pages for
  instructions on how to publish your
  [iOS](https://github.com/meteor/meteor/wiki/How-to-submit-your-iOS-app-to-App-Store)
  and
  [Android](https://github.com/meteor/meteor/wiki/How-to-submit-your-Android-app-to-Play-Store)
  apps.

* Packages can now be marked as debug-mode only by adding `debugOnly:
  true` to `Package.describe`. Debug-only packages are not included in
  the app when it is bundled for production (`meteor build` or `meteor
  run --production`). This allows package authors to build packages
  specifically for testing and debugging without increasing the size of
  the resulting app bundle or causing apps to ship with debug
  functionality built in.

* Rework the process for installing mobile development SDKs. There is
  now a `meteor install-sdk` command that automatically install what
  software it can and points to documentation for the parts that
  require manual installation.

* The `.meteor/cordova-platforms` file has been renamed to
  `.meteor/platforms` and now includes the default `server` and
  `browser` platforms. The default platforms can't currently be removed
  from a project, though this will be possible in the future. The old
  file will be automatically migrated to the new one when the app is run
  with Meteor 0.9.4 or above.

* The `unipackage.json` file inside downloaded packages has been renamed
  to `isopack.json` and has an improved forwards-compatible format. To
  maintain backwards compatibility with previous releases, packages will
  be built with both files.

* The local package metadata cache now uses SQLite, which is much faster
  than the previous implementation. This improves `meteor` command line
  tool startup time.

* The constraint solver used by the client to find compatible versions
  of packages is now much faster.

* The `--port` option to `meteor run` now requires a numeric port
  (e.g. `meteor run --port example.com` is no longer valid).

* The `--mobile-port` option `meteor run` has been reworked. The option
  is now `--mobile-server` in `meteor run` and `--server` in `meteor
  build`. `--server` is required for `meteor build` in apps with mobile
  platforms installed. `--mobile-server` defaults to an automatically
  detected IP address on port 3000, and `--server` requires a hostname
  but defaults to port 80 if a port is not specified.

* Operations that take longer than a few seconds (e.g. downloading
  packages, installing the Android SDK, etc) now show a progress bar.

* Complete support for using an HTTP proxy in the `meteor` command line
  tool. Now all DDP connections can work through a proxy.  Use the standard
  `http_proxy` environment variable to specify your proxy endpoint.  #2515


### Bug Fixes

* Fix behavior of ROOT_URL with path ending in `/`.

* Fix source maps when using a ROOT_URL with a path. #2627

* Change the mechanism that the Meteor tool uses to clean up app server
  processes. The new mechanism is more resilient to slow app bundles and
  other CPU-intensive tasks. #2536, #2588.


Patches by GitHub users cryptoquick, Gaelan, jperl, meonkeys, mitar,
mquandalle, prapicault, pscanf, richguan, rick-golden-healthagen,
rissem, rosh93, rzymek, and timoabend


## v0.9.3.1, 2014-Sep-30

* Don't crash when failing to contact the package server. #2713

* Allow more than one dash in package versions. #2715


## v0.9.3, 2014-Sep-25

### More Package Version Number Flexibility

* Packages now support relying on multiple major versions of their
  dependencies (eg `blaze@1.0.0 || 2.0.0`). Additionally, you can now
  call `api.versionsFrom(<release>)` multiple times, or with an array
  (eg `api.versionsFrom([<release1>, <release2>])`. Meteor will
  interpret this to mean that the package will work with packages from
  all the listed releases.

* Support for "wrapped package" version numbers. There is now a `_` field
  in version numbers. The `_` field must be an integer, and versions with
  the `_` are sorted after versions without. This allows using the
  upstream version number as the Meteor package version number and being
  able to publish multiple version of the Meteor package (e.g.
  `jquery@1.11.1_2`).

Note: packages using the `||` operator or the `_` symbol in their
versions or dependencies will be invisible to pre-0.9.3 users. Meteor
versions 0.9.2 and before do not understand the new version formats and
will not be able to use versions of packages that use the new features.


### Other Command-line Tool Improvements

* More detailed constraint solver output. Meteor now tells you which
  constraints prevent upgrading or adding new packages. This will make
  it much easier to update your app to new versions.

* Better handling of pre-release versions (e.g. versions with
  `-`). Pre-release packages will now be included in an app if and only
  if there is no way to meet the app's constraints without using a
  pre-release package.

* Add `meteor admin set-unmigrated` to allow maintainers to hide
  pre-0.9.0 packages in `meteor search` and `meteor show`. This will not
  stop users from continuing to use the package, but it helps prevent
  new users from finding old non-functional packages.

* Progress bars for time-intensive operations, like downloading large
  packages.


### Other Changes

* Offically support `Meteor.wrapAsync` (renamed from
  `Meteor._wrapAsync`). Additionally, `Meteor.wrapAsync` now lets you
  pass an object to bind as `this` in the wrapped call. See
  https://docs.meteor.com/#meteor_wrapasync.

* The `reactive-dict` package now allows an optional name argument to
  enable data persistence during hot code push.


Patches by GitHub users evliu, meonkeys, mitar, mizzao, mquandalle,
prapicault, waitingkuo, wulfmeister.



## v0.9.2.2, 2014-Sep-17

* Fix regression in 0.9.2 that prevented some users from accessing the
  Meteor development server in their browser. Specifically, 0.9.2
  unintentionally changed the development mode server's default bind
  host to localhost instead of 0.0.0.0. #2596


## v0.9.2.1, 2014-Sep-15

* Fix versions of packages that were published with `-cordova` versions
  in 0.9.2 (appcache, fastclick, htmljs, logging, mobile-status-bar,
  routepolicy, webapp-hashing).


## v0.9.2, 2014-Sep-15

This release contains our first support for building mobile apps in
Meteor, for both iOS and Android. This support comes via an
integration with Apache's Cordova/PhoneGap project.

  * You can use Cordova/PhoneGap packages in your application or inside
    a Meteor package to access a device's native functions directly from
    JavaScript code.
  * The `meteor add-platform` and `meteor run` commands now let you
    launch the app in the iOS or Android simulator or run it on an
    attached hardware device.
  * This release extends hot code push to support live updates into
    installed native apps.
  * The `meteor bundle` command has been renamed to `meteor build` and
    now outputs build projects for the mobile version of the targeted
    app.
  * See
    https://github.com/meteor/meteor/wiki/Meteor-Cordova-Phonegap-integration
    for more information about how to get started building mobile apps
    with Meteor.

* Better mobile support for OAuth login: you can now use a
  redirect-based flow inside UIWebViews, and the existing popup-based
  flow has been adapted to work in Cordova/PhoneGap apps.

#### Bug fixes and minor improvements

* Fix sorting on non-trivial keys in Minimongo. #2439

* Bug fixes and performance improvements for the package system's
  constraint solver.

* Improved error reporting for misbehaving oplog observe driver. #2033 #2244

* Drop deprecated source map linking format used for older versions of
  Firefox.  #2385

* Allow Meteor tool to run from a symlink. #2462

* Assets added via a plugin are no longer considered source files. #2488

* Remove support for long deprecated `SERVER_ID` environment
  variable. Use `AUTOUPDATE_VERSION` instead.

* Fix bug in reload-safetybelt package that resulted in reload loops in
  Chrome with cookies disabled.

* Change the paths for static assets served from packages. The `:`
  character is replaced with the `_` character in package names so as to
  allow serving on mobile devices and ease operation on Windows. For
  example, assets from the `abc:bootstrap` package are now served at
  `/packages/abc_bootstrap` instead of `/packages/abc:bootstrap`.

* Also change the paths within a bundled Meteor app to allow for
  different client architectures (eg mobile). For example,
  `bundle/programs/client` is now `bundle/programs/web.browser`.


Patches by GitHub users awwx, mizzao, and mquandalle.



## v0.9.1.1, 2014-Sep-06

* Fix backwards compatibility for packages that had weak dependencies
  on packages renamed in 0.9.1 (`ui`, `deps`, `livedata`). #2521

* Fix error when using the `reactive-dict` package without the `mongo`
  package.


## v0.9.1, 2014-Sep-04

#### Organizations in Meteor developer accounts

Meteor 0.9.1 ships with organizations support in Meteor developer
accounts. Organizations are teams of users that make it easy to
collaborate on apps and packages.

Create an organization at
https://www.meteor.com/account-settings/organizations. Run the `meteor
authorized` command in your terminal to give an organization
permissions to your apps. To add an organization as a maintainer of
your packages, use the `meteor admin maintainers` command. You can
also publish packages with an organization's name in the package name
prefix instead of your own username.


#### One backwards incompatible change for templates

* Templates can no longer be named "body" or "instance".

#### Backwards compatible Blaze API changes

* New public and documented APIs:
  * `Blaze.toHTMLWithData()`
  * `Template.currentData()`
  * `Blaze.getView()`
  * `Template.parentData()` (previously `UI._parentData()`)
  * `Template.instance()` (previously `UI._templateInstance()`)
  * `Template.body` (previously `UI.body`)
  * `new Template` (previously `Template.__create__`)
  * `Blaze.getData()` (previously `UI.getElementData`, or `Blaze.getCurrentData` with no arguments)

* Deprecate the `ui` package. Instead, use the `blaze` package. The
  `UI` and `Blaze` symbols are now the same.

* Deprecate `UI.insert`. `UI.render` and `UI.renderWithData` now
  render a template and place it in the DOM.

* Add an underscore to some undocumented Blaze APIs to make them
  internal. Notably: `Blaze._materializeView`, `Blaze._createView`,
  `Blaze._toText`, `Blaze._destroyView`, `Blaze._destroyNode`,
  `Blaze._withCurrentView`, `Blaze._DOMBackend`,
  `Blaze._TemplateWith`

* Document Views. Views are the machinery powering DOM updates in
  Blaze.

* Expose `view` property on template instances.

#### Backwards compatible renames

* Package renames
  * `livedata` -> `ddp`
  * `mongo-livedata` -> `mongo`
  * `standard-app-packages` -> `meteor-platform`
* Symbol renames
  * `Meteor.Collection` -> `Mongo.Collection`
  * `Meteor.Collection.Cursor` -> `Mongo.Cursor`
  * `Meteor.Collection.ObjectID` -> `Mongo.ObjectID`
  * `Deps` -> `Tracker`

#### Other

* Add `reactive-var` package. Lets you define a single reactive
  variable, like a single key in `Session`.

* Don't throw an exception in Chrome when cookies and local storage
  are blocked.

* Bump DDP version to "1". Clients connecting with version "pre1" or
  "pre2" should still work.

* Allow query parameters in OAuth1 URLs. #2404

* Fix `meteor list` if not all packages on server. Fixes #2468

Patch by GitHub user mitar.


## v0.9.0.1, 2014-Aug-27

* Fix issues preventing hot code reload from automatically reloading webapps in
  two cases: when the old app was a pre-0.9.0 app, and when the app used
  appcache. (In both cases, an explicit reload still worked.)

* Fix publishing packages containing a plugin with platform-specific code but
  no platform-specific code in the main package.

* Fix `meteor add package@version` when the package was already added with a
  different version constraint.

* Improve treatment of pre-release packages (packages with a dash in their
  version). Guarantee that they will not be chosen by the constraint solver
  unless explicitly requested.  `meteor list` won't suggest that you update to
  them.

* Fix slow spiderable executions.

* Fix dev-mode client-only restart when client files changed very soon after
  server restart.

* Fix stack trace on `meteor add` constraint solver failure.

* Fix "access-denied" stack trace when publishing packages.


## v0.9.0, 2014-Aug-26

Meteor 0.9.0 introduces the Meteor Package Server. Incorporating lessons from
our community's Meteorite tool, Meteor 0.9.0 allows users to develop and publish
Meteor packages to a central repository. The `meteor publish` command is used to
publish packages. Non-core packages can now be added with `meteor add`, and you
can specify version constraints on the packages you use. Binary packages can be
published for additional architectures with `meteor publish-for-arch`, which
allows cross-platform deploys and bundling.  You can search for packages with
`meteor search` and display information on them with `meteor show`, or you can
use the Atmosphere web interface developed by Percolate Studio at
https://atmospherejs.com/

See https://docs.meteor.com/#writingpackages and
https://docs.meteor.com/#packagejs for more details.

Other packaging-related changes:

* `meteor list` now lists the packages your app is using, which was formerly the
  behavior of `meteor list --using`. To search for packages you are not
  currently using, use `meteor search`.  The concept of an "internal" package
  (which did not show up in `meteor list`) no longer exists.

* To prepare a bundle created with `meteor bundle` for execution on a
  server, you now run `npm install` with no arguments instead of having
  to specify a few specific npm modules and their versions
  explicitly. See the README in the generated bundle for more details.

* All `under_score`-style `package.js` APIs (`Package.on_use`, `api.add_files`,
  etc) have been replaced with `camelCase` names (`Package.onUse`,
  `api.addFiles`, etc).  The old names continue to work for now.

* There's a new `archMatching` option to `Plugin.registerSourceHandler`, which
  should be used by any plugin whose output is only for the client or only for
  the server (eg, CSS and HTML templating packages); this allows Meteor to avoid
  restarting the server when files processed by these plugins change.

Other changes:

* When running your app with the local development server, changes that only
  affect the client no longer require restarting the server.  Changes that only
  affect CSS no longer require the browser to refresh the page, both in local
  development and in some production environments.  #490

* When a call to `match` fails in a method or subscription, log the
  failure on the server. (This matches the behavior described in our docs)

* The `appcache` package now defaults to functioning on all browsers
  that support the AppCache API, rather than a whitelist of browsers.
  The main effect of this change is that `appcache` is now enabled by
  default on Firefox, because Firefox no longer makes a confusing
  popup. You can still disable individual browsers with
  `AppCache.config`.  #2241

* The `forceApprovalPrompt` option can now be specified in `Accounts.ui.config`
  in addition to `Meteor.loginWithGoogle`.  #2149

* Don't leak websocket clients in server-to-server DDP in some cases (and fix
  "Got open from inactive client"
  error). https://github.com/faye/websocket-driver-node/pull/8

* Updated OAuth url for login with Meetup.

* Allow minimongo `changed` callbacks to mutate their `oldDocument`
  argument. #2231

* Fix upsert called from client with no callback.  #2413

* Avoid a few harmless exceptions in OplogObserveDriver.

* Refactor `observe-sequence` package.

* Fix `spiderable` race condition.

* Re-apply our fix of NPM bug https://github.com/npm/npm/issues/3265 which got
  accidentally reverted upstream.

* Workaround for a crash in recent Safari
  versions. https://github.com/meteor/meteor/commit/e897539adb

* Upgraded dependencies:
  - less: 1.7.4 (from 1.7.1)
  - tar: 1.0.1 (from 0.1.19)
  - fstream: 1.0.2 (from 0.1.25)

Patches by GitHub users Cangit, dandv, ImtiazMajeed, MaximDubrovin, mitar,
mquandalle, rcy, RichardLitt, thatneat, and twhy.


## v0.8.3.1, 2014-Dec-09 (backport)

* Fix a security issue in allow/deny rules that could result in data
  loss. If your app uses allow/deny rules, or uses packages that use
  allow/deny rules, we recommend that you update immediately.
  Backport from 1.0.1.


## v0.8.3, 2014-Jul-29

#### Blaze

* Refactor Blaze to simplify internals while preserving the public
  API. `UI.Component` has been replaced with `Blaze.View.`

* Fix performance issues and memory leaks concerning event handlers.

* Add `UI.remove`, which removes a template after `UI.render`/`UI.insert`.

* Add `this.autorun` to the template instance, which is like `Deps.autorun`
  but is automatically stopped when the template is destroyed.

* Create `<a>` tags as SVG elements when they have `xlink:href`
  attributes. (Previously, `<a>` tags inside SVGs were never created as
  SVG elements.)  #2178

* Throw an error in `{{foo bar}}` if `foo` is missing or not a function.

* Cursors returned from template helpers for #each should implement
  the `observeChanges` method and don't have to be Minimongo cursors
  (allowing new custom data stores for Blaze like Miniredis).

* Remove warnings when {{#each}} iterates over a list of strings,
  numbers, or other items that contains duplicates.  #1980

#### Meteor Accounts

* Fix regression in 0.8.2 where an exception would be thrown if
  `Meteor.loginWithPassword` didn't have a callback. Callbacks to
  `Meteor.loginWithPassword` are now optional again.  #2255

* Fix OAuth popup flow in mobile apps that don't support
  `window.opener`.  #2302

* Fix "Email already exists" error with MongoDB 2.6.  #2238


#### mongo-livedata and minimongo

* Fix performance issue where a large batch of oplog updates could block
  the node event loop for long periods.  #2299.

* Fix oplog bug resulting in error message "Buffer inexplicably empty".  #2274

* Fix regression from 0.8.2 that caused collections to appear empty in
  reactive `findOne()` or `fetch` queries that run before a mutator
  returns.  #2275


#### Miscellaneous

* Stop including code by default that automatically refreshes the page
  if JavaScript and CSS don't load correctly. While this code is useful
  in some multi-server deployments, it can cause infinite refresh loops
  if there are errors on the page. Add the `reload-safetybelt` package
  to your app if you want to include this code.

* On the server, `Meteor.startup(c)` now calls `c` immediately if the
  server has already started up, matching the client behavior.  #2239

* Add support for server-side source maps when debugging with
  `node-inspector`.

* Add `WebAppInternals.addStaticJs()` for adding static JavaScript code
  to be served in the app, inline if allowed by `browser-policy`.

* Make the `tinytest/run` method return immediately, so that `wait`
  method calls from client tests don't block on server tests completing.

* Log errors from method invocations on the client if there is no
  callback provided.

* Upgraded dependencies:
  - node: 0.10.29 (from 0.10.28)
  - less: 1.7.1 (from 1.6.1)

Patches contributed by GitHub users Cangit, cmather, duckspeaker, zol.


## v0.8.2, 2014-Jun-23

#### Meteor Accounts

* Switch `accounts-password` to use bcrypt to store passwords on the
  server. (Previous versions of Meteor used a protocol called SRP.)
  Users will be transparently transitioned when they log in. This
  transition is one-way, so you cannot downgrade a production app once
  you upgrade to 0.8.2. If you are maintaining an authenticating DDP
  client:
     - Clients that use the plaintext password login handler (i.e. call
       the `login` method with argument `{ password: <plaintext
       password> }`) will continue to work, but users will not be
       transitioned from SRP to bcrypt when logging in with this login
       handler.
     - Clients that use SRP will no longer work. These clients should
       instead directly call the `login` method, as in
       `Meteor.loginWithPassword`. The argument to the `login` method
       can be either:
         - `{ password: <plaintext password> }`, or
         - `{ password: { digest: <password hash>, algorithm: "sha-256" } }`,
           where the password hash is the hex-encoded SHA256 hash of the
           plaintext password.

* Show the display name of the currently logged-in user after following
  an email verification link or a password reset link in `accounts-ui`.

* Add a `userEmail` option to `Meteor.loginWithMeteorDeveloperAccount`
  to pre-fill the user's email address in the OAuth popup.

* Ensure that the user object has updated token information before
  it is passed to email template functions. #2210

* Export the function that serves the HTTP response at the end of an
  OAuth flow as `OAuth._endOfLoginResponse`. This function can be
  overridden to make the OAuth popup flow work in certain mobile
  environments where `window.opener` is not supported.

* Remove support for OAuth redirect URLs with a `redirect` query
  parameter. This OAuth flow was never documented and never fully
  worked.


#### Blaze

* Blaze now tracks individual CSS rules in `style` attributes and won't
  overwrite changes to them made by other JavaScript libraries.

* Add `{{> UI.dynamic}}` to make it easier to dynamically render a
  template with a data context.

* Add `UI._templateInstance()` for accessing the current template
  instance from within a block helper.

* Add `UI._parentData(n)` for accessing parent data contexts from
  within a block helper.

* Add preliminary API for registering hooks to run when Blaze intends to
  insert, move, or remove DOM elements. For example, you can use these
  hooks to animate nodes as they are inserted, moved, or removed. To use
  them, you can set the `_uihooks` property on a container DOM
  element. `_uihooks` is an object that can have any subset of the
  following three properties:

    - `insertElement: function (node, next)`: called when Blaze intends
      to insert the DOM element `node` before the element `next`
    - `moveElement: function (node, next)`: called when Blaze intends to
      move the DOM element `node` before the element `next`
    - `removeElement: function (node)`: called when Blaze intends to
      remove the DOM element `node`

    Note that when you set one of these functions on a container
    element, Blaze will not do the actual operation; it's your
    responsibility to actually insert, move, or remove the node (by
    calling `$(node).remove()`, for example).

* The `findAll` method on template instances now returns a vanilla
  array, not a jQuery object. The `$` method continues to
  return a jQuery object. #2039

* Fix a Blaze memory leak by cleaning up event handlers when a template
  instance is destroyed. #1997

* Fix a bug where helpers used by {{#with}} were still re-running when
  their reactive data sources changed after they had been removed from
  the DOM.

* Stop not updating form controls if they're focused. If a field is
  edited by one user while another user is focused on it, it will just
  lose its value but maintain its focus. #1965

* Add `_nestInCurrentComputation` option to `UI.render`, fixing a bug in
  {{#each}} when an item is added inside a computation that subsequently
  gets invalidated. #2156

* Fix bug where "=" was not allowed in helper arguments. #2157

* Fix bug when a template tag immediately follows a Spacebars block
  comment. #2175


#### Command-line tool

* Add --directory flag to `meteor bundle`. Setting this flag outputs a
  directory rather than a tarball.

* Speed up updates of NPM modules by upgrading Node to include our fix for
  https://github.com/npm/npm/issues/3265 instead of passing `--force` to
  `npm install`.

* Always rebuild on changes to npm-shrinkwrap.json files.  #1648

* Fix uninformative error message when deploying to long hostnames. #1208

* Increase a buffer size to avoid failing when running MongoDB due to a
  large number of processes running on the machine, and fix the error
  message when the failure does occur. #2158

* Clarify a `meteor mongo` error message when using the MONGO_URL
  environment variable. #1256


#### Testing

* Run server tests from multiple clients serially instead of in
  parallel. This allows testing features that modify global server
  state.  #2088


#### Security

* Add Content-Type headers on JavaScript and CSS resources.

* Add `X-Content-Type-Options: nosniff` header to
  `browser-policy-content`'s default policy. If you are using
  `browser-policy-content` and you don't want your app to send this
  header, then call `BrowserPolicy.content.allowContentTypeSniffing()`.

* Use `Meteor.absoluteUrl()` to compute the redirect URL in the `force-ssl`
  package (instead of the host header).


#### Miscellaneous

* Allow `check` to work on the server outside of a Fiber. #2136

* EJSON custom type conversion functions should not be permitted to yield. #2136

* The legacy polling observe driver handles errors communicating with MongoDB
  better and no longer gets "stuck" in some circumstances.

* Automatically rewind cursors before calls to `fetch`, `forEach`, or `map`. On
  the client, don't cache the return value of `cursor.count()` (consistently
  with the server behavior). `cursor.rewind()` is now a no-op. #2114

* Remove an obsolete hack in reporting line numbers for LESS errors. #2216

* Avoid exceptions when accessing localStorage in certain Internet
  Explorer configurations. #1291, #1688.

* Make `handle.ready()` reactively stop, where `handle` is a
  subscription handle.

* Fix an error message from `audit-argument-checks` after login.

* Make the DDP server send an error if the client sends a connect
  message with a missing or malformed `support` field. #2125

* Fix missing `jquery` dependency in the `amplify` package. #2113

* Ban inserting EJSON custom types as documents. #2095

* Fix incorrect URL rewrites in stylesheets. #2106

* Upgraded dependencies:
  - node: 0.10.28 (from 0.10.26)
  - uglify-js: 2.4.13 (from 2.4.7)
  - sockjs server: 0.3.9 (from 0.3.8)
  - websocket-driver: 0.3.4 (from 0.3.2)
  - stylus: 0.46.3 (from 0.42.3)

Patches contributed by GitHub users awwx, babenzele, Cangit, dandv,
ducdigital, emgee3, felixrabe, FredericoC, jbruni, kentonv, mizzao,
mquandalle, subhog, tbjers, tmeasday.


## v0.8.1.3, 2014-May-22

* Fix a security issue in the `spiderable` package. `spiderable` now
  uses the ROOT_URL environment variable instead of the Host header to
  determine which page to snapshot.

* Fix hardcoded Twitter URL in `oauth1` package. This fixes a regression
  in 0.8.0.1 that broke Atmosphere packages that do OAuth1
  logins. #2154.

* Add `credentialSecret` argument to `Google.retrieveCredential`, which
  was forgotten in a previous release.

* Remove nonexistent `-a` and `-r` aliases for `--add` and `--remove` in
  `meteor help authorized`. #2155

* Add missing `underscore` dependency in the `oauth-encryption` package. #2165

* Work around IE8 bug that caused some apps to fail to render when
  minified. #2037.


## v0.8.1.2, 2014-May-12

* Fix memory leak (introduced in 0.8.1) by making sure to unregister
  sessions at the server when they are closed due to heartbeat timeout.

* Add `credentialSecret` argument to `Google.retrieveCredential`,
  `Facebook.retrieveCredential`, etc., which is needed to use them as of
  0.8.1. #2118

* Fix 0.8.1 regression that broke apps using a `ROOT_URL` with a path
  prefix. #2109


## v0.8.1.1, 2014-May-01

* Fix 0.8.1 regression preventing clients from specifying `_id` on insert. #2097

* Fix handling of malformed URLs when merging CSS files. #2103, #2093

* Loosen the checks on the `options` argument to `Collection.find` to
  allow undefined values.


## v0.8.1, 2014-Apr-30

#### Meteor Accounts

* Fix a security flaw in OAuth1 and OAuth2 implementations. If you are
  using any OAuth accounts packages (such as `accounts-google` or
  `accounts-twitter`), we recommend that you update immediately and log
  out your users' current sessions with the following MongoDB command:

    $ db.users.update({}, { $set: { 'services.resume.loginTokens': [] } }, { multi: true });

* OAuth redirect URLs are now required to be on the same origin as your app.

* Log out a user's other sessions when they change their password.

* Store pending OAuth login results in the database instead of
  in-memory, so that an OAuth flow succeeds even if different requests
  go to different server processes.

* When validateLoginAttempt callbacks return false, don't override a more
  specific error message.

* Add `Random.secret()` for generating security-critical secrets like
  login tokens.

* `Meteor.logoutOtherClients` now calls the user callback when other
  login tokens have actually been removed from the database, not when
  they have been marked for eventual removal.  #1915

* Rename `Oauth` to `OAuth`.  `Oauth` is now an alias for backwards
  compatibility.

* Add `oauth-encryption` package for encrypting sensitive account
  credentials in the database.

* A validate login hook can now override the exception thrown from
  `beginPasswordExchange` like it can for other login methods.

* Remove an expensive observe over all users in the `accounts-base`
  package.


#### Blaze

* Disallow `javascript:` URLs in URL attribute values by default, to
  help prevent cross-site scripting bugs. Call
  `UI._allowJavascriptUrls()` to allow them.

* Fix `UI.toHTML` on templates containing `{{#with}}`.

* Fix `{{#with}}` over a data context that is mutated.  #2046

* Clean up autoruns when calling `UI.toHTML`.

* Properly clean up event listeners when removing templates.

* Add support for `{{!-- block comments --}}` in Spacebars. Block comments may
  contain `}}`, so they are more useful than `{{! normal comments}}` for
  commenting out sections of Spacebars templates.

* Don't dynamically insert `<tbody>` tags in reactive tables

* When handling a custom jQuery event, additional arguments are
  no longer lost -- they now come after the template instance
  argument.  #1988


#### DDP and MongoDB

* Extend latency compensation to support an arbitrary sequence of
  inserts in methods.  Previously, documents created inside a method
  stub on the client would eventually be replaced by new documents
  from the server, causing the screen to flicker.  Calling `insert`
  inside a method body now generates the same ID on the client (inside
  the method stub) and on the server.  A sequence of inserts also
  generates the same sequence of IDs.  Code that wants a random stream
  that is consistent between method stub and real method execution can
  get one with `DDP.randomStream`.
  https://trello.com/c/moiiS2rP/57-pattern-for-creating-multiple-database-records-from-a-method

* The document passed to the `insert` callback of `allow` and `deny` now only
  has a `_id` field if the client explicitly specified one; this allows you to
  use `allow`/`deny` rules to prevent clients from specifying their own
  `_id`. As an exception, `allow`/`deny` rules with a `transform` always have an
  `_id`.

* DDP now has an implementation of bidirectional heartbeats which is consistent
  across SockJS and websocket transports. This enables connection keepalive and
  allows servers and clients to more consistently and efficiently detect
  disconnection.

* The DDP protocol version number has been incremented to "pre2" (adding
  randomSeed and heartbeats).

* The oplog observe driver handles errors communicating with MongoDB
  better and knows to re-poll all queries after a MongoDB failover.

* Fix bugs involving mutating DDP method arguments.


#### meteor command-line tool

* Move boilerplate HTML from tools to webapp.  Change internal
  `Webapp.addHtmlAttributeHook` API.

* Add `meteor list-sites` command for listing the sites that you have
  deployed to meteor.com with your Meteor developer account.

* Third-party template languages can request that their generated source loads
  before other JavaScript files, just like *.html files, by passing the
  isTemplate option to Plugin.registerSourceHandler.

* You can specify a particular interface for the dev mode runner to bind to with
  `meteor -p host:port`.

* Don't include proprietary tar tags in bundle tarballs.

* Convert relative URLs to absolute URLs when merging CSS files.


#### Upgraded dependencies

* Node.js from 0.10.25 to 0.10.26.
* MongoDB driver from 1.3.19 to 1.4.1
* stylus: 0.42.3 (from 0.42.2)
* showdown: 0.3.1
* css-parse: an unreleased version (from 1.7.0)
* css-stringify: an unreleased version (from 1.4.1)


Patches contributed by GitHub users aldeed, apendua, arbesfeld, awwx, dandv,
davegonzalez, emgee3, justinsb, mquandalle, Neftedollar, Pent, sdarnell,
and timhaines.


## v0.8.0.1, 2014-Apr-21

* Fix security flaw in OAuth1 implementation. Clients can no longer
  choose the callback_url for OAuth1 logins.


## v0.8.0, 2014-Mar-27

Meteor 0.8.0 introduces Blaze, a total rewrite of our live templating engine,
replacing Spark. Advantages of Blaze include:

  * Better interoperability with jQuery plugins and other techniques which
    directly manipulate the DOM
  * More fine-grained updates: only the specific elements or attributes that
    change are touched rather than the entire template
  * A fully documented templating language
  * No need for the confusing `{{#constant}}`, `{{#isolate}}`, and `preserve`
    directives
  * Uses standard jQuery delegation (`.on`) instead of our custom implementation
  * Blaze supports live SVG templates that work just like HTML templates

See
[the Using Blaze wiki page](https://github.com/meteor/meteor/wiki/Using-Blaze)
for full details on upgrading your app to 0.8.0.  This includes:

* The `Template.foo.rendered` callback is now only called once when the template
  is rendered, rather than repeatedly as it is "re-rendered", because templates
  now directly update changed data instead of fully re-rendering.

* The `accounts-ui` login buttons are now invoked as a `{{> loginButtons}}`
  rather than as `{{loginButtons}}`.

* Previous versions of Meteor used a heavily modified version of the Handlebars
  templating language. In 0.8.0, we've given it its own name: Spacebars!
  Spacebars has an
  [explicit specification](https://github.com/meteor/meteor/blob/devel/packages/spacebars/README.md)
  instead of being defined as a series of changes to Handlebars. There are some
  incompatibilities with our previous Handlebars fork, such as a
  [different way of specifying dynamic element attributes](https://github.com/meteor/meteor/blob/devel/packages/spacebars/README.md#in-attribute-values)
  and a
  [new way of defining custom block helpers](https://github.com/meteor/meteor/blob/devel/packages/spacebars/README.md#custom-block-helpers).

* Your template files must consist of
  [well-formed HTML](https://github.com/meteor/meteor/blob/devel/packages/spacebars/README.md#html-dialect). Invalid
  HTML is now a compilation failure.  (There is a current limitation in our HTML
  parser such that it does not support
  [omitting end tags](http://www.w3.org/TR/html5/syntax.html#syntax-tag-omission)
  on elements such as `<P>` and `<LI>`.)

* `Template.foo` is no longer a function. It is instead a
  "component". Components render to an intermediate representation of an HTML
  tree, not a string, so there is no longer an easy way to render a component to
  a static HTML string.

* `Meteor.render` and `Spark.render` have been removed. Use `UI.render` and
  `UI.insert` instead.

* The `<body>` tag now defines a template just like the `<template>` tag, which
  can have helpers and event handlers.  Define them directly on the object
  `UI.body`.

* Previous versions of Meteor shipped with a synthesized `tap` event,
  implementing a zero-delay click event on mobile browsers. Unfortunately, this
  event never worked very well. We're eliminating it. Instead, use one of the
  excellent third party solutions.

* The `madewith` package (which supported adding a badge to your website
  displaying its score from http://madewith.meteor.com/) has been removed, as it
  is not compatible with the new version of that site.

* The internal `spark`, `liverange`, `universal-events`, and `domutils` packages
  have been removed.

* The `Handlebars` namespace has been deprecated.  `Handlebars.SafeString` is
  now `Spacebars.SafeString`, and `Handlebars.registerHelper` is now
  `UI.registerHelper`.

Patches contributed by GitHub users cmather and mart-jansink.


## v0.7.2.3, 2014-Dec-09 (backport)

* Fix a security issue in allow/deny rules that could result in data
  loss. If your app uses allow/deny rules, or uses packages that use
  allow/deny rules, we recommend that you update immediately.
  Backport from 1.0.1.

## v0.7.2.2, 2014-Apr-21 (backport)

* Fix a security flaw in OAuth1 and OAuth2 implementations.
  Backport from 0.8.1; see its entry for recommended actions to take.

## v0.7.2.1, 2014-Apr-30 (backport)

* Fix security flaw in OAuth1 implementation. Clients can no longer
  choose the callback_url for OAuth1 logins.
  Backport from 0.8.0.1.

## v0.7.2, 2014-Mar-18

* Support oplog tailing on queries with the `limit` option. All queries
  except those containing `$near` or `$where` selectors or the `skip`
  option can now be used with the oplog driver.

* Add hooks to login process: `Accounts.onLogin`,
  `Accounts.onLoginFailure`, and `Accounts.validateLoginAttempt`. These
  functions allow for rate limiting login attempts, logging an audit
  trail, account lockout flags, and more. See:
  http://docs.meteor.com/#accounts_validateloginattempt #1815

* Change the `Accounts.registerLoginHandler` API for custom login
  methods. Login handlers now require a name and no longer have to deal
  with generating resume tokens. See
  https://github.com/meteor/meteor/blob/devel/packages/accounts-base/accounts_server.js
  for details. OAuth based login handlers using the
  `Oauth.registerService` packages are not affected.

* Add support for HTML email in `Accounts.emailTemplates`.  #1785

* minimongo: Support `{a: {$elemMatch: {x: 1, $or: [{a: 1}, {b: 1}]}}}`  #1875

* minimongo: Support `{a: {$regex: '', $options: 'i'}}`  #1874

* minimongo: Fix sort implementation with multiple sort fields which each look
  inside an array. eg, ensure that with sort key `{'a.x': 1, 'a.y': 1}`, the
  document `{a: [{x: 0, y: 4}]}` sorts before
  `{a: [{x: 0, y: 5}, {x: 1, y: 3}]}`, because the 3 should not be used as a
  tie-breaker because it is not "next to" the tied 0s.

* minimongo: Fix sort implementation when selector and sort key share a field,
  that field matches an array in the document, and only some values of the array
  match the selector. eg, ensure that with sort key `{a: 1}` and selector
  `{a: {$gt: 3}}`, the document `{a: [4, 6]}` sorts before `{a: [1, 5]}`,
  because the 1 should not be used as a sort key because it does not match the
  selector. (We only approximate the MongoDB behavior here by only supporting
  relatively selectors.)

* Use `faye-websocket` (0.7.2) npm module instead of `websocket` (1.0.8) for
  server-to-server DDP.

* Update Google OAuth package to use new `profile` and `email` scopes
  instead of deprecated URL-based scopes.  #1887

* Add `_throwFirstError` option to `Deps.flush`.

* Make `facts` package data available on the server as
  `Facts._factsByPackage`.

* Fix issue where `LESS` compilation error could crash the `meteor run`
  process.  #1877

* Fix crash caused by empty HTTP host header in `meteor run` development
  server.  #1871

* Fix hot code reload in private browsing mode in Safari.

* Fix appcache size calculation to avoid erronious warnings. #1847

* Remove unused `Deps._makeNonReactive` wrapper function. Call
  `Deps.nonreactive` directly instead.

* Avoid setting the `oplogReplay` on non-oplog collections. Doing so
  caused mongod to crash.

* Add startup message to `test-in-console` to ease automation. #1884

* Upgraded dependencies
  - amplify: 1.1.2 (from 1.1.0)

Patches contributed by GitHub users awwx, dandv, queso, rgould, timhaines, zol


## v0.7.1.2, 2014-Feb-27

* Fix bug in tool error handling that caused `meteor` to crash on Mac
  OSX when no computer name is set.

* Work around a bug that caused MongoDB to fail an assertion when using
  tailable cursors on non-oplog collections.


## v0.7.1.1, 2014-Feb-24

* Integrate with Meteor developer accounts, a new way of managing your
  meteor.com deployed sites. When you use `meteor deploy`, you will be
  prompted to create a developer account.
    - Once you've created a developer account, you can log in and out
      from the command line with `meteor login` and `meteor logout`.
    - You can claim legacy sites with `meteor claim`. This command will
      prompt you for your site password if you are claiming a
      password-protected site; after claiming it, you will not need to
      enter the site password again.
    - You can add or remove authorized users, and view the list of
      authorized users, for a site with `meteor authorized`.
    - You can view your current username with `meteor whoami`.
    - This release also includes the `accounts-meteor-developer` package
      for building Meteor apps that allow users to log in with their own
      developer accounts.

* Improve the oplog tailing implementation for getting real-time database
  updates from MongoDB.
    - Add support for all operators except `$where` and `$near`. Limit and
      skip are not supported yet.
    - Add optimizations to avoid needless data fetches from MongoDB.
    - Fix an error ("Cannot call method 'has' of null") in an oplog
      callback. #1767

* Add and improve support for minimongo operators.
  - Support `$comment`.
  - Support `obj` name in `$where`.
  - `$regex` matches actual regexps properly.
  - Improve support for `$nin`, `$ne`, `$not`.
  - Support using `{ $in: [/foo/, /bar/] }`. #1707
  - Support `{$exists: false}`.
  - Improve type-checking for selectors.
  - Support `{x: {$elemMatch: {$gt: 5}}}`.
  - Match Mongo's behavior better when there are arrays in the document.
  - Support `$near` with sort.
  - Implement updates with `{ $set: { 'a.$.b': 5 } }`.
  - Support `{$type: 4}` queries.
  - Optimize `remove({})` when observers are paused.
  - Make update-by-id constant time.
  - Allow `{$set: {'x._id': 1}}`.  #1794

* Upgraded dependencies
  - node: 0.10.25 (from 0.10.22). The workaround for specific Node
    versions from 0.7.0 is now removed; 0.10.25+ is supported.
  - jquery: 1.11.0 (from 1.8.2). See
    http://jquery.com/upgrade-guide/1.9/ for upgrade instructions.
  - jquery-waypoints: 2.0.4 (from 1.1.7). Contains
    backwards-incompatible changes.
  - source-map: 0.3.2 (from 0.3.30) #1782
  - websocket-driver: 0.3.2 (from 0.3.1)
  - http-proxy: 1.0.2 (from a pre-release fork of 1.0)
  - semver: 2.2.1 (from 2.1.0)
  - request: 2.33.0 (from 2.27.0)
  - fstream: 0.1.25 (from 0.1.24)
  - tar: 0.1.19 (from 0.1.18)
  - eachline: a fork of 2.4.0 (from 2.3.3)
  - source-map: 0.1.31 (from 0.1.30)
  - source-map-support: 0.2.5 (from 0.2.3)
  - mongo: 2.4.9 (from 2.4.8)
  - openssl in mongo: 1.0.1f (from 1.0.1e)
  - kexec: 0.2.0 (from 0.1.1)
  - less: 1.6.1 (from 1.3.3)
  - stylus: 0.42.2 (from 0.37.0)
  - nib: 1.0.2 (from 1.0.0)
  - coffeescript: 1.7.1 (from 1.6.3)

* CSS preprocessing and sourcemaps:
  - Add sourcemap support for CSS stylesheet preprocessors. Use
    sourcemaps for stylesheets compiled with LESS.
  - Improve CSS minification to deal with `@import` statements correctly.
  - Lint CSS files for invalid `@` directives.
  - Change the recommended suffix for imported LESS files from
    `.lessimport` to `.import.less`. Add `.import.styl` to allow
    `stylus` imports. `.lessimport` continues to work but is deprecated.

* Add `clientAddress` and `httpHeaders` to `this.connection` in method
  calls and publish functions.

* Hash login tokens before storing them in the database. Legacy unhashed
  tokens are upgraded to hashed tokens in the database as they are used
  in login requests.

* Change default accounts-ui styling and add more CSS classes.

* Refactor command-line tool. Add test harness and better tests. Run
  `meteor self-test --help` for info on running the tools test suite.

* Speed up application re-build in development mode by re-using file
  hash computation between file change watching code and application
  build code..

* Fix issues with documents containing a key named `length` with a
  numeric value. Underscore treated these as arrays instead of objects,
  leading to exceptions when . Patch Underscore to not treat plain
  objects (`x.constructor === Object`) with numeric `length` fields as
  arrays. #594 #1737

* Deprecate `Accounts.loginServiceConfiguration` in favor of
  `ServiceConfiguration.configurations`, exported by the
  `service-configuration` package. `Accounts.loginServiceConfiguration`
  is maintained for backwards-compatibility, but it is defined in a
  `Meteor.startup` block and so cannot be used from top-level code.

* Cursors with a field specifier containing `{_id: 0}` can no longer be
  used with `observeChanges` or `observe`. This includes the implicit
  calls to these functions that are done when returning a cursor from a
  publish function or using `{{#each}}`.

* Transform functions must return objects and may not change the `_id`
  field, though they may leave it out.

* Remove broken IE7 support from the `localstorage` package. Meteor
  accounts logins no longer persist in IE7.

* Fix the `localstorage` package when used with Safari in private
  browsing mode. This fixes a problem with login token storage and
  account login. #1291

* Types added with `EJSON.addType` now have default `clone` and `equals`
  implementations. Users may still specify `clone` or `equals` functions
  to override the default behavior.  #1745

* Add `frame-src` to `browser-policy-content` and account for
  cross-browser CSP disparities.

* Deprecate `Oauth.initiateLogin` in favor of `Oauth.showPopup`.

* Add `WebApp.rawConnectHandlers` for adding connect handlers that run
  before any other Meteor handlers, except `connect.compress()`. Raw
  connect handlers see the URL's full path (even if ROOT_URL contains a
  non-empty path) and they run before static assets are served.

* Add `Accounts.connection` to allow using Meteor accounts packages with
  a non-default DDP connection.

* Detect and reload if minified CSS files fail to load at startup. This
  prevents the application from running unstyled if the page load occurs
  while the server is switching versions.

* Allow Npm.depends to specify any http or https URL containing a full
  40-hex-digit SHA.  #1686

* Add `retry` package for connection retry with exponential backoff.

* Pass `update` and `remove` return values correctly when using
  collections validated with `allow` and `deny` rules. #1759

* If you're using Deps on the server, computations and invalidation
  functions are not allowed to yield. Throw an error instead of behaving
  unpredictably.

* Fix namespacing in coffeescript files added to a package with the
  `bare: true` option. #1668

* Fix races when calling login and/or logoutOtherClients from multiple
  tabs. #1616

* Include oauth_verifier as a header rather than a parameter in
  the `oauth1` package. #1825

* Fix `force-ssl` to allow local development with `meteor run` in IPv6
  environments. #1751`

* Allow cursors on named local collections to be returned from a publish
  function in an array.  #1820

* Fix build failure caused by a directory in `programs/` without a
  package.js file.

* Do a better job of handling shrinkwrap files when an npm module
  depends on something that isn't a semver. #1684

* Fix failures updating npm dependencies when a node_modules directory
  exists above the project directory.  #1761

* Preserve permissions (eg, executable bit) on npm files.  #1808

* SockJS tweak to support relative base URLs.

* Don't leak sockets on error in dev-mode proxy.

* Clone arguments to `added` and `changed` methods in publish
  functions. This allows callers to reuse objects and prevents already
  published data from changing after the fact.  #1750

* Ensure springboarding to a different meteor tools version always uses
  `exec` to run the old version. This simplifies process management for
  wrapper scripts.

Patches contributed by GitHub users DenisGorbachev, EOT, OyoKooN, awwx,
dandv, icellan, jfhamlin, marcandre, michaelbishop, mitar, mizzao,
mquandalle, paulswartz, rdickert, rzymek, timhaines, and yeputons.


## v0.7.0.1, 2013-Dec-20

* Two fixes to `meteor run` Mongo startup bugs that could lead to hangs with the
  message "Initializing mongo database... this may take a moment.".  #1696

* Apply the Node patch to 0.10.24 as well (see the 0.7.0 section for details).

* Fix gratuitous IE7 incompatibility.  #1690


## v0.7.0, 2013-Dec-17

This version of Meteor contains a patch for a bug in Node 0.10 which
most commonly affects websockets. The patch is against Node version
0.10.22 and 0.10.23. We strongly recommend using one of these precise
versions of Node in production so that the patch will be applied. If you
use a newer version of Node with this version of Meteor, Meteor will not
apply the patch and will instead disable websockets.

* Rework how Meteor gets realtime database updates from MongoDB. Meteor
  now reads the MongoDB "oplog" -- a special collection that records all
  the write operations as they are applied to your database. This means
  changes to the database are instantly noticed and reflected in Meteor,
  whether they originated from Meteor or from an external database
  client. Oplog tailing is automatically enabled in development mode
  with `meteor run`, and can be enabled in production with the
  `MONGO_OPLOG_URL` environment variable. Currently the only supported
  selectors are equality checks; `$`-operators, `limit` and `skip`
  queries fall back to the original poll-and-diff algorithm. See
  https://github.com/meteor/meteor/wiki/Oplog-Observe-Driver
  for details.

* Add `Meteor.onConnection` and add `this.connection` to method
  invocations and publish functions. These can be used to store data
  associated with individual clients between subscriptions and method
  calls. See http://docs.meteor.com/#meteor_onconnection for details. #1611

* Bundler failures cause non-zero exit code in `meteor run`.  #1515

* Fix error when publish function callbacks are called during session shutdown.

* Rework hot code push. The new `autoupdate` package drives automatic
  reloads on update using standard DDP messages instead of a hardcoded
  message at DDP startup. Now the hot code push only triggers when
  client code changes; server-only code changes will not cause the page
  to reload.

* New `facts` package publishes internal statistics about Meteor.

* Add an explicit check that publish functions return a cursor, an array
  of cursors, or a falsey value. This is a safety check to to prevent
  users from accidentally returning Collection.findOne() or some other
  value and expecting it to be published.

* Implement `$each`, `$sort`, and `$slice` options for minimongo's `$push`
  modifier.  #1492

* Introduce `--raw-logs` option to `meteor run` to disable log
  coloring and timestamps.

* Add `WebAppInternals.setBundledJsCssPrefix()` to control where the
  client loads bundled JavaScript and CSS files. This allows serving
  files from a CDN to decrease page load times and reduce server load.

* Attempt to exit cleanly on `SIGHUP`. Stop accepting incoming
  connections, kill DDP connections, and finish all outstanding requests
  for static assets.

* In the HTTP server, only keep sockets with no active HTTP requests alive for 5
  seconds.

* Fix handling of `fields` option in minimongo when only `_id` is present. #1651

* Fix issue where setting `process.env.MAIL_URL` in app code would not
  alter where mail was sent. This was a regression in 0.6.6 from 0.6.5. #1649

* Use stderr instead of stdout (for easier automation in shell scripts) when
  prompting for passwords and when downloading the dev bundle. #1600

* Ensure more downtime during file watching.  #1506

* Fix `meteor run` with settings files containing non-ASCII characters.  #1497

* Support `EJSON.clone` for `Meteor.Error`. As a result, they are properly
  stringified in DDP even if thrown through a `Future`.  #1482

* Fix passing `transform: null` option to `collection.allow()` to disable
  transformation in validators.  #1659

* Fix livedata error on `this.removed` during session shutdown. #1540 #1553

* Fix incompatibility with Phusion Passenger by removing an unused line. #1613

* Ensure install script creates /usr/local on machines where it does not
  exist (eg. fresh install of OSX Mavericks).

* Set x-forwarded-* headers in `meteor run`.

* Clean up package dirs containing only ".build".

* Check for matching hostname before doing end-of-oauth redirect.

* Only count files that actually go in the cache towards the `appcache`
  size check. #1653.

* Increase the maximum size spiderable will return for a page from 200kB
  to 5MB.

* Upgraded dependencies:
  * SockJS server from 0.3.7 to 0.3.8, including new faye-websocket module.
  * Node from 0.10.21 to 0.10.22
  * MongoDB from 2.4.6 to 2.4.8
  * clean-css from 1.1.2 to 2.0.2
  * uglify-js from a fork of 2.4.0 to 2.4.7
  * handlebars npm module no longer available outside of handlebars package

Patches contributed by GitHub users AlexeyMK, awwx, dandv, DenisGorbachev,
emgee3, FooBarWidget, mitar, mcbain, rzymek, and sdarnell.


## v0.6.6.3, 2013-Nov-04

* Fix error when publish function callbacks are called during session
  shutdown.  #1540 #1553

* Improve `meteor run` CPU usage in projects with many
  directories.  #1506


## v0.6.6.2, 2013-Oct-21

* Upgrade Node from 0.10.20 to 0.10.21 (security update).


## v0.6.6.1, 2013-Oct-12

* Fix file watching on OSX. Work around Node issue #6251 by not using
  fs.watch. #1483


## v0.6.6, 2013-Oct-10


#### Security

* Add `browser-policy` package for configuring and sending
  Content-Security-Policy and X-Frame-Options HTTP headers.
  [See the docs](http://docs.meteor.com/#browserpolicy) for more.

* Use cryptographically strong pseudorandom number generators when available.

#### MongoDB

* Add upsert support. `Collection.update` now supports the `{upsert:
  true}` option. Additionally, add a `Collection.upsert` method which
  returns the newly inserted object id if applicable.

* `update` and `remove` now return the number of documents affected.  #1046

* `$near` operator for `2d` and `2dsphere` indices.

* The `fields` option to the collection methods `find` and `findOne` now works
  on the client as well.  (Operators such as `$elemMatch` and `$` are not yet
  supported in `fields` projections.) #1287

* Pass an index and the cursor itself to the callbacks in `cursor.forEach` and
  `cursor.map`, just like the corresponding `Array` methods.  #63

* Support `c.find(query, {limit: N}).count()` on the client.  #654

* Improve behavior of `$ne`, `$nin`, and `$not` selectors with objects containing
  arrays.  #1451

* Fix various bugs if you had two documents with the same _id field in
  String and ObjectID form.

#### Accounts

* [Behavior Change] Expire login tokens periodically. Defaults to 90
  days. Use `Accounts.config({loginExpirationInDays: null})` to disable
  token expiration.

* [Behavior Change] Write dates generated by Meteor Accounts to Mongo as
  Date instead of number; existing data can be converted by passing it
  through `new Date()`. #1228

* Log out and close connections for users if they are deleted from the
  database.

* Add Meteor.logoutOtherClients() for logging out other connections
  logged in as the current user.

* `restrictCreationByEmailDomain` option in `Accounts.config` to restrict new
  users to emails of specific domain (eg. only users with @meteor.com emails) or
  a custom validator. #1332

* Support OAuth1 services that require request token secrets as well as
  authentication token secrets.  #1253

* Warn if `Accounts.config` is only called on the client.  #828

* Fix bug where callbacks to login functions could be called multiple
  times when the client reconnects.

#### DDP

* Fix infinite loop if a client disconnects while a long yielding method is
  running.

* Unfinished code to support DDP session resumption has been removed. Meteor
  servers now stop processing messages from clients and reclaim memory
  associated with them as soon as they are disconnected instead of a few minutes
  later.

#### Tools

* The pre-0.6.5 `Package.register_extension` API has been removed. Use
  `Package._transitional_registerBuildPlugin` instead, which was introduced in
  0.6.5. (A bug prevented the 0.6.5 reimplementation of `register_extension`
  from working properly anyway.)

* Support using an HTTP proxy in the `meteor` command line tool. This
  allows the `update`, `deploy`, `logs`, and `mongo` commands to work
  behind a proxy. Use the standard `http_proxy` environment variable to
  specify your proxy endpoint.  #429, #689, #1338

* Build Linux binaries on an older Linux machine. Meteor now supports
  running on Linux machines with glibc 2.9 or newer (Ubuntu 10.04+, RHEL
  and CentOS 6+, Fedora 10+, Debian 6+). Improve error message when running
  on Linux with unsupported glibc, and include Mongo stderr if it fails
  to start.

* Install NPM modules with `--force` to avoid corrupted local caches.

* Rebuild NPM modules in packages when upgrading to a version of Meteor that
  uses a different version of Node.

* Disable the Mongo http interface. This lets you run meteor on two ports
  differing by 1000 at the same time.

#### Misc

* [Known issue] Breaks support for pre-release OSX 10.9 'Mavericks'.
  Will be addressed shortly. See issues:
  https://github.com/joyent/node/issues/6251
  https://github.com/joyent/node/issues/6296

* `EJSON.stringify` now takes options:
  - `canonical` causes objects keys to be stringified in sorted order
  - `indent` allows formatting control over the EJSON stringification

* EJSON now supports `Infinity`, `-Infinity` and `NaN`.

* Check that the argument to `EJSON.parse` is a string.  #1401

* Better error from functions that use `Meteor._wrapAsync` (eg collection write
  methods and `HTTP` methods) and in DDP server message processing.  #1387

* Support `appcache` on Chrome for iOS.

* Support literate CoffeeScript files with the extension `.coffee.md` (in
  addition to the already-supported `.litcoffee` extension). #1407

* Make `madewith` package work again (broken in 0.6.5).  #1448

* Better error when passing a string to `{{#each}}`. #722

* Add support for JSESSIONID cookies for sticky sessions. Set the
  `USE_JSESSIONID` environment variable to enable placing a JSESSIONID
  cookie on sockjs requests.

* Simplify the static analysis used to detect package-scope variables.

* Upgraded dependencies:
  * Node from 0.8.24 to 0.10.20
  * MongoDB from 2.4.4 to 2.4.6
  * MongoDB driver from 1.3.17 to 1.3.19
  * http-proxy from 0.10.1 to a pre-release of 1.0.0
  * stylus from 0.30.1 to 0.37.0
  * nib from 0.8.2 to 1.0.0
  * optimist from 0.3.5 to 0.6.0
  * semver from 1.1.0 to 2.1.0
  * request from 2.12.0 to 2.27.0
  * keypress from 0.1.0 to 0.2.1
  * underscore from 1.5.1 to 1.5.2
  * fstream from 0.1.21 to 0.1.24
  * tar from 0.1.14 to 0.1.18
  * source-map from 0.1.26 to 0.1.30
  * source-map-support from a fork of 0.1.8 to 0.2.3
  * escope from a fork of 0.0.15 to 1.0.0
  * estraverse from 1.1.2-1 to 1.3.1
  * simplesmtp from 0.1.25 to 0.3.10
  * stream-buffers from 0.2.3 to 0.2.5
  * websocket from 1.0.7 to 1.0.8
  * cli-color from 0.2.2 to 0.2.3
  * clean-css from 1.0.11 to 1.1.2
  * UglifyJS2 from a fork of 2.3.6 to a different fork of 2.4.0
  * connect from 2.7.10 to 2.9.0
  * send from 0.1.0 to 0.1.4
  * useragent from 2.0.1 to 2.0.7
  * replaced byline with eachline 2.3.3

Patches contributed by GitHub users ansman, awwx, codeinthehole, jacott,
Maxhodges, meawoppl, mitar, mizzao, mquandalle, nathan-muir, RobertLowe, ryw,
sdarnell, and timhaines.


## v0.6.5.3, 2014-Dec-09 (backport)

* Fix a security issue in allow/deny rules that could result in data
  loss. If your app uses allow/deny rules, or uses packages that use
  allow/deny rules, we recommend that you update immediately.
  Backport from 1.0.1.


## v0.6.5.2, 2013-Oct-21

* Upgrade Node from 0.8.24 to 0.8.26 (security patch)


## v0.6.5.1, 2013-Aug-28

* Fix syntax errors on lines that end with a backslash. #1326

* Fix serving static files with special characters in their name. #1339

* Upgrade `esprima` JavaScript parser to fix bug parsing complex regexps.

* Export `Spiderable` from `spiderable` package to allow users to set
  `Spiderable.userAgentRegExps` to control what user agents are treated
  as spiders.

* Add EJSON to standard-app-packages. #1343

* Fix bug in d3 tab character parsing.

* Fix regression when using Mongo ObjectIDs in Spark templates.


## v0.6.5, 2013-Aug-14

* New package system with package compiler and linker:

  * Each package now has it own namespace for variable
    declarations. Global variables used in a package are limited to
    package scope.

  * Packages must explicitly declare which symbols they export with
    `api.export` in `package.js`.

  * Apps and packages only see the exported symbols from packages they
    explicitly use. For example, if your app uses package A which in
    turn depends on package B, only package A's symbols will be
    available in the app.

  * Package names can only contain alphanumeric characters, dashes, and
    dots. Packages with spaces and underscores must be renamed.

  * Remove hardcoded list of required packages. New default
    `standard-app-packages` package adds dependencies on the core Meteor
    stack. This package can be removed to make an app with only parts of
    the Meteor stack. `standard-app-packages` will be automatically
    added to a project when it is updated to Meteor 0.6.5.

  * Custom app packages in the `packages` directory are no longer
    automatically used. They must be explicitly added to the app with
    `meteor add <packagename>`. To help with the transition, all
    packages in the `packages` directory will be automatically added to
    the project when it is updated to Meteor 0.6.5.

  * New "unipackage" on-disk format for built packages. Compiled packages are
    cached and rebuilt only when their source or dependencies change.

  * Add "unordered" and "weak" package dependency modes to allow
    circular package dependencies and conditional code inclusion.

  * New API (`_transitional_registerBuildPlugin`) for declaring
    compilers, preprocessors, and file extension handlers. These new
    build plugins are full compilation targets in their own right, and
    have their own namespace, source files, NPM requirements, and package
    dependencies. The old `register_extension` API is deprecated. Please
    note that the `package.js` format and especially
    `_transitional_registerBuildPlugin` are not frozen interfaces and
    are subject to change in future releases.

  * Add `api.imply`, which allows one package to "imply" another. If
    package A implies package B, then anything that depends on package
    A automatically depends on package B as well (and receives package
    B's imports). This is useful for creating umbrella packages
    (`standard-app-packages`) or sometimes for factoring common code
    out of related packages (`accounts-base`).

* Move HTTP serving out of the server bootstrap and into the `webapp`
  package. This allows building Meteor apps that are not web servers
  (eg. command line tools, DDP clients, etc.). Connect middlewares can
  now be registered on the new `WebApp.connectHandlers` instead of the
  old `__meteor_bootstrap__.app`.

* The entire Meteor build process now has first-class source map
  support. A source map is maintained for every source file as it
  passes through the build pipeline. Currently, the source maps are
  only served in development mode. Not all web browsers support source
  maps yet and for those that do, you may have to turn on an option to
  enable them. Source maps will always be used when reporting
  exceptions on the server.

* Update the `coffeescript` package to generate source maps.

* Add new `Assets` API and `private` subdirectory for including and
  accessing static assets on the server. http://docs.meteor.com/#assets

* Add `Meteor.disconnect`. Call this to disconnect from the
  server and stop all live data updates. #1151

* Add `Match.Integer` to `check` for 32-bit signed integers.

* `Meteor.connect` has been renamed to `DDP.connect` and is now fully
  supported on the server. Server-to-server DDP connections use
  websockets, and can be used for both method calls and subscriptions.

* Rename `Meteor.default_connection` to `Meteor.connection` and
  `Meteor.default_server` to `Meteor.server`.

* Rename `Meteor.http` to `HTTP`.

* `ROOT_URL` may now have a path part. This allows serving multiple
  Meteor apps on the same domain.

* Support creating named unmanaged collections with
  `new Meteor.Collection("name", {connection: null})`.

* New `Log` function in the `logging` package which prints with
  timestamps, color, filenames and linenumbers.

* Include http response in errors from oauth providers. #1246

* The `observe` callback `movedTo` now has a fourth argument `before`.

* Move NPM control files for packages from `.npm` to
  `.npm/package`. This is to allow build plugins such as `coffeescript`
  to depend on NPM packages. Also, when removing the last NPM
  dependency, clean up the `.npm` dir.

* Remove deprecated `Meteor.is_client` and `Meteor.is_server` variables.

* Implement "meteor bundle --debug" #748

* Add `forceApprovalPrompt` option to `Meteor.loginWithGoogle`. #1226

* Make server-side Mongo `insert`s, `update`s, and `remove`s run
  asynchronously when a callback is passed.

* Improve memory usage when calling `findOne()` on the server.

* Delete login tokens from server when user logs out.

* Rename package compatibility mode option to `add_files` from `raw` to
  `bare`.

* Fix Mongo selectors of the form: {$regex: /foo/}.

* Fix Spark memory leak.  #1157

* Fix EPIPEs during dev mode hot code reload.

* Fix bug where we would never quiesce if we tried to revive subs that errored
  out (5e7138d)

* Fix bug where `this.fieldname` in handlebars template might refer to a
  helper instead of a property of the current data context. #1143

* Fix submit events on IE8. #1191

* Handle `Meteor.loginWithX` being called with a callback but no options. #1181

* Work around a Chrome bug where hitting reload could cause a tab to
  lose the DDP connection and never recover. #1244

* Upgraded dependencies:
  * Node from 0.8.18 to 0.8.24
  * MongoDB from 2.4.3 to 2.4.4, now with SSL support
  * CleanCSS from 0.8.3 to 1.0.11
  * Underscore from 1.4.4 to 1.5.1
  * Fibers from 1.0.0 to 1.0.1
  * MongoDB Driver from 1.3.7 to 1.3.17

Patches contributed by GitHub users btipling, mizzao, timhaines and zol.


## v0.6.4.1, 2013-Jul-19

* Update mongodb driver to use version 0.2.1 of the bson module.


## v0.6.4, 2013-Jun-10

* Separate OAuth flow logic from Accounts into separate packages. The
  `facebook`, `github`, `google`, `meetup`, `twitter`, and `weibo`
  packages can be used to perform an OAuth exchange without creating an
  account and logging in.  #1024

* If you set the `DISABLE_WEBSOCKETS` environment variable, browsers will not
  attempt to connect to your app using Websockets. Use this if you know your
  server environment does not properly proxy Websockets to reduce connection
  startup time.

* Make `Meteor.defer` work in an inactive tab in iOS.  #1023

* Allow new `Random` instances to be constructed with specified seed. This
  can be used to create repeatable test cases for code that picks random
  values.  #1033

* Fix CoffeeScript error reporting to include source file and line
  number again.  #1052

* Fix Mongo queries which nested JavaScript RegExp objects inside `$or`.  #1089

* Upgraded dependencies:
  * Underscore from 1.4.2 to 1.4.4  #776
  * http-proxy from 0.8.5 to 0.10.1  #513
  * connect from 1.9.2 to 2.7.10
  * Node mongodb client from 1.2.13 to 1.3.7  #1060

Patches contributed by GitHub users awwx, johnston, and timhaines.


## v0.6.3, 2013-May-15

* Add new `check` package for ensuring that a value matches a required
  type and structure. This is used to validate untrusted input from the
  client. See http://docs.meteor.com/#match for details.

* Use Websockets by default on supported browsers. This reduces latency
  and eliminates the constant network spinner on iOS devices.

* With `autopublish` on, publish many useful fields on `Meteor.users`.

* Files in the `client/compatibility/` subdirectory of a Meteor app do
  not get wrapped in a new variable scope. This is useful for
  third-party libraries which expect `var` statements at the outermost
  level to be global.

* Add synthetic `tap` event for use on touch enabled devices. This is a
  replacement for `click` that fires immediately.

* When using the `http` package synchronously on the server, errors
  are thrown rather than passed in `result.error`

* The `manager` option to the `Meteor.Collection` constructor is now called
  `connection`. The old name still works for now.  #987

* The `localstorage-polyfill` smart package has been replaced by a
  `localstorage` package, which defines a `Meteor._localStorage` API instead of
  trying to replace the DOM `window.localStorage` facility. (Now, apps can use
  the existence of `window.localStorage` to detect if the full localStorage API
  is supported.)  #979

* Upgrade MongoDB from 2.2.1 to 2.4.3.

* Upgrade CoffeeScript from 1.5.0 to 1.6.2.  #972

* Faster reconnects when regaining connectivity.  #696

* `Email.send` has a new `headers` option to set arbitrary headers.  #963

* Cursor transform functions on the server no longer are required to return
  objects with correct `_id` fields.  #974

* Rework `observe()` callback ordering in minimongo to improve fiber
  safety on the server. This makes subscriptions on server to server DDP
  more usable.

* Use binary search in minimongo when updating ordered queries.  #969

* Fix EJSON base64 decoding bug.  #1001

* Support `appcache` on Chromium.  #958

Patches contributed by GitHub users awwx, jagill, spang, and timhaines.


## v0.6.2.1, 2013-Apr-24

* When authenticating with GitHub, include a user agent string. This
  unbreaks "Sign in with GitHub"

Patch contributed by GitHub user pmark.


## v0.6.2, 2013-Apr-16

* Better error reporting:
  * Capture real stack traces for `Meteor.Error`.
  * Report better errors with misconfigured OAuth services.

* Add per-package upgrade notices to `meteor update`.

* Experimental server-to-server DDP support: `Meteor.connect` on the
  server will connect to a remote DDP endpoint via WebSockets. Method
  calls should work fine, but subscriptions and minimongo on the server
  are still a work in progress.

* Upgrade d3 from 2.x to 3.1.4. See
  https://github.com/mbostock/d3/wiki/Upgrading-to-3.0 for compatibility notes.

* Allow CoffeeScript to set global variables when using `use strict`. #933

* Return the inserted documented ID from `LocalCollection.insert`. #908

* Add Weibo token expiration time to `services.weibo.expiresAt`.

* `Spiderable.userAgentRegExps` can now be modified to change what user agents
  are treated as spiders by the `spiderable` package.

* Prevent observe callbacks from affecting the arguments to identical
  observes. #855

* Fix meteor command line tool when run from a home directory with
  spaces in its name. If you previously installed meteor release 0.6.0
  or 0.6.1 you'll need to uninstall and reinstall meteor to support
  users with spaces in their usernames (see
  https://github.com/meteor/meteor/blob/master/README.md#uninstalling-meteor)

Patches contributed by GitHub users andreas-karlsson, awwx, jacott,
joshuaconner, and timhaines.


## v0.6.1, 2013-Apr-08

* Correct NPM behavior in packages in case there is a `node_modules` directory
  somewhere above the app directory. #927

* Small bug fix in the low-level `routepolicy` package.

Patches contributed by GitHub users andreas-karlsson and awwx.


## v0.6.0, 2013-Apr-04

* Meteor has a brand new distribution system! In this new system, code-named
  Engine, packages are downloaded individually and on demand. All of the
  packages in each official Meteor release are prefetched and cached so you can
  still use Meteor while offline. You can have multiple releases of Meteor
  installed simultaneously; apps are pinned to specific Meteor releases.
  All `meteor` commands accept a `--release` argument to specify which release
  to use; `meteor update` changes what release the app is pinned to.
  Inside an app, the name of the release is available at `Meteor.release`.
  When running Meteor directly from a git checkout, the release is ignored.

* Variables declared with `var` at the outermost level of a JavaScript
  source file are now private to that file. Remove the `var` to share
  a value between files.

* Meteor now supports any x86 (32- or 64-bit) Linux system, not just those which
  use Debian or RedHat package management.

* Apps may contain packages inside a top-level directory named `packages`.

* Packages may depend on [NPM modules](https://npmjs.org), using the new
  `Npm.depends` directive in their `package.js` file. (Note: if the NPM module
  has architecture-specific binary components, bundles built with `meteor
  bundle` or `meteor deploy` will contain the components as built for the
  developer's platform and may not run on other platforms.)

* Meteor's internal package tests (as well as tests you add to your app's
  packages with the unsupported `Tinytest` framework) are now run with the new
  command `meteor test-packages`.

* `{{#each}}` helper can now iterate over falsey values without throwing an
  exception. #815, #801

* `{{#with}}` helper now only includes its block if its argument is not falsey,
  and runs an `{{else}}` block if provided if the argument is falsey. #770, #866

* Twitter login now stores `profile_image_url` and `profile_image_url_https`
  attributes in the `user.services.twitter` namespace. #788

* Allow packages to register file extensions with dots in the filename.

* When calling `this.changed` in a publish function, it is no longer an error to
  clear a field which was never set. #850

* Deps API
  * Add `dep.depend()`, deprecate `Deps.depend(dep)` and
    `dep.addDependent()`.
  * If first run of `Deps.autorun` throws an exception, stop it and don't
    rerun.  This prevents a Spark exception when template rendering fails
    ("Can't call 'firstNode' of undefined").
  * If an exception is thrown during `Deps.flush` with no stack, the
    message is logged instead. #822

* When connecting to MongoDB, use the JavaScript BSON parser unless specifically
  requested in `MONGO_URL`; the native BSON parser sometimes segfaults. (Meteor
  only started using the native parser in 0.5.8.)

* Calls to the `update` collection function in untrusted code may only use a
  whitelisted list of modifier operators.

Patches contributed by GitHub users awwx, blackcoat, cmather, estark37,
mquandalle, Primigenus, raix, reustle, and timhaines.


## v0.5.9, 2013-Mar-14

* Fix regression in 0.5.8 that prevented users from editing their own
  profile. #809

* Fix regression in 0.5.8 where `Meteor.loggingIn()` would not update
  reactively. #811


## v0.5.8, 2013-Mar-13

* Calls to the `update` and `remove` collection functions in untrusted code may
  no longer use arbitrary selectors. You must specify a single document ID when
  invoking these functions from the client (other than in a method stub).

  You may still use other selectors when calling `update` and `remove` on the
  server and from client method stubs, so you can replace calls that are no
  longer supported (eg, in event handlers) with custom method calls.

  The corresponding `update` and `remove` callbacks passed to `allow` and `deny`
  now take a single document instead of an array.

* Add new `appcache` package. Add this package to your project to speed
  up page load and make hot code reload smoother using the HTML5
  AppCache API. See http://docs.meteor.com/#appcache for details.

* Rewrite reactivity library. `Meteor.deps` is now `Deps` and has a new
  API. `Meteor.autorun` and `Meteor.flush` are now called `Deps.autorun` and
  `Deps.flush` (the old names still work for now). The other names under
  `Meteor.deps` such as `Context` no longer exist. The new API is documented at
  http://docs.meteor.com/#deps

* You can now provide a `transform` option to collections, which is a
  function that documents coming out of that collection are passed
  through. `find`, `findOne`, `allow`, and `deny` now take `transform` options,
  which may override the Collection's `transform`.  Specifying a `transform`
  of `null` causes you to receive the documents unmodified.

* Publish functions may now return an array of cursors to publish. Currently,
  the cursors must all be from different collections. #716

* User documents have id's when `onCreateUser` and `validateNewUser` hooks run.

* Encode and store custom EJSON types in MongoDB.

* Support literate CoffeeScript files with the extension `.litcoffee`. #766

* Add new login service provider for Meetup.com in `accounts-meetup` package.

* If you call `observe` or `observeChanges` on a cursor created with the
  `reactive: false` option, it now only calls initial add callbacks and
  does not continue watching the query. #771

* In an event handler, if the data context is falsey, default it to `{}`
  rather than to the global object. #777

* Allow specifying multiple event handlers for the same selector. #753

* Revert caching header change from 0.5.5. This fixes image flicker on redraw.

* Stop making `Session` available on the server; it's not useful there. #751

* Force URLs in stack traces in browser consoles to be hyperlinks. #725

* Suppress spurious `changed` callbacks with empty `fields` from
  `Cursor.observeChanges`.

* Fix logic bug in template branch matching. #724

* Make `spiderable` user-agent test case insensitive. #721

* Fix several bugs in EJSON type support:
  * Fix `{$type: 5}` selectors for binary values on browsers that do
    not support `Uint8Array`.
  * Fix EJSON equality on falsey values.
  * Fix for returning a scalar EJSON type from a method. #731

* Upgraded dependencies:
  * mongodb driver to version 1.2.13 (from 0.1.11)
  * mime module removed (it was unused)


Patches contributed by GitHub users awwx, cmather, graemian, jagill,
jmhredsox, kevinxucs, krizka, mitar, raix, and rasmuserik.


## v0.5.7, 2013-Feb-21

* The DDP wire protocol has been redesigned.

  * The handshake message is now versioned. This breaks backwards
    compatibility between sites with `Meteor.connect()`. Older meteor
    apps can not talk to new apps and vice versa. This includes the
    `madewith` package, apps using `madewith` must upgrade.

  * New [EJSON](http://docs.meteor.com/#ejson) package allows you to use
    Dates, Mongo ObjectIDs, and binary data in your collections and
    Session variables.  You can also add your own custom datatypes.

  * Meteor now correctly represents empty documents in Collections.

  * There is an informal specification in `packages/livedata/DDP.md`.


* Breaking API changes

  * Changed the API for `observe`.  Observing with `added`, `changed`
    and `removed` callbacks is now unordered; for ordering information
    use `addedAt`, `changedAt`, `removedAt`, and `movedTo`. Full
    documentation is in the [`observe` docs](http://docs.meteor.com/#observe).
    All callers of `observe` need to be updated.

  * Changed the API for publish functions that do not return a cursor
    (ie functions that call `this.set` and `this.unset`). See the
    [`publish` docs](http://docs.meteor.com/#meteor_publish) for the new
    API.


* New Features

  * Added new [`observeChanges`](http://docs.meteor.com/#observe_changes)
    API for keeping track of the contents of a cursor more efficiently.

  * There is a new reactive function on subscription handles: `ready()`
    returns true when the subscription has received all of its initial
    documents.

  * Added `Session.setDefault(key, value)` so you can easily provide
    initial values for session variables that will not be clobbered on
    hot code push.

  * You can specify that a collection should use MongoDB ObjectIDs as
    its `_id` fields for inserts instead of strings. This allows you to
    use Meteor with existing MongoDB databases that have ObjectID
    `_id`s. If you do this, you must use `EJSON.equals()` for comparing
    equality instead of `===`. See http://docs.meteor.com/#meteor_collection.

  * New [`random` package](http://docs.meteor.com/#random) provides
    several functions for generating random values. The new
    `Random.id()` function is used to provide shorter string IDs for
    MongoDB documents. `Meteor.uuid()` is deprecated.

  * `Meteor.status()` can return the status `failed` if DDP version
    negotiation fails.


* Major Performance Enhancements

  * Rewrote subscription duplication detection logic to use a more
    efficient algorithm. This significantly reduces CPU usage on the
    server during initial page load and when dealing with large amounts
    of data.

  * Reduced unnecessary MongoDB re-polling of live queries. Meteor no
    longer polls for changes on queries that specify `_id` when
    updates for a different specific `_id` are processed. This
    drastically improves performance when dealing with many
    subscriptions and updates to individual objects, such as those
    generated by the `accounts-base` package on the `Meteor.users`
    collection.


* Upgraded UglifyJS2 to version 2.2.5


Patches contributed by GitHub users awwx and michaelglenadams.


## v0.5.6, 2013-Feb-15

* Fix 0.5.5 regression: Minimongo selectors matching subdocuments under arrays
  did not work correctly.

* Some Bootstrap icons should have appeared white.

Patches contributed by GitHub user benjaminchelli.

## v0.5.5, 2013-Feb-13

* Deprecate `Meteor.autosubscribe`. `Meteor.subscribe` now works within
  `Meteor.autorun`.

* Allow access to `Meteor.settings.public` on the client. If the JSON
  file you gave to `meteor --settings` includes a field called `public`,
  that field will be available on the client as well as the server.

* `@import` works in `less`. Use the `.lessimport` file extension to
  make a less file that is ignored by preprocessor so as to avoid double
  processing. #203

* Upgrade Fibers to version 1.0.0. The `Fiber` and `Future` symbols are
  no longer exposed globally. To use fibers directly you can use:
   `var Fiber = __meteor_bootstrap__.require('fibers');` and
   `var Future = __meteor_bootstrap__.require('fibers/future');`

* Call version 1.1 of the Twitter API when authenticating with
  OAuth. `accounts-twitter` users have until March 5th, 2013 to
  upgrade before Twitter disables the old API. #527

* Treat Twitter ids as strings, not numbers, as recommended by
  Twitter. #629

* You can now specify the `_id` field of a document passed to `insert`.
  Meteor still auto-generates `_id` if it is not present.

* Expose an `invalidated` flag on `Meteor.deps.Context`.

* Populate user record with additional data from Facebook and Google. #664

* Add Facebook token expiration time to `services.facebook.expiresAt`. #576

* Allow piping a password to `meteor deploy` on `stdin`. #623

* Correctly type cast arguments to handlebars helper. #617

* Fix leaked global `userId` symbol.

* Terminate `phantomjs` properly on error when using the `spiderable`
  package. #571

* Stop serving non-cachable files with caching headers. #631

* Fix race condition if server restarted between page load and initial
  DDP connection. #653

* Resolve issue where login methods sometimes blocked future methods. #555

* Fix `Meteor.http` parsing of JSON responses on Firefox. #553

* Minimongo no longer uses `eval`. #480

* Serve 404 for `/app.manifest`. This allows experimenting with the
  upcoming `appcache` smart package. #628

* Upgraded many dependencies, including:
  * node.js to version 0.8.18
  * jquery-layout to version 1.3.0RC
  * Twitter Bootstrap to version 2.3.0
  * Less to version 1.3.3
  * Uglify to version 2.2.3
  * useragent to version 2.0.1

Patches contributed by GitHub users awwx, bminer, bramp, crunchie84,
danawoodman, dbimmler, Ed-von-Schleck, geoffd123, jperl, kevee,
milesmatthias, Primigenus, raix, timhaines, and xenolf.


## v0.5.4, 2013-Jan-08

* Fix 0.5.3 regression: `meteor run` could fail on OSX 10.8 if environment
  variables such as `DYLD_LIBRARY_PATH` are set.


## v0.5.3, 2013-Jan-07

* Add `--settings` argument to `meteor deploy` and `meteor run`. This
  allows you to specify deployment-specific information made available
  to server code in the variable `Meteor.settings`.

* Support unlimited open tabs in a single browser. Work around the
  browser per-hostname connection limit by using randomized hostnames
  for deployed apps. #131

* minimongo improvements:
  * Allow observing cursors with `skip` or `limit`.  #528
  * Allow sorting on `dotted.sub.keys`.  #533
  * Allow querying specific array elements (`foo.1.bar`).
  * `$and`, `$or`, and `$nor` no longer accept empty arrays (for consistency
    with Mongo)

* Re-rendering a template with Spark no longer reverts changes made by
  users to a `preserve`d form element. Instead, the newly rendered value
  is only applied if it is different from the previously rendered value.
  Additionally, <INPUT> elements with type other than TEXT can now have
  reactive values (eg, the labels on submit buttons can now be
  reactive).  #510 #514 #523 #537 #558

* Support JavaScript RegExp objects in selectors in Collection write
  methods on the client, eg `myCollection.remove({foo: /bar/})`.  #346

* `meteor` command-line improvements:
  * Improve error message when mongod fails to start.
  * The `NODE_OPTIONS` environment variable can be used to pass command-line
    flags to node (eg, `--debug` or `--debug-brk` to enable the debugger).
  * Die with error if an app name is mistakenly passed to `meteor reset`.

* Add support for "offline" access tokens with Google login. #464 #525

* Don't remove `serviceData` fields from previous logins when logging in
  with an external service.

* Improve `OAuth1Binding` to allow making authenticated API calls to
  OAuth1 providers (eg Twitter).  #539

* New login providers automatically work with `{{loginButtons}}` without
  needing to edit the `accounts-ui-unstyled` package.  #572

* Use `Content-Type: application/json` by default when sending JSON data
  with `Meteor.http`.

* Improvements to `jsparse`: hex literals, keywords as property names, ES5 line
  continuations, trailing commas in object literals, line numbers in error
  messages, decimal literals starting with `.`, regex character classes with
  slashes.

* Spark improvements:
  * Improve rendering of <SELECT> elements on IE.  #496
  * Don't lose nested data contexts in IE9/10 after two seconds.  #458
  * Don't print a stack trace if DOM nodes are manually removed
    from the document without calling `Spark.finalize`.  #392

* Always use the `autoReconnect` flag when connecting to Mongo.  #425

* Fix server-side `observe` with no `added` callback.  #589

* Fix re-sending method calls on reconnect.  #538

* Remove deprecated `/sockjs` URL support from `Meteor.connect`.

* Avoid losing a few bits of randomness in UUID v4 creation.  #519

* Update clean-css package from 0.8.2 to 0.8.3, fixing minification of `0%`
  values in `hsl` colors.  #515

Patches contributed by GitHub users Ed-von-Schleck, egtann, jwulf, lvbreda,
martin-naumann, meawoppl, nwmartin, timhaines, and zealoushacker.


## v0.5.2, 2012-Nov-27

* Fix 0.5.1 regression: Cursor `observe` works during server startup.  #507

## v0.5.1, 2012-Nov-20

* Speed up server-side subscription handling by avoiding redundant work
  when the same Mongo query is observed multiple times concurrently (eg,
  by multiple users subscribing to the same subscription), and by using
  a simpler "unordered" algorithm.

* Meteor now waits to invoke method callbacks until all the data written by the
  method is available in the local cache. This way, method callbacks can see the
  full effects of their writes. This includes the callbacks passed to
  `Meteor.call` and `Meteor.apply`, as well as to the `Meteor.Collection`
  `insert`/`update`/`remove` methods.

  If you want to process the method's result as soon as it arrives from the
  server, even if the method's writes are not available yet, you can now specify
  an `onResultReceived` callback to `Meteor.apply`.

* Rework latency compensation to show server data changes sooner. Previously, as
  long as any method calls were in progress, Meteor would buffer all data
  changes sent from the server until all methods finished. Meteor now only
  buffers writes to documents written by client stubs, and applies the writes as
  soon as all methods that wrote that document have finished.

* `Meteor.userLoaded()` and `{{currentUserLoaded}}` have been removed.
  Previously, during the login process on the client, `Meteor.userId()` could be
  set but the document at `Meteor.user()` could be incomplete. Meteor provided
  the function `Meteor.userLoaded()` to differentiate between these states. Now,
  this in-between state does not occur: when a user logs in, `Meteor.userId()`
  only is set once `Meteor.user()` is fully loaded.

* New reactive function `Meteor.loggingIn()` and template helper
  `{{loggingIn}}`; they are true whenever some login method is in progress.
  `accounts-ui` now uses this to show an animation during login.

* The `sass` CSS preprocessor package has been removed. It was based on an
  unmaintained NPM module which did not implement recent versions of the Sass
  language and had no error handling.  Consider using the `less` or `stylus`
  packages instead.  #143

* `Meteor.setPassword` is now called `Accounts.setPassword`, matching the
  documentation and original intention.  #454

* Passing the `wait` option to `Meteor.apply` now waits for all in-progress
  method calls to finish before sending the method, instead of only guaranteeing
  that its callback occurs after the callbacks of in-progress methods.

* New function `Accounts.callLoginMethod` which should be used to call custom
  login handlers (such as those registered with
  `Accounts.registerLoginHandler`).

* The callbacks for `Meteor.loginWithToken` and `Accounts.createUser` now match
  the other login callbacks: they are called with error on error or with no
  arguments on success.

* Fix bug where method calls could be dropped during a brief disconnection. #339

* Prevent running the `meteor` command-line tool and server on unsupported Node
  versions.

* Fix Minimongo query bug with nested objects.  #455

* In `accounts-ui`, stop page layout from changing during login.

* Use `path.join` instead of `/` in paths (helpful for the unofficial Windows
  port) #303

* The `spiderable` package serves pages to
  [`facebookexternalhit`](https://www.facebook.com/externalhit_uatext.php) #411

* Fix error on Firefox with DOM Storage disabled.

* Avoid invalidating listeners if setUserId is called with current value.

* Upgrade many dependencies, including:
  * MongoDB 2.2.1 (from 2.2.0)
  * underscore 1.4.2 (from 1.3.3)
  * bootstrap 2.2.1 (from 2.1.1)
  * jQuery 1.8.2 (from 1.7.2)
  * less 1.3.1 (from 1.3.0)
  * stylus 0.30.1 (from 0.29.0)
  * coffee-script 1.4.0 (from 1.3.3)

Patches contributed by GitHub users ayal, dandv, possibilities, TomWij,
tmeasday, and workmad3.

## v0.5.0, 2012-Oct-17

* This release introduces Meteor Accounts, a full-featured auth system that supports
  - fine-grained user-based control over database reads and writes
  - federated login with any OAuth provider (with built-in support for
    Facebook, GitHub, Google, Twitter, and Weibo)
  - secure password login
  - email validation and password recovery
  - an optional set of UI widgets implementing standard login/signup/password
    change/logout flows

  When you upgrade to Meteor 0.5.0, existing apps will lose the ability to write
  to the database from the client. To restore this, either:
  - configure each of your collections with
    [`collection.allow`](http://docs.meteor.com/#allow) and
    [`collection.deny`](http://docs.meteor.com/#deny) calls to specify which
    users can perform which write operations, or
  - add the `insecure` smart package (which is included in new apps by default)
    to restore the old behavior where anyone can write to any collection which
    has not been configured with `allow` or `deny`

  For more information on Meteor Accounts, see
  http://docs.meteor.com/#dataandsecurity and
  http://docs.meteor.com/#accounts_api

* The new function `Meteor.autorun` allows you run any code in a reactive
  context. See http://docs.meteor.com/#meteor_autorun

* Arrays and objects can now be stored in the `Session`; mutating the value you
  retrieve with `Session.get` does not affect the value in the session.

* On the client, `Meteor.apply` takes a new `wait` option, which ensures that no
  further method calls are sent to the server until this method is finished; it
  is used for login and logout methods in order to keep the user ID
  well-defined. You can also specifiy an `onReconnect` handler which is run when
  re-establishing a connection; Meteor Accounts uses this to log back in on
  reconnect.

* Meteor now provides a compatible replacement for the DOM `localStorage`
  facility that works in IE7, in the `localstorage-polyfill` smart package.

* Meteor now packages the D3 library for manipulating documents based on data in
  a smart package called `d3`.

* `Meteor.Collection` now takes its optional `manager` argument (used to
  associate a collection with a server you've connected to with
  `Meteor.connect`) as a named option. (The old call syntax continues to work
  for now.)

* Fix a bug where trying to immediately resubscribe to a record set after
  unsubscribing could fail silently.

* Better error handling for failed Mongo writes from inside methods; previously,
  errors here could cause clients to stop processing data from the server.


Patches contributed by GitHub users bradens, dandv, dybskiy, possibilities,
zhangcheng, and 75lb.


## v0.4.2, 2012-Oct-02

* Fix connection failure on iOS6. SockJS 0.3.3 includes this fix.

* The new `preserve-inputs` package, included by default in new Meteor apps,
  restores the pre-v0.4.0 behavior of "preserving" all form input elements by ID
  and name during re-rendering; users who want more precise control over
  preservation can still use the APIs added in v0.4.0.

* A few changes to the `Meteor.absoluteUrl` function:
  - Added a `replaceLocalhost` option.
  - The `ROOT_URL` environment variable is respected by `meteor run`.
  - It is now included in all apps via the `meteor` package. Apps that
    explicitly added the now-deprecated `absolute-url` smart package will log a
    deprecation warning.

* Upgrade Node from 0.8.8 to 0.8.11.

* If a Handlebars helper function `foo` returns null, you can now run do
  `{{foo.bar}}` without error, just like when `foo` is a non-existent property.

* If you pass a non-scalar object to `Session.set`, an error will now be thrown
  (matching the behavior of `Session.equals`). #215

* HTML pages are now served with a `charset=utf-8` Content-Type header. #264

* The contents of `<select>` tags can now be reactive even in IE 7 and 8.

* The `meteor` tool no longer gets confused if a parent directory of your
  project is named `public`. #352

* Fix a race condition in the `spiderable` package which could include garbage
  in the spidered page.

* The REPL run by `admin/node.sh` no longer crashes Emacs M-x shell on exit.

* Refactor internal `reload` API.

* New internal `jsparse` smart package. Not yet exposed publicly.


Patch contributed by GitHub user yanivoliver.


## v0.4.1, 2012-Sep-24

* New `email` smart package, with [`Email.send`](http://docs.meteor.com/#email)
  API.

* Upgrade Node from 0.6.17 to 0.8.8, as well as many Node modules in the dev
  bundle; those that are user-exposed are:
  * coffee-script: 1.3.3 (from 1.3.1)
  * stylus: 0.29.0 (from 0.28.1)
  * nib: 0.8.2 (from 0.7.0)

* All publicly documented APIs now use `camelCase` rather than
  `under_scores`. The old spellings continue to work for now. New names are:
  - `Meteor.isClient`/`isServer`
  - `this.isSimulation` inside a method invocation
  - `Meteor.deps.Context.onInvalidate`
  - `Meteor.status().retryCount`/`retryTime`

* Spark improvements
  * Optimize selector matching for event maps.
  * Fix `Spark._currentRenderer` behavior in timer callbacks.
  * Fix bug caused by interaction between `Template.foo.preserve` and
    `{{#constant}}`. #323
  * Allow `{{#each}}` over a collection of objects without `_id`. #281
  * Spark now supports Firefox 3.6.
  * Added a script to build a standalone spark.js that does not depend on
    Meteor (it depends on jQuery or Sizzle if you need IE7 support,
    and otherwise is fully standalone).

* Database writes from within `Meteor.setTimeout`/`setInterval`/`defer` will be
  batched with other writes from the current method invocation if they start
  before the method completes.

* Make `Meteor.Cursor.forEach` fully synchronous even if the user's callback
  yields. #321.

* Recover from exceptions thrown in `Meteor.publish` handlers.

* Upgrade bootstrap to version 2.1.1. #336, #337, #288, #293

* Change the implementation of the `meteor deploy` password prompt to not crash
  Emacs M-x shell.

* Optimize `LocalCollection.remove(id)` to be O(1) rather than O(n).

* Optimize client-side database performance when receiving updated data from the
  server outside of method calls.

* Better error reporting when a package in `.meteor/packages` does not exist.

* Better error reporting for coffeescript. #331

* Better error handling in `Handlebars.Exception`.


Patches contributed by GitHub users fivethirty, tmeasday, and xenolf.


## v0.4.0, 2012-Aug-30

* Merge Spark, a new live page update engine
  * Breaking API changes
     * Input elements no longer preserved based on `id` and `name`
       attributes. Use [`preserve`](http://docs.meteor.com/#template_preserve)
       instead.
     * All `Meteor.ui` functions removed. Use `Meteor.render`,
       `Meteor.renderList`, and
       [Spark](https://github.com/meteor/meteor/wiki/Spark) functions instead.
     * New template functions (eg. `created`, `rendered`, etc) may collide with
       existing helpers. Use `Template.foo.helpers()` to avoid conflicts.
     * New syntax for declaring event maps. Use
       `Template.foo.events({...})`. For backwards compatibility, both syntaxes
       are allowed for now.
  * New Template features
     * Allow embedding non-Meteor widgets (eg. Google Maps) using
       [`{{#constant}}`](http://docs.meteor.com/#constant)
     * Callbacks when templates are rendered. See
       http://docs.meteor.com/#template_rendered
     * Explicit control of which nodes are preserved during re-rendering. See
       http://docs.meteor.com/#template_preserve
     * Easily find nodes within a template in event handlers and callbacks. See
       http://docs.meteor.com/#template_find
     * Allow parts of a template to be independently reactive with the
       [`{{#isolate}}`](http://docs.meteor.com/#isolate) block helper.

* Use PACKAGE_DIRS environment variable to override package location. #227

* Add `absolute-url` package to construct URLs pointing to the application.

* Allow modifying documents returned by `observe` callbacks. #209

* Fix periodic crash after client disconnect. #212

* Fix minimingo crash on dotted queries with undefined keys. #126


## v0.3.9, 2012-Aug-07

* Add `spiderable` package to allow web crawlers to index Meteor apps.

* `meteor deploy` uses SSL to protect application deployment.

* Fix `stopImmediatePropagation()`. #205


## v0.3.8, 2012-Jul-12

* HTTPS support
  * Add `force-ssl` package to require site to load over HTTPS.
  * Use HTTPS for install script and `meteor update`.
  * Allow runtime configuration of default DDP endpoint.

* Handlebars improvements
  * Implement dotted path traversal for helpers and methods.
  * Allow functions in helper arguments.
  * Change helper nesting rules to allow functions as arguments.
  * Fix `{{this.foo}}` to never invoke helper `foo`.
  * Make event handler `this` reflect the node that matched the selector instead
    of the event target node.
  * Fix keyword arguments to helpers.

* Add `nib` support to stylus package. #175

* Upgrade bootstrap to version 2.0.4. #173

* Print changelog after `meteor update`.

* Fix mouseenter and mouseleave events. #224

* Fix issue with spurious heartbeat failures on busy connections.

* Fix exception in minimongo when matching non-arrays using `$all`. #183

* Fix serving an empty file when no cacheable assets exist. #179


## v0.3.7, 2012-Jun-06

* Better parsing of `.html` template files
  * Allow HTML comments (`<!-- -->`) at top level
  * Allow whitespace anywhere in open/close tag
  * Provide names and line numbers on error
  * More helpful error messages

* Form control improvements
  * Fix reactive radio buttons in Internet Explorer.
  * Fix reactive textareas to update consistently across browsers, matching text
    field behavior.

* `http` package bug fixes:
  * Send correct Content-Type when POSTing `params` from the server. #172
  * Correctly detect JSON response Content-Type when a charset is present.

* Support `Handlebars.SafeString`. #160

* Fix intermittent "Cursor is closed" mongo error.

* Fix "Cannot read property 'nextSibling' of null" error in certain nested
  templates. #142

* Add heartbeat timer on the client to notice when the server silently goes
  away.


## v0.3.6, 2012-May-16

* Rewrite event handling. `this` in event handlers now refers to the data
  context of the element that generated the event, *not* the top-level data
  context of the template where the event is declared.

* Add /websocket endpoint for raw websockets. Pass websockets through
  development mode proxy.

* Simplified API for Meteor.connect, which now receives a URL to a Meteor app
  rather than to a sockjs endpoint.

* Fix livedata to support subscriptions with overlapping documents.

* Update node.js to 0.6.17 to fix potential security issue.


## v0.3.5, 2012-Apr-28

* Fix 0.3.4 regression: Call event map handlers on bubbled events. #107


## v0.3.4, 2012-Apr-27

* Add Twitter `bootstrap` package. #84

* Add packages for `sass` and `stylus` CSS pre-processors. #40, #50

* Bind events correctly on top level elements in a template.

* Fix dotted path selectors in minimongo. #88

* Make `backbone` package also run on the server.

* Add `bare` option to coffee-script compilation so variables can be shared
  between multiple coffee-script file. #85

* Upgrade many dependency versions. User visible highlights:
 * node.js 0.6.15
 * coffee-script 1.3.1
 * less 1.3.0
 * sockjs 0.3.1
 * underscore 1.3.3
 * backbone 0.9.2

* Several documentation fixes and test coverage improvements.


## v0.3.3, 2012-Apr-20

* Add `http` package for making HTTP requests to remote servers.

* Add `madewith` package to put a live-updating Made with Meteor badge on apps.

* Reduce size of mongo database on disk (--smallfiles).

* Prevent unnecessary hot-code pushes on deployed apps during server migration.

* Fix issue with spaces in directory names. #39

* Workaround browser caching issues in development mode by using query
  parameters on all JavaScript and CSS requests.

* Many documentation and test fixups.


## v0.3.2, 2012-Apr-10

* Initial public launch<|MERGE_RESOLUTION|>--- conflicted
+++ resolved
@@ -1,6 +1,5 @@
 ## v.NEXT
 
-<<<<<<< HEAD
 ### Version Solver
 
 * The code that selects compatible package versions for `meteor update`
@@ -58,11 +57,7 @@
 * Fix regression in 1.0.4 where `meteor publish-for-arch` only worked for
   packages without colons in their name.  #3951
 
-
 ## v1.0.4, 2015-Mar-17
-=======
-## v1.0.4, 2015-Mar-??
->>>>>>> b415ecea
 
 ### Mongo Driver
 
@@ -248,7 +243,6 @@
 * After killing existing `mongod` servers, also clear the `mongod.lock` file.
 
 * Stricter validation for package names: they cannot begin with a hyphen, end
-<<<<<<< HEAD
   with a dot, contain two consecutive dots, or start or end with a colon.  (No
   packages on Atmosphere fail this validation.)  Additionally, `meteor create
   --package` applies the same validation as `meteor publish` and disallows
@@ -261,11 +255,6 @@
   in file paths. Instead, the command now creates a directory named the same
   as the second part of the package name after the colon (without the username
   prefix).
-=======
-  with a dot, or contain two consecutive dots.  (No packages on Atmosphere fail
-  this validation.)
-
->>>>>>> b415ecea
 
 
 ### Meteor Mobile
