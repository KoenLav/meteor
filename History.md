--- conflicted
+++ resolved
@@ -1,12 +1,11 @@
 ## v.NEXT
 
-<<<<<<< HEAD
 * Node.js has been upgraded to version 8.9.1.
 
-* The `npm` npm package has been upgraded to version 5.5.1, which supports
+* The `npm` package has been upgraded to version 5.5.1, which supports
   several new features, including two-factor authentication, as described
   in the [release notes](https://github.com/npm/npm/blob/latest/CHANGELOG.md#v551-2017-10-04).
-=======
+
 * Dynamically `import()`ed modules will now be fetched from the
   application server using an HTTP POST request, rather than a WebSocket
   message. This strategy has all the benefits of the previous strategy,
@@ -40,7 +39,6 @@
   import { HTTP } from "meteor/http";
   HTTP.call("GET", url, ...);
   ```
->>>>>>> c4bcf915
 
 * [`cordova-lib`](https://github.com/apache/cordova-cli) has been updated to
   version 7.1.0, [`cordova-android`](https://github.com/apache/cordova-android/)
