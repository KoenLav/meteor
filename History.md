## v.NEXT

<<<<<<< HEAD
## v1.7.1, TBD

* Compiler plugins that call `inputFile.addJavaScript` or
  `inputFile.addStylesheet` may now delay expensive compilation work by
  passing partial options (`{ path, hash }`) as the first argument,
  followed by a callback function as the second argument, which will be
  called by the build system once it knows the module will actually be
  included in the bundle. For example, here's the old implementation of
  `BabelCompiler#processFilesForTarget`:
  ```js
  processFilesForTarget(inputFiles) {
    inputFiles.forEach(inputFile => {
      var toBeAdded = this.processOneFileForTarget(inputFile);
      if (toBeAdded) {
        inputFile.addJavaScript(toBeAdded);
      }
    });
  }
  ```
  and here's the new version:
  ```js
  processFilesForTarget(inputFiles) {
    inputFiles.forEach(inputFile => {
      if (inputFile.supportsLazyCompilation) {
        inputFile.addJavaScript({
          path: inputFile.getPathInPackage(),
          hash: inputFile.getSourceHash(),
        }, function () {
          return this.processOneFileForTarget(inputFile);
        });
      } else {
        var toBeAdded = this.processOneFileForTarget(inputFile);
        if (toBeAdded) {
          inputFile.addJavaScript(toBeAdded);
        }
      }
    });
  }
  ```
  If you are an author of a compiler plugin, we strongly recommend using
  this new API, since unnecessary compilation of files that are not
  included in the bundle can be a major source of performance problems for
  compiler plugins. Although this new API is only available in Meteor
  1.7.1, you can use `inputFile.supportsLazyCompilation` to determine
  dynamically whether the new API is available, so you can support older
  versions of Meteor without having to publish multiple versions of your
  package. [PR #9983](https://github.com/meteor/meteor/pull/9983)

* The `npm` package has been upgraded to version 6.2.0, and our
  [fork](https://github.com/meteor/pacote/tree/v8.1.6-meteor) of its
  `pacote` dependency has been rebased against version 8.1.6.

* Scripts run via `meteor npm ...` can now use the `meteor` command more
  safely, since the `PATH` environment variable will now be set so that
  `meteor` always refers to the same `meteor` used to run `meteor npm`.
  [PR #9941](https://github.com/meteor/meteor/pull/9941)
=======
* Meteor's `self-test` has been updated to use "headless" Chrome rather
  than PhantomJS for browser tests. PhantomJS can still be forced by
  passing the `--phantom` flag to the `meteor self-test` command.
  [PR #9814](https://github.com/meteor/meteor/pull/9814)
>>>>>>> af26e8b0

* Importing a directory containing an `index.*` file now works for
  non-`.js` file extensions. As before, the list of possible extensions is
  defined by which compiler plugins you have enabled.
  [PR #10027](https://github.com/meteor/meteor/pull/10027)

* Any client (modern or legacy) may now request any static JS or CSS
  `web.browser` or `web.browser.legacy` resource, even if it was built for
  a different architecture, which greatly simplifies CDN setup if your CDN
  does not forward the `User-Agent` header to the origin.
  [Issue #9953](https://github.com/meteor/meteor/issues/9953)
  [PR #9965](https://github.com/meteor/meteor/pull/9965)

* Cross-origin dynamic `import()` requests will now succeed in more cases.
  [PR #9954](https://github.com/meteor/meteor/pull/9954)

* Dynamic CSS modules (which are compiled to JS and handled like any other
  JS module) will now be properly minified in production and source mapped
  in development. [PR #9998](https://github.com/meteor/meteor/pull/9998)

* While CSS is only minified in production, CSS files must be merged
  together into a single stylesheet in both development and production.
  This merging is [cached by `standard-minifier-css`](https://github.com/meteor/meteor/blob/183d5ff9500d908d537f58d35ce6cd6d780ab270/packages/standard-minifier-css/plugin/minify-css.js#L58-L62)
  so that it does not happen on every rebuild in development, but not all
  CSS minifier packages use the same caching techniques. Thanks to
  [1ed095c36d](https://github.com/meteor/meteor/pull/9942/commits/1ed095c36d7b2915872eb0c943dae0c4f870d7e4),
  this caching is now performed within the Meteor build tool, so it works
  the same way for all CSS minifier packages, which may eliminate a few
  seconds of rebuild time for projects with lots of CSS.

* The `meteor-babel` npm package used by `babel-compiler` has been updated
  to version 7.0.0-beta.54.

* The `@babel/preset-env` and `@babel/preset-react` presets will be
  ignored by Meteor if included in a `.babelrc` file, since Meteor already
  provides equivalent/superior functionality without them. However, you
  should feel free to leave these plugins in your `.babelrc` file if they
  are needed by external tools.

* The `install` npm package used by `modules-runtime` has been updated to
  version 0.12.0.

* The `reify` npm package has been updated to version 0.16.4.

* The `uglify-es` npm package used by `minifier-js` has been replaced with
  [`terser@3.7.6`](https://www.npmjs.com/package/terser), a fork of
  `uglify-es` that appears to be (more actively) maintained.
  [Issue #10042](https://github.com/meteor/meteor/issues/10042)

* When a Meteor application uses a compiler plugin to process files with a
  particular file extension (other than `.js` or `.json`), those file
  extensions should be automatically appended to imports that do not
  resolve as written. However, this behavior was not previously enabled
  for modules inside `node_modules`. Thanks to
  [8b04c25390](https://github.com/meteor/meteor/pull/9942/commits/8b04c253900e4ca2a194d2fcaf6fc2ce9a9085e7),
  the same file extensions that are applied to modules outside the
  `node_modules` directory will now be applied to those within it, though
  `.js` and `.json` will always be tried first.

* As foreshadowed in this [talk](https://youtu.be/vpCotlPieIY?t=29m18s)
  about Meteor 1.7's modern/legacy bundling system
  ([slides](https://slides.com/benjamn/meteor-night-may-2018#/46)), Meteor
  now provides an isomorphic implementation of the [WHATWG `fetch()`
  API](https://fetch.spec.whatwg.org/), which can be installed by running
  ```sh
  meteor add fetch
  ```
  This package is a great demonstration of the modern/legacy bundling
  system, since it has very different implementations in modern
  browsers, legacy browsers, and Node.
  [PR #10029](https://github.com/meteor/meteor/pull/10029)

* The [`bundle-visualizer`
  package](https://github.com/meteor/meteor/tree/release-1.7.1/packages/non-core/bundle-visualizer)
  has received a number of UI improvements thanks to work by
  [@jamesmillerburgess](https://github.com/jamesmillerburgess) in
  [PR #10025](https://github.com/meteor/meteor/pull/10025).
  [Feature #310](https://github.com/meteor/meteor-feature-requests/issues/310)

* Sub-resource integrity hashes (sha512) can now be enabled for static CSS
  and JS assets by calling `WebAppInternals.enableSubresourceIntegrity()`.
  [PR #9933](https://github.com/meteor/meteor/pull/9933)
  [PR #10050](https://github.com/meteor/meteor/pull/10050)

## v1.7.0.3, 2018-06-13

* Fixed [Issue #9991](https://github.com/meteor/meteor/issues/9991),
  introduced in
  [Meteor 1.7.0.2](https://github.com/meteor/meteor/pull/9990)
  by [PR #9977](https://github.com/meteor/meteor/pull/9977).

## v1.7.0.2, 2018-06-13

* Node has been updated to version
  [8.11.3](https://nodejs.org/en/blog/release/v8.11.3/), an important
  [security release](https://nodejs.org/en/blog/vulnerability/june-2018-security-releases/).

* The `meteor-babel` npm package has been updated to version
  [7.0.0-beta.51](https://github.com/babel/babel/releases/tag/v7.0.0-beta.51).

* Meteor apps created with `meteor create` or `meteor create --minimal`
  will now have a directory called `tests/` rather than `test/`, so that
  test code will not be eagerly loaded if you decide to remove the
  `meteor.mainModule` configuration from `package.json`, thanks to
  [PR #9977](https://github.com/meteor/meteor/pull/9977) by
  [@robfallows](https://github.com/robfallows).
  [Issue #9961](https://github.com/meteor/meteor/issues/9961)

## v1.7.0.1, 2018-05-29

* Reverted an [optimization](https://github.com/meteor/meteor/pull/9825)
  introduced in Meteor 1.7 to stop scanning `node_modules` for files that
  might be of interest to compiler plugins, since the intended workarounds
  (creating symlinks) did not satisfy all existing use cases. We will
  revisit this optimization in Meteor 1.7.1.
  [mozfet/meteor-autoform-materialize#43](https://github.com/mozfet/meteor-autoform-materialize/issues/43)

* After updating to Meteor 1.7 or 1.7.0.1, you should update the
  `@babel/runtime` npm package (as well as other Babel-related packages)
  to their latest versions, along with the `meteor-node-stubs` package,
  by running the following command:
  ```sh
  meteor npm install @babel/runtime@latest meteor-node-stubs@latest
  ```

## v1.7, 2018-05-28

* More than 80% of internet users worldwide have access to a web browser
  that natively supports the latest ECMAScript features and keeps itself
  updated automatically, which means new features become available almost
  as soon as they ship. In other words, the future we envisioned when we
  first began [compiling code with
  Babel](https://blog.meteor.com/how-much-does-ecmascript-2015-cost-2ded41d70914)
  is finally here, yet most web frameworks and applications still compile
  a single client-side JavaScript bundle that must function simultaneously
  in the oldest and the newest browsers the application developer wishes
  to support.

  That choice is understandable, because the alternative is daunting: not
  only must you build multiple JavaScript and CSS bundles for different
  browsers, with different dependency graphs and compilation rules and
  webpack configurations, but your server must also be able to detect the
  capabilities of each visiting client, so that it can deliver the
  appropriate assets at runtime. Testing a matrix of different browsers
  and application versions gets cumbersome quickly, so it's no surprise
  that responsible web developers would rather ship a single, well-tested
  bundle, and forget about taking advantage of modern features until
  legacy browsers have disappeared completely.

  With Meteor 1.7, this awkward balancing act is no longer necessary,
  because Meteor now automatically builds two sets of client-side assets,
  one tailored to the capabilities of modern browsers, and the other
  designed to work in all supported browsers, thus keeping legacy browsers
  working exactly as they did before. Best of all, the entire Meteor
  community relies on the same system, so any bugs or differences in
  behavior can be identified and fixed quickly.

  In this system, a "modern" browser can be loosely defined as one with
  full native support for `async` functions and `await` expressions, which
  includes more than 80% of the world market, and 85% of the US market
  ([source](https://caniuse.com/#feat=async-functions)). This standard may
  seem extremely strict, since `async`/`await` was [just finalized in
  ECMAScript 2017](http://2ality.com/2016/10/async-function-tips.html),
  but the statistics clearly justify it. As another example, any modern
  browser can handle native `class` syntax, though newer syntax like class
  fields may still need to be compiled for now, whereas a legacy browser
  will need compilation for both advanced and basic `class` syntax. And of
  course you can safely assume that any modern browser has a native
  `Promise` implementation, because `async` functions must return
  `Promise`s. The list goes on and on.

  This boundary between modern and legacy browsers is designed to be tuned
  over time, not only by the Meteor framework itself but also by each
  individual Meteor application. For example, here's how the minimum
  versions for native ECMAScript `class` support might be expressed:

  ```js
  import { setMinimumBrowserVersions } from "meteor/modern-browsers";

  setMinimumBrowserVersions({
    chrome: 49,
    firefox: 45,
    edge: 12,
    ie: Infinity, // Sorry, IE11.
    mobile_safari: [9, 2], // 9.2.0+
    opera: 36,
    safari: 9,
    electron: 1,
  }, "classes");
  ```

  The minimum modern version for each browser is simply the maximum of all
  versions passed to `setMinimumBrowserVersions` for that browser. The
  Meteor development server decides which assets to deliver to each client
  based on the `User-Agent` string of the HTTP request. In production,
  different bundles are named with unique hashes, which prevents cache
  collisions, though Meteor also sets the `Vary: User-Agent` HTTP response
  header to let well-behaved clients know they should cache modern and
  legacy resources separately.

  For the most part, the modern/legacy system will transparently determine
  how your code is compiled, bundled, and delivered&mdash;and yes, it
  works with every existing part of Meteor, including dynamic `import()`
  and even [the old `appcache`
  package](https://github.com/meteor/meteor/pull/9776). However, if you're
  writing dynamic code that depends on modern features, you can use the
  boolean `Meteor.isModern` flag to detect the status of the current
  environment (Node 8 is modern, too, of course). If you're writing a
  Meteor package, you can call `api.addFiles(files, "legacy")` in your
  `package.js` configuration file to add extra files to the legacy bundle,
  or `api.addFiles(files, "client")` to add files to all client bundles,
  or `api.addFiles(files, "web.browser")` to add files only to the modern
  bundle, and the same rules apply to `api.mainModule`. Just be sure to
  call `setMinimumBrowserVersions` (in server startup code) to enforce
  your assumptions about ECMAScript feature support.

  We think this modern/legacy system is one of the most powerful features
  we've added since we first introduced the `ecmascript` package in Meteor
  1.2, and we look forward to other frameworks attempting to catch up.

  [PR #9439](https://github.com/meteor/meteor/pull/9439)

* Although Meteor does not recompile packages installed in `node_modules`
  by default, compilation of specific npm packages (for example, to
  support older browsers that the package author neglected) can now be
  enabled in one of two ways:

  * Clone the package repository into your application's `imports`
    directory, make any modifications necessary, then use `npm install` to
    link `the-package` into `node_modules`:
    ```sh
    meteor npm install imports/the-package
    ```
    Meteor will compile the contents of the package exposed via
    `imports/the-package`, and this compiled code will be used when you
    import `the-package` in any of the usual ways:
    ```js
    import stuff from "the-package"
    require("the-package") === require("/imports/the-package")
    import("the-package").then(...)
    ```
    This reuse of compiled code is the critical new feature that was added
    in Meteor 1.7.

  * Install the package normally with `meteor npm install the-package`,
    then create a symbolic link *to* the installed package elsewhere in
    your application, outside of `node_modules`:
    ```sh
    meteor npm install the-package
    cd imports
    ln -s ../node_modules/the-package .
    ```
    Again, Meteor will compile the contents of the package because they
    are exposed outside of `node_modules`, and the compiled code will be
    used whenever `the-package` is imported from `node_modules`.

    > Note: this technique also works if you create symbolic links to
      individual files, rather than linking the entire package directory.

  In both cases, Meteor will compile the exposed code as if it was part of
  your application, using whatever compiler plugins you have installed.
  You can influence this compilation using `.babelrc` files or any other
  techniques you would normally use to configure compilation of
  application code. [PR #9771](https://github.com/meteor/meteor/pull/9771)
  [Feature #6](https://github.com/meteor/meteor-feature-requests/issues/6)

  > ~Note: since compilation of npm packages can now be enabled using the
    techniques described above, Meteor will no longer automatically scan
    `node_modules` directories for modules that can be compiled by
    compiler plugins. If you have been using that functionality to import
    compiled-to-JS modules from `node_modules`, you should start using the
    symlinking strategy instead.~ **Follow-up note: this optimization was
    reverted in Meteor 1.7.0.1 (see [above](#v1701-2018-05-29)).**

* Node has been updated to version
  [8.11.2](https://nodejs.org/en/blog/release/v8.11.2/), officially fixing
  a [cause](https://github.com/nodejs/node/issues/19274) of frequent
  segmentation faults in Meteor applications that was introduced in Node
  8.10.0. Meteor 1.6.1.1 shipped with a custom build of Node that patched
  this problem, but that approach was never intended to be permanent.

* The `npm` package has been upgraded to version 5.10.0, and our
  [fork](https://github.com/meteor/pacote/tree/v7.6.1-meteor) of its
  `pacote` dependency has been rebased against version 7.6.1.

* Applications may now specify client and server entry point modules in a
  newly-supported `"meteor"` section of `package.json`:
  ```js
  "meteor": {
    "mainModule": {
      "client": "client/main.js",
      "server": "server/main.js"
    }
  }
  ```
  When specified, these entry points override Meteor's default module
  loading semantics, rendering `imports` directories unnecessary. If
  `mainModule` is left unspecified for either client or server, the
  default rules will apply for that architecture, as before. To disable
  eager loading of modules on a given architecture, simply provide a
  `mainModule` value of `false`:
  ```js
  "meteor": {
    "mainModule": {
      "client": false,
      "server": "server/main.js"
    }
  }
  ```
  [Feature #135](https://github.com/meteor/meteor-feature-requests/issues/135)
  [PR #9690](https://github.com/meteor/meteor/pull/9690)

* In addition to `meteor.mainModule`, the `"meteor"` section of
  `package.json` may also specify `meteor.testModule` to control which
  test modules are loaded by `meteor test` or `meteor test --full-app`:
  ```js
  "meteor": {
    "mainModule": {...},
    "testModule": "tests.js"
  }
  ```
  If your client and server test files are different, you can expand the
  `testModule` configuration using the same syntax as `mainModule`:
  ```js
  "meteor": {
    "testModule": {
      "client": "client/tests.js",
      "server": "server/tests.js"
    }
  }
  ```
  The same test module will be loaded whether or not you use the
  `--full-app` option. Any tests that need to detect `--full-app` should
  check `Meteor.isAppTest`. The module(s) specified by `meteor.testModule`
  can import other test modules at runtime, so you can still distribute
  test files across your codebase; just make sure you import the ones you
  want to run. [PR #9714](https://github.com/meteor/meteor/pull/9714)

* The `meteor create` command now supports a `--minimal` option, which
  creates an app with as few Meteor packages as possible, in order to
  minimize client bundle size while still demonstrating advanced features
  such as server-side rendering. This starter application is a solid
  foundation for any application that doesn't need Mongo or DDP.

* The `meteor-babel` npm package has been updated to version
  7.0.0-beta.49-1. Note: while Babel has recently implemented support for
  a new kind of `babel.config.js` configuration file (see [this
  PR](https://github.com/babel/babel/pull/7358)), and future versions of
  Meteor will no doubt embrace this functionality, Meteor 1.7 supports
  only `.babelrc` files as a means of customizing the default Babel
  configuration provided by Meteor. In other words, if your project
  contains a `babel.config.js` file, it will be ignored by Meteor 1.7.

* The `reify` npm package has been updated to version 0.16.2.

* The `meteor-node-stubs` package, which provides stub implementations for
  any Node built-in modules used by the client (such as `path` and
  `http`), has a new minor version (0.4.1) that may help with Windows
  installation problems. To install the new version, run
  ```sh
  meteor npm install meteor-node-stubs@latest
  ```

* The `optimism` npm package has been updated to version 0.6.3.

* The `minifier-js` package has been updated to use `uglify-es` 3.3.9.

* Individual Meteor `self-test`'s can now be skipped by adjusting their
  `define` call to be prefixed by `skip`. For example,
  `selftest.skip.define('some test', ...` will skip running "some test".
  [PR #9579](https://github.com/meteor/meteor/pull/9579)

* Mongo has been upgraded to version 3.6.4 for 64-bit systems, and 3.2.19
  for 32-bit systems. [PR #9632](https://github.com/meteor/meteor/pull/9632)

  **NOTE:** After upgrading an application to use Mongo 3.6.4, it has been
  observed ([#9591](https://github.com/meteor/meteor/issues/9591))
  that attempting to run that application with an older version of
  Meteor (via `meteor --release X`), that uses an older version of Mongo, can
  prevent the application from starting. This can be fixed by either
  running `meteor reset`, or by repairing the Mongo database. To repair the
  database, find the `mongod` binary on your system that lines up with the
  Meteor release you're jumping back to, and run
  `mongodb --dbpath your-apps-db --repair`. For example:
  ```sh
  ~/.meteor/packages/meteor-tool/1.6.0_1/mt-os.osx.x86_64/dev_bundle/mongodb/bin/mongod --dbpath /my-app/.meteor/local/db --repair
  ```
  [PR #9632](https://github.com/meteor/meteor/pull/9632)

* The `mongodb` driver package has been updated from version 2.2.34 to
  version 3.0.7. [PR #9790](https://github.com/meteor/meteor/pull/9790)
  [PR #9831](https://github.com/meteor/meteor/pull/9831)
  [Feature #268](https://github.com/meteor/meteor-feature-requests/issues/268)

* The `cordova-plugin-meteor-webapp` package depended on by the Meteor
  `webapp` package has been updated to version 1.6.0.
  [PR #9761](https://github.com/meteor/meteor/pull/9761)

* Any settings read from a JSON file passed with the `--settings` option
  during Cordova run/build/deploy will be exposed in `mobile-config.js`
  via the `App.settings` property, similar to `Meteor.settings`.
  [PR #9873](https://github.com/meteor/meteor/pull/9873)

* The `@babel/plugin-proposal-class-properties` plugin provided by
  `meteor-babel` now runs with the `loose:true` option, as required by
  other (optional) plugins like `@babel/plugin-proposal-decorators`.
  [Issue #9628](https://github.com/meteor/meteor/issues/9628)
  
* The `underscore` package has been removed as a dependency from `meteor-base`.
  This opens up the possibility of removing 14.4 kb from production bundles.
  Since this would be a breaking change for any apps that may have been 
  using `_` without having any packages that depend on `underscore` 
  besides `meteor-base`, we have added an upgrader that will automatically 
  add `underscore` to the `.meteor/packages` file of any project which 
  lists `meteor-base`, but not `underscore`. Apps which do not require this 
  package can safely remove it using `meteor remove underscore`.
  [PR #9596](https://github.com/meteor/meteor/pull/9596)

* Meteor's `promise` package has been updated to support
  [`Promise.prototype.finally`](https://github.com/tc39/proposal-promise-finally).
  [Issue 9639](https://github.com/meteor/meteor/issues/9639)
  [PR #9663](https://github.com/meteor/meteor/pull/9663)

* Assets made available via symlinks in the `public` and `private` directories
  of an application are now copied into Meteor application bundles when
  using `meteor build`. This means npm package assets that need to be made
  available publicly can now be symlinked from their `node_modules` location,
  in the `public` directory, and remain available in production bundles.
  [Issue #7013](https://github.com/meteor/meteor/issues/7013)
  [PR #9666](https://github.com/meteor/meteor/pull/9666)

* The `facts` package has been split into `facts-base` and `facts-ui`. The
  original `facts` package has been deprecated.
  [PR #9629](https://github.com/meteor/meteor/pull/9629)

* If the new pseudo tag `<meteor-bundled-css />` is used anywhere in the
  `<head />` of an app, it will be replaced by the `link` to Meteor's bundled
  CSS. If the new tag isn't used, the bundle will be placed at the top of
  the `<head />` section as before (for backwards compatibility).
  [Feature #24](https://github.com/meteor/meteor-feature-requests/issues/24)
  [PR #9657](https://github.com/meteor/meteor/pull/9657)

## v1.6.1.3, 2018-06-16

* Node has been updated to version
  [8.11.3](https://nodejs.org/en/blog/release/v8.11.3/), an important
  [security release](https://nodejs.org/en/blog/vulnerability/june-2018-security-releases/).

## v1.6.1.2, 2018-05-28

* Meteor 1.6.1.2 is a very small release intended to fix
  [#9863](https://github.com/meteor/meteor/issues/9863) by making
  [#9887](https://github.com/meteor/meteor/pull/9887) available to Windows
  users without forcing them to update to Meteor 1.7 (yet). Thanks very
  much to [@zodern](https://github.com/zodern) for identifying a solution
  to this problem. [PR #9910](https://github.com/meteor/meteor/pull/9910)

## v1.6.1.1, 2018-04-02

* Node has been updated to version
  [8.11.1](https://nodejs.org/en/blog/release/v8.11.1/), an important
  [security release](https://nodejs.org/en/blog/vulnerability/march-2018-security-releases/),
  with a critical [patch](https://github.com/nodejs/node/pull/19477)
  [applied](https://github.com/meteor/node/commits/v8.11.1-meteor) to
  solve a segmentation fault
  [problem](https://github.com/nodejs/node/issues/19274) that was
  introduced in Node 8.10.0.

* The `meteor-babel` npm package has been updated to version
  7.0.0-beta.42, which may require updating any custom Babel plugins
  you've enabled in a `.babelrc` file, and/or running the following
  command to update `@babel/runtime`:
  ```sh
  meteor npm install @babel/runtime@latest
  ```

## v1.6.1, 2018-01-19

* Node has been updated to version
  [8.9.4](https://nodejs.org/en/blog/release/v8.9.4/).

* The `meteor-babel` npm package (along with its Babel-related
  dependencies) has been updated to version 7.0.0-beta.38, a major
  update from Babel 6. Thanks to the strong abstraction of the
  `meteor-babel` package, the most noticeable consequence of the Babel 7
  upgrade is that the `babel-runtime` npm package has been replaced by
  `@babel/runtime`, which can be installed by running
  ```js
  meteor npm install @babel/runtime
  ```
  in your application directory. There's a good chance that the old
  `babel-runtime` package can be removed from your `package.json`
  dependencies, though there's no harm in leaving it there. Please see
  [this blog post](https://babeljs.io/blog/2017/09/12/planning-for-7.0)
  for general information about updating to Babel 7 (note especially any
  changes to plugins you've been using in any `.babelrc` files).
  [PR #9440](https://github.com/meteor/meteor/pull/9440)

* Because `babel-compiler@7.0.0` is a major version bump for a core
  package, any package that explicitly depends on `babel-compiler` with
  `api.use` or `api.imply` will need to be updated and republished in
  order to remain compatible with Meteor 1.6.1. One notable example is the
  `practicalmeteor:mocha` package. If you have been using this test-driver
  package, we strongly recommend switching to `meteortesting:mocha`
  instead. If you are the author of a package that depends on
  `babel-compiler`, we recommend publishing your updated version using a
  new major or minor version, so that you can continue releasing patch
  updates compatible with older versions of Meteor, if necessary.

* The `server-render` package now supports passing a `Stream` object to
  `ServerSink` methods that previously expected a string, which enables
  [streaming server-side rendering with React
  16](https://hackernoon.com/whats-new-with-server-side-rendering-in-react-16-9b0d78585d67):
  ```js
  import React from "react";
  import { renderToNodeStream } from "react-dom/server";
  import { onPageLoad } from "meteor/server-render";
  import App from "/imports/Server.js";

  onPageLoad(sink => {
    sink.renderIntoElementById("app", renderToNodeStream(
      <App location={sink.request.url} />
    ));
  });
  ```
  [PR #9343](https://github.com/meteor/meteor/pull/9343)

* The [`cordova-lib`](https://github.com/apache/cordova-cli) package has
  been updated to version 7.1.0,
  [`cordova-android`](https://github.com/apache/cordova-android/) has been
  updated to version 6.4.0 (plus one additional
  [commit](https://github.com/meteor/cordova-android/commit/317db7df0f7a054444197bc6d28453cf4ab23280)),
  and [`cordova-ios`](https://github.com/apache/cordova-ios/) has been
  updated to version 4.5.4. The cordova plugins `cordova-plugin-console`,
  `cordova-plugin-device-motion`, and `cordova-plugin-device-orientation`
  have been [deprecated](https://cordova.apache.org/news/2017/09/22/plugins-release.html)
  and will likely be removed in a future Meteor release.
  [Feature Request #196](https://github.com/meteor/meteor-feature-requests/issues/196)
  [PR #9213](https://github.com/meteor/meteor/pull/9213)
  [Issue #9447](https://github.com/meteor/meteor/issues/9447)
  [PR #9448](https://github.com/meteor/meteor/pull/9448)

* The previously-served `/manifest.json` application metadata file is now
  served from `/__browser/manifest.json` for web browsers, to avoid
  confusion with other kinds of `manifest.json` files. Cordova clients
  will continue to load the manifest file from `/__cordova/manifest.json`,
  as before. [Issue #6674](https://github.com/meteor/meteor/issues/6674)
  [PR #9424](https://github.com/meteor/meteor/pull/9424)

* The bundled version of MongoDB used by `meteor run` in development
  on 64-bit architectures has been updated to 3.4.10. 32-bit architectures
  will continue to use MongoDB 3.2.x versions since MongoDB is no longer
  producing 32-bit versions of MongoDB for newer release tracks.
  [PR #9396](https://github.com/meteor/meteor/pull/9396)

* Meteor's internal `minifier-css` package has been updated to use `postcss`
  for CSS parsing and minifying, instead of the abandoned `css-parse` and
  `css-stringify` packages. Changes made to the `CssTools` API exposed by the
  `minifier-css` package are mostly backwards compatible (the
  `standard-minifier-css` package that uses it didn't have to change for
  example), but now that we're using `postcss` the AST accepted and returned
  from certain functions is different. This could impact developers who are
  tying into Meteor's internal `minifier-css` package directly. The AST based
  function changes are:

  * `CssTools.parseCss` now returns a PostCSS
    [`Root`](http://api.postcss.org/Root.html) object.    
  * `CssTools.stringifyCss` expects a PostCSS `Root` object as its first
    parameter.    
  * `CssTools.mergeCssAsts` expects an array of PostCSS `Root` objects as its
    first parameter.    
  * `CssTools.rewriteCssUrls` expects a PostCSS `Root` object as its first
    parameter.

  [PR #9263](https://github.com/meteor/meteor/pull/9263)

* The `_` variable will once again remain bound to `underscore` (if
  installed) in `meteor shell`, fixing a regression introduced by Node 8.
  [PR #9406](https://github.com/meteor/meteor/pull/9406)

* Dynamically `import()`ed modules will now be fetched from the
  application server using an HTTP POST request, rather than a WebSocket
  message. This strategy has all the benefits of the previous strategy,
  except that it does not require establishing a WebSocket connection
  before fetching dynamic modules, in exchange for slightly higher latency
  per request. [PR #9384](https://github.com/meteor/meteor/pull/9384)

* To reduce the total number of HTTP requests for dynamic modules, rapid
  sequences of `import()` calls within the same tick of the event loop
  will now be automatically batched into a single HTTP request. In other
  words, the following code will result in only one HTTP request:
  ```js
  const [
    React,
    ReactDOM
  ] = await Promise.all([
    import("react"),
    import("react-dom")
  ]);
  ```

* Thanks to a feature request and pull request from
  [@CaptainN](https://github.com/CaptainN), all available dynamic modules
  will be automatically prefetched after page load and permanently cached
  in IndexedDB when the `appcache` package is in use, ensuring that
  dynamic `import()` will work for offline apps. Although the HTML5
  Application Cache was deliberately *not* used for this prefetching, the
  new behavior matches the spirit/intention of the `appcache` package.
  [Feature Request #236](https://github.com/meteor/meteor-feature-requests/issues/236)
  [PR #9482](https://github.com/meteor/meteor/pull/9482)
  [PR #9434](https://github.com/meteor/meteor/pull/9434)

* The `es5-shim` library is no longer included in the initial JavaScript
  bundle, but is instead injected using a `<script>` tag in older browsers
  that may be missing full support for ECMAScript 5. For the vast majority
  of modern browsers that do not need `es5-shim`, this change will reduce
  the bundle size by about 10KB (minified, pre-gzip). For testing
  purposes, the `<script>` tag injection can be triggered in any browser
  by appending `?force_es5_shim=1` to the application URL.
  [PR #9360](https://github.com/meteor/meteor/pull/9360)

* The `Tinytest.addAsync` API now accepts test functions that return
  `Promise` objects, making the `onComplete` callback unnecessary:
  ```js
  Tinytest.addAsync("some async stuff", async function (test) {
    test.equal(shouldReturnFoo(), "foo");
    const bar = await shouldReturnBarAsync();
    test.equal(bar, "bar");
  });
  ```
  [PR #9409](https://github.com/meteor/meteor/pull/9409)

* Line number comments are no longer added to bundled JavaScript files on
  the client or the server. Several years ago, before all major browsers
  supported source maps, we felt it was important to provide line number
  information in generated files using end-of-line comments like
  ```js
  some.code(1234); // 123
  more.code(5, 6); // 124
  ```
  Adding all these comments was always slower than leaving the code
  unmodified, but recently the comments have begun interacting badly with
  certain newer ECMAScript syntax, such as multi-line template strings.
  Since source maps are well supported in most browsers that developers
  are likely to be using for development, and the line number comments are
  now causing substantive problems beyond the performance cost, we
  concluded it was time to stop using them.
  [PR #9323](https://github.com/meteor/meteor/pull/9323)
  [Issue #9160](https://github.com/meteor/meteor/issues/9160)

* Since Meteor 1.3, Meteor has supported string-valued `"browser"` fields
  in `package.json` files, to enable alternate entry points for packages
  in client JavaScript bundles. In Meteor 1.6.1, we are expanding support
  to include object-valued `"browser"` fields, according to this
  unofficial and woefully incomplete (but widely-implemented) "[spec
  document](https://github.com/defunctzombie/package-browser-field-spec)."
  We are only supporting the "relative style" of browser replacements,
  however, and not the "package style" (as detailed in this
  [comment](https://github.com/meteor/meteor/issues/6890#issuecomment-339817703)),
  because supporting the package style would have imposed an unacceptable
  runtime cost on all imports (not just those overridden by a `"browser"`
  field).
  [PR #9311](https://github.com/meteor/meteor/pull/9311)
  [Issue #6890](https://github.com/meteor/meteor/issues/6890)

* The `Boilerplate#toHTML` method from the `boilerplate-generator` package
  has been deprecated in favor of `toHTMLAsync` (which returns a `Promise`
  that resolves to a string of HTML) or `toHTMLStream` (which returns a
  `Stream` of HTML). Although direct usage of `toHTML` is unlikely, please
  update any code that calls this method if you see deprecation warnings
  in development. [Issue #9521](https://github.com/meteor/meteor/issues/9521).

* The `npm` package has been upgraded to version 5.6.0, and our fork of
  its `pacote` dependency has been rebased against version 7.0.2.

* The `reify` npm package has been updated to version 0.13.7.

* The `minifier-js` package has been updated to use `uglify-es` 3.2.2.

* The `request` npm package used by both the `http` package and the
  `meteor` command-line tool has been upgraded to version 2.83.0.

* The `kexec` npm package has been updated to version 3.0.0.

* The `moment` npm package has been updated to version 2.20.1.

* The `rimraf` npm package has been updated to version 2.6.2.

* The `glob` npm package has been updated to version 7.1.2.

* The `ignore` npm package has been updated to version 3.3.7.

* The `escope` npm package has been updated to version 3.6.0.

* The `split2` npm package has been updated to version 2.2.0.

* The `multipipe` npm package has been updated to version 2.0.1.

* The `pathwatcher` npm package has been updated to version 7.1.1.

* The `lru-cache` npm package has been updated to version 4.1.1.

* The deprecated `Meteor.http` object has been removed. If your
  application is still using `Meteor.http`, you should now use `HTTP`
  instead:
  ```js
  import { HTTP } from "meteor/http";
  HTTP.call("GET", url, ...);
  ```

* The deprecated `Meteor.uuid` function has been removed. If your
  application is still using `Meteor.uuid`, you should run
  ```sh
  meteor npm install uuid
  ```
  to install the widely used [`uuid`](https://www.npmjs.com/package/uuid)
  package from npm. Example usage:
  ```js
  import uuid from "uuid";
  console.log(uuid());
  ```

* The log-suppressing flags on errors in `ddp-client` and `ddp-server` have been
  changed from `expected` to `_expectedByTest` in order to avoid inadvertently
  silencing errors in production.
  [Issue #6912](https://github.com/meteor/meteor/issues/6912)
  [PR #9515](https://github.com/meteor/meteor/pull/9515)

* Provide basic support for [iPhone X](https://developer.apple.com/ios/update-apps-for-iphone-x/)
  status bar and launch screens, which includes updates to
  [`cordova-plugin-statusbar@2.3.0`](https://github.com/apache/cordova-plugin-statusbar/blob/master/RELEASENOTES.md#230-nov-06-2017)
  and [`cordova-plugin-splashscreen@4.1.0`](https://github.com/apache/cordova-plugin-splashscreen/blob/master/RELEASENOTES.md#410-nov-06-2017).
  [Issue #9041](https://github.com/meteor/meteor/issues/9041)
  [PR #9375](https://github.com/meteor/meteor/pull/9375)

* Fixed an issue preventing the installation of scoped Cordova packages.
  For example,
  ```sh
  meteor add cordova:@somescope/some-cordova-plugin@1.0.0
  ```
  will now work properly.
  [Issue #7336](https://github.com/meteor/meteor/issues/7336)
  [PR #9334](https://github.com/meteor/meteor/pull/9334)

* iOS icons and launch screens have been updated to support iOS 11
  [Issue #9196](https://github.com/meteor/meteor/issues/9196)
  [PR #9198](https://github.com/meteor/meteor/pull/9198)

* Enables passing `false` to `cursor.count()` on the client to prevent skip
  and limit from having an effect on the result.
  [Issue #1201](https://github.com/meteor/meteor/issues/1201)
  [PR #9205](https://github.com/meteor/meteor/pull/9205)

* An `onExternalLogin` hook has been added to the accounts system, to allow
  the customization of OAuth user profile updates.
  [PR #9042](https://github.com/meteor/meteor/pull/9042)

* `Accounts.config` now supports a `bcryptRounds` option that
  overrides the default 10 rounds currently used to secure passwords.
  [PR #9044](https://github.com/meteor/meteor/pull/9044)

* Developers running Meteor from an interactive shell within Emacs should
  notice a substantial performance improvement thanks to automatic
  disabling of the progress spinner, which otherwise reacts slowly.
  [PR #9341](https://github.com/meteor/meteor/pull/9341)

* `Npm.depends` can now specify any `http` or `https` URL.
  [Issue #9236](https://github.com/meteor/meteor/issues/9236)
  [PR #9237](https://github.com/meteor/meteor/pull/9237)

* Byte order marks included in `--settings` files will no longer crash the
  Meteor Tool.
  [Issue #5180](https://github.com/meteor/meteor/issues/5180)
  [PR #9459](https://github.com/meteor/meteor/pull/9459)

* Meteor's Node Mongo driver is now configured with the
  [`ignoreUndefined`](http://mongodb.github.io/node-mongodb-native/2.2/api/MongoClient.html#connect)
  connection option set to `true`, to make sure fields with `undefined`
  values are not first converted to `null`, when inserted/updated. Fields
  with `undefined` values are now ignored when inserting/updating.
  [Issue #6051](https://github.com/meteor/meteor/issues/6051)
  [PR #9444](https://github.com/meteor/meteor/pull/9444)

* The `accounts-ui-unstyled` package has been updated to use `<form />` and
  `<button />` tags with its login/signup form, instead of `<div />`'s. This
  change helps browser's notice login/signup requests, allowing them to
  trigger their "remember your login/password" functionality.

  > **Note:** If your application is styling the login/signup form using a CSS
    path that includes the replaced `div` elements (e.g.
    `div.login-form { ...` or `div.login-button { ...`), your styles will
    break. You can either update your CSS to use `form.` / `button.` or
    adjust your CSS specificity by styling on `class` / `id` attributes
    only.

  [Issue #1746](https://github.com/meteor/meteor/issues/1746)
  [PR #9442](https://github.com/meteor/meteor/pull/9442)

* The `stylus` package has been deprecated and will no longer be
  supported/maintained.
  [PR #9445](https://github.com/meteor/meteor/pull/9445)

* Support for the `meteor admin get-machine` command has been removed, and
  the build farm has been discontinued. Ever since Meteor 1.4, packages
  with binary dependencies have been automatically (re)compiled when they
  are installed in an application, assuming the target machine has a basic
  compiler toolchain. To see the requirements for this compilation step,
  consult the [platform requirements for
  `node-gyp`](https://github.com/nodejs/node-gyp#installation).

* Client side `Accounts.onLogin` callbacks now receive a login details
  object, with the attempted login type (e.g. `{ type: password }` after a
  successful password based login, `{ type: resume }` after a DDP reconnect,
  etc.).
  [Issue #5127](https://github.com/meteor/meteor/issues/5127)
  [PR #9512](https://github.com/meteor/meteor/pull/9512)

## v1.6.0.1, 2017-12-08

* Node has been upgraded to version
  [8.9.3](https://nodejs.org/en/blog/release/v8.9.3/), an important
  [security release](https://nodejs.org/en/blog/vulnerability/december-2017-security-releases/).

* The `npm` package has been upgraded to version 5.5.1, which supports
  several new features, including two-factor authentication, as described
  in the [release notes](https://github.com/npm/npm/blob/latest/CHANGELOG.md#v551-2017-10-04).

## v1.6, 2017-10-30

* **Important note for package maintainers:**

  With the jump to Node 8, some packages published using Meteor 1.6 may no
  longer be compatible with older Meteor versions. In order to maintain
  compatibility with Meteor 1.5 apps when publishing your package, you can
  specify a release version with the meteor publish command:

  ```
  meteor --release 1.5.3 publish
  ```

  If you're interested in taking advantage of Meteor 1.6 while still
  supporting older Meteor versions, you can consider publishing for Meteor
  1.6 from a new branch, with your package's minor or major version bumped.
  You can then continue to publish for Meteor 1.5 from the original branch.
  Note that the 1.6 branch version bump is important so that you can continue
  publishing patch updates for Meteor 1.5 from the original branch.

  [Issue #9308](https://github.com/meteor/meteor/issues/9308)

* Node.js has been upgraded to version 8.8.1, which will be entering
  long-term support (LTS) coverage on 31 October 2017, lasting through
  December 2019 ([full schedule](https://github.com/nodejs/Release#nodejs-release-working-group)).
  This is a *major* upgrade from the previous version of Node.js used by
  Meteor, 4.8.4.

* The `npm` npm package has been upgraded to version 5.4.2, a major
  upgrade from 4.6.1. While this update should be backwards-compatible for
  existing Meteor apps and packages, if you are the maintainer of any
  Meteor packages, pay close attention to your `npm-shrinkwrap.json` files
  when first using this version of `npm`. For normal Meteor application
  development, this upgrade primarily affects the version of `npm` used by
  `meteor npm ...` commands. A functional installation of `git` may be
  required to support GitHub repository and/or tarball URLs.
  [Troubleshooting](https://docs.npmjs.com/troubleshooting/common-errors).
  [PR #8835](https://github.com/meteor/meteor/pull/8835)

* In addition to `meteor node` and `meteor npm`, which are convenient
  shorthands for `node` and `npm`, `meteor npx <command>` can be used to
  execute commands from a local `node_modules/.bin` directory or from the
  `npm` cache. Any packages necessary to run the command will be
  automatically downloaded. [Read](https://www.npmjs.com/package/npx)
  about it, or just try some commands:
  ```sh
  meteor npx cowsay mooooo
  meteor npx uuid
  meteor npx nyancat
  meteor npx yarn
  ```

* The `meteor debug` command has been superseded by the more flexible
  `--inspect` and `--inspect-brk` command-line flags, which work for any
  `run`, `test`, or `test-packages` command.

  The syntax of these flags is the same as the equivalent Node.js
  [flags](https://nodejs.org/en/docs/inspector/#command-line-options),
  with two notable differences:

  * The flags affect the server process spawned by the build process,
    rather than affecting the build process itself.

  * The `--inspect-brk` flag causes the server process to pause just after
    server code has loaded but before it begins to execute, giving the
    developer a chance to set breakpoints in server code.

  [Feature Request #194](https://github.com/meteor/meteor-feature-requests/issues/194)

* On Windows, Meteor can now be installed or reinstalled from scratch
  using the command `choco install meteor`, using the
  [Chocolatey](https://chocolatey.org/) package manager. This method of
  installation replaces the old `InstallMeteor.exe` installer, which had a
  number of shortcomings, and will no longer be supported.

* Fresh installs of Meteor 1.6 on 64-bit Windows machines will now use
  native 64-bit Node.js binaries, rather than a 32-bit version of Node.js.
  In addition to being faster, native 64-bit support will enable Windows
  developers to debug asynchronous stack traces more easily in the new
  Node.js inspector, which is only fully supported by native 64-bit
  architectures. Note that merely running `meteor update` from a 32-bit
  version of Meteor will still install a 32-bit version of Meteor 1.6, so
  you should use `choco install meteor` to get a fresh 64-bit version.
  [PR #9218](https://github.com/meteor/meteor/pull/9218)

* To support developers running on a 32-bit OS, Meteor now supports both 32-
  and 64-bit versions of Mongo. Mongo 3.2 is the last 32-bit version available
  from Mongo. Meteor running on a 32-bit OS will use a 32-bit version of Mongo
  3.2 and 64-bit platforms will receive newer Mongo versions in future releases.
  [PR #9173](https://github.com/meteor/meteor/pull/9173)

* After several reliability improvements, native file watching has been
  un-disabled on Windows. Though native file change notifications will
  probably never work with network or shared virtual file systems (e.g.,
  NTFS or Vagrant-mounted disks), Meteor uses an efficient prioritized
  polling system as a fallback for those file systems.

* Various optimizations have reduced the on-disk size of the `meteor-tool`
  package from 545MB (1.5.2.2) to 219MB.

* The `meteor-babel` package has been upgraded to version 0.24.6, to take
  better advantage of native language features in Node 8.

* The `reify` npm package has been upgraded to version 0.12.3.

* The `meteor-promise` package has been upgraded to version 0.8.6, to
  enable better handling of `UnhandledPromiseRejectionWarning`s.

* The `node-gyp` npm package has been upgraded to version 3.6.2.

* The `node-pre-gyp` npm package has been updated to version 0.6.36.

* The `fibers` npm package has been upgraded to version 2.0.0.

* The `pathwatcher` npm package has been upgraded to version 7.1.0.

* The `http-proxy` npm package has been upgraded to version 1.16.2.

* The `semver` npm package has been upgraded to version 5.4.1.

* When running Meteor tool tests (i.e. `./meteor self-test`) during the
  course of developing Meteor itself, it is no longer necessary to
  `./meteor npm install -g phantomjs-prebuilt browserstack-webdriver`.
  These will now be installed automatically upon their use.

* You can now run `meteor test --driver-package user:package` without
  first running `meteor add user:package`.

* iOS icons and launch screens have been updated to support iOS 11
  [Issue #9196](https://github.com/meteor/meteor/issues/9196)
  [PR #9198](https://github.com/meteor/meteor/pull/9198)

## v1.5.4.2, 2018-04-02

* Node has been upgraded to version
  [4.9.0](https://nodejs.org/en/blog/release/v4.9.0/), an important
  [security release](https://nodejs.org/en/blog/vulnerability/march-2018-security-releases/).

## v1.5.4.1, 2017-12-08

* Node has been upgraded to version
  [4.8.7](https://nodejs.org/en/blog/release/v4.8.7/), an important
  [security release](https://nodejs.org/en/blog/vulnerability/december-2017-security-releases/).

## v1.5.4, 2017-11-08

* Node has been updated to version 4.8.6. This release officially
  includes our fix of a faulty backport of garbage collection-related
  logic in V8 and ends Meteor's use of a custom Node with that patch.
  In addition, it includes small OpenSSL updates as announced on the
  Node blog: https://nodejs.org/en/blog/release/v4.8.6/.
  [Issue #8648](https://github.com/meteor/meteor/issues/8648)

## v1.5.3, 2017-11-04

* Node has been upgraded to version 4.8.5, a recommended security
  release: https://nodejs.org/en/blog/release/v4.8.5/. While it was
  expected that Node 4.8.5 would also include our fix of a faulty
  backport of garbage collection-related logic in V8, the timing
  of this security release has caused that to be delayed until 4.8.6.
  Therefore, this Node still includes our patch for this issue.
  [Issue #8648](https://github.com/meteor/meteor/issues/8648)

* Various backports from Meteor 1.6, as detailed in the
  [PR for Meteor 1.5.3](https://github.com/meteor/meteor/pull/9266).
  Briefly, these involve fixes for:
  * Child imports of dynamically imported modules within packages.
    [#9182](https://github.com/meteor/meteor/issues/9182)
  * Unresolved circular dependencies.
    [#9176](https://github.com/meteor/meteor/issues/9176)
  * Windows temporary directory handling.

## v1.5.2.2, 2017-10-02

* Fixes a regression in 1.5.2.1 which resulted in the macOS firewall
  repeatedly asking to "accept incoming network connections". While the
  `node` binary in 1.5.2.1 was functionally the same as 1.5.2, it had
  been recompiled on our build farm (which re-compiles all architectures
  at the same time) to ensure compatibility with older (but still
  supported) Linux distributions. Unfortunately, macOS took issue with
  the binary having a different 'signature' (but same 'identifier') as
  one it had already seen, and refused to permanently "allow" it in the
  firewall. Our macOS `node` binaries are now signed with a certificate,
  hopefully preventing this from occurring again.
  [Issue #9139](https://github.com/meteor/meteor/issues/9139)

* Fixes a regression in `accounts-base` caused by changes to the (now
  deprecated) `connection.onReconnect` function which caused users to be
  logged out shortly after logging in.
  [Issue #9140](https://github.com/meteor/meteor/issues/9140)
  [PR #](https://github.com/meteor/meteor/pull/9148)

* [`cordova-ios`](https://github.com/apache/cordova-ios) has been updated to
  version 4.5.1, to add in iOS 11 / Xcode 9 compatibility.
  [Issue #9098](https://github.com/meteor/meteor/issues/9098)
  [Issue #9126](https://github.com/meteor/meteor/issues/9126)
  [PR #9137](https://github.com/meteor/meteor/pull/9137)

* Includes a follow-up change to the (not commonly necessary)
  `Npm.require` which ensures built-in modules are loaded first, which
  was necessary after a change in 1.5.2.1 which reduced its scope.
  This resolves "Cannot find module crypto" and similar errors.
  [Issue #9136](https://github.com/meteor/meteor/issues/9136)

* A bug that prevented building some binary npm packages on Windows has
  been fixed. [Issue #9153](https://github.com/meteor/meteor/issues/9153)

## v1.5.2.1, 2017-09-26

* Updating to Meteor 1.5.2.1 will automatically patch a security
  vulnerability in the `allow-deny` package, since `meteor-tool@1.5.2_1`
  requires `allow-deny@1.0.9` or later. If for any reason you are not
  ready or able to update to Meteor 1.5.2.1 by running `meteor update`,
  please at least run
  ```sh
  meteor update allow-deny
  ```
  instead. More details about the security vulnerability can be found on
  the Meteor forums.

* The command-line `meteor` tool no longer invokes `node` with the
  `--expose-gc` flag. Although this flag allowed the build process to be
  more aggressive about collecting garbage, it was also a source of
  problems in Meteor 1.5.2 and Node 4.8.4, from increased segmentation
  faults during (the more frequent) garbage collections to occasional
  slowness in rebuilding local packages. The flag is likely to return in
  Meteor 1.6, where it has not exhibited any of the same problems.

* Meteor now supports `.meteorignore` files, which cause the build system
  to ignore certain files and directories using the same pattern syntax as
  [`.gitignore` files](https://git-scm.com/docs/gitignore). These files
  may appear in any directory of your app or package, specifying rules for
  the directory tree below them. Of course, `.meteorignore` files are also
  fully integrated with Meteor's file watching system, so they can be
  added, removed, or modified during development.
  [Feature request #5](https://github.com/meteor/meteor-feature-requests/issues/5)

* DDP's `connection.onReconnect = func` feature has been deprecated. This
  functionality was previously supported as a way to set a function to be
  called as the first step of reconnecting. This approach has proven to be
  inflexible as only one function can be defined to be called when
  reconnecting. Meteor's accounts system was already setting an
  `onReconnect` callback to be used internally, which means anyone setting
  their own `onReconnect` callback was inadvertently overwriting code used
  internally. Moving forward the `DDP.onReconnect(callback)` method should be
  used to register callbacks to call when a connection reconnects. The
  connection that is reconnecting is passed as the only argument to
  `callback`. This is used by the accounts system to re-login on reconnects
  without interfering with other code that uses `connection.onReconnect`.
  [Issue #5665](https://github.com/meteor/meteor/issues/5665)
  [PR #9092](https://github.com/meteor/meteor/pull/9092)

* `reactive-dict` now supports `destroy`. `destroy` will clear the `ReactiveDict`s
  data and unregister the `ReactiveDict` from data migration.  
  i.e. When a `ReactiveDict` is instantiated with a name on the client and the
  `reload` package is present in the project.
  [Feature Request #76](https://github.com/meteor/meteor-feature-requests/issues/76)
  [PR #9063](https://github.com/meteor/meteor/pull/9063)

* The `webapp` package has been updated to support UNIX domain sockets. If a
  `UNIX_SOCKET_PATH` environment variable is set with a valid
  UNIX socket file path (e.g. `UNIX_SOCKET_PATH=/tmp/socktest.sock`), Meteor's
  HTTP server will use that socket file for inter-process communication,
  instead of TCP. This can be useful in cases like using Nginx to proxy
  requests back to an internal Meteor application. Leveraging UNIX domain
  sockets for inter-process communication reduces the sometimes unnecessary
  overhead required by TCP based communication.
  [Issue #7392](https://github.com/meteor/meteor/issues/7392)
  [PR #8702](https://github.com/meteor/meteor/pull/8702)

* The `fastclick` package (previously included by default in Cordova
  applications through the `mobile-experience` package) has been deprecated.
  This package is no longer maintained and has years of outstanding
  unresolved issues, some of which are impacting Meteor users. Most modern
  mobile web browsers have removed the 300ms tap delay that `fastclick` worked
  around, as long as the following `<head />` `meta` element is set (which
  is generally considered a mobile best practice regardless, and which the
  Meteor boilerplate generator already sets by default for Cordova apps):
  `<meta name="viewport" content="width=device-width">`
  If anyone is still interested in using `fastclick` with their application,
  it can be installed from npm directly (`meteor npm install --save fastclick`).
  Reference:
  [Mobile Chrome](https://developers.google.com/web/updates/2013/12/300ms-tap-delay-gone-away)
  [Mobile Safari](https://bugs.webkit.org/show_bug.cgi?id=150604)
  [PR #9039](https://github.com/meteor/meteor/pull/9039)

* Minimongo cursors are now JavaScript iterable objects and can now be iterated over
  using `for...of` loops, spread operator, `yield*`, and destructuring assignments.
  [PR #8888](https://github.com/meteor/meteor/pull/8888)

## v1.5.2, 2017-09-05

* Node 4.8.4 has been patched to include
  https://github.com/nodejs/node/pull/14829, an important PR implemented
  by our own @abernix (:tada:), which fixes a faulty backport of garbage
  collection-related logic in V8 that was causing occasional segmentation
  faults during Meteor development and testing, ever since Node 4.6.2
  (Meteor 1.4.2.3). When Node 4.8.5 is officially released with these
  changes, we will immediately publish a small follow-up release.
  [Issue #8648](https://github.com/meteor/meteor/issues/8648)

* When Meteor writes to watched files during the build process, it no
  longer relies on file watchers to detect the change and invalidate the
  optimistic file system cache, which should fix a number of problems
  related by the symptom of endless rebuilding.
  [Issue #8988](https://github.com/meteor/meteor/issues/8988)
  [Issue #8942](https://github.com/meteor/meteor/issues/8942)
  [PR #9007](https://github.com/meteor/meteor/pull/9007)

* The `cordova-lib` npm package has been updated to 7.0.1, along with
  cordova-android (6.2.3) and cordova-ios (4.4.0), and various plugins.
  [PR #8919](https://github.com/meteor/meteor/pull/8919) resolves the
  umbrella [issue #8686](https://github.com/meteor/meteor/issues/8686), as
  well as several Android build issues:
  [#8408](https://github.com/meteor/meteor/issues/8408),
  [#8424](https://github.com/meteor/meteor/issues/8424), and
  [#8464](https://github.com/meteor/meteor/issues/8464).

* The [`boilerplate-generator`](https://github.com/meteor/meteor/tree/release-1.5.2/packages/boilerplate-generator)
  package responsible for generating initial HTML documents for Meteor
  apps has been refactored by @stevenhao to avoid using the
  `spacebars`-related packages, which means it is now possible to remove
  Blaze as a dependency from the server as well as the client.
  [PR #8820](https://github.com/meteor/meteor/pull/8820)

* The `meteor-babel` package has been upgraded to version 0.23.1.

* The `reify` npm package has been upgraded to version 0.12.0, which
  includes a minor breaking
  [change](https://github.com/benjamn/reify/commit/8defc645e556429283e0b522fd3afababf6525ea)
  that correctly skips exports named `default` in `export * from "module"`
  declarations. If you have any wrapper modules that re-export another
  module's exports using `export * from "./wrapped/module"`, and the
  wrapped module has a `default` export that you want to be included, you
  should now explicitly re-export `default` using a second declaration:
  ```js
  export * from "./wrapped/module";
  export { default } "./wrapped/module";
  ```

* The `meteor-promise` package has been upgraded to version 0.8.5,
  and the `promise` polyfill package has been upgraded to 8.0.1.

* The `semver` npm package has been upgraded to version 5.3.0.
  [PR #8859](https://github.com/meteor/meteor/pull/8859)

* The `faye-websocket` npm package has been upgraded to version 0.11.1,
  and its dependency `websocket-driver` has been upgraded to a version
  containing [this fix](https://github.com/faye/websocket-driver-node/issues/21),
  thanks to [@sdarnell](https://github.com/sdarnell).
  [meteor-feature-requests#160](https://github.com/meteor/meteor-feature-requests/issues/160)

* The `uglify-js` npm package has been upgraded to version 3.0.28.

* Thanks to PRs [#8960](https://github.com/meteor/meteor/pull/8960) and
  [#9018](https://github.com/meteor/meteor/pull/9018) by @GeoffreyBooth, a
  [`coffeescript-compiler`](https://github.com/meteor/meteor/tree/release-1.5.2/packages/non-core/coffeescript-compiler)
  package has been extracted from the `coffeescript` package, similar to
  how the `babel-compiler` package is separate from the `ecmascript`
  package, so that other packages (such as
  [`vue-coffee`](https://github.com/meteor-vue/vue-meteor/tree/master/packages/vue-coffee))
  can make use of `coffeescript-compiler`. All `coffeescript`-related
  packages have been moved to
  [`packages/non-core`](https://github.com/meteor/meteor/tree/release-1.5.2/packages/non-core),
  so that they can be published independently from Meteor releases.

* `meteor list --tree` can now be used to list all transitive package
  dependencies (and versions) in an application. Weakly referenced dependencies
  can also be listed by using the `--weak` option. For more information, run
  `meteor help list`.
  [PR #8936](https://github.com/meteor/meteor/pull/8936)

* The `star.json` manifest created within the root of a `meteor build` bundle
  will now contain `nodeVersion` and `npmVersion` which will specify the exact
  versions of Node.js and npm (respectively) which the Meteor release was
  bundled with.  The `.node_version.txt` file will still be written into the
  root of the bundle, but it may be deprecated in a future version of Meteor.
  [PR #8956](https://github.com/meteor/meteor/pull/8956)

* A new package called `mongo-dev-server` has been created and wired into
  `mongo` as a dependency. As long as this package is included in a Meteor
  application (which it is by default since all new Meteor apps have `mongo`
  as a dependency), a local development MongoDB server is started alongside
  the application. This package was created to provide a way to disable the
  local development Mongo server, when `mongo` isn't needed (e.g. when using
  Meteor as a build system only). If an application has no dependency on
  `mongo`, the `mongo-dev-server` package is not added, which means no local
  development Mongo server is started.
  [Feature Request #31](https://github.com/meteor/meteor-feature-requests/issues/31)
  [PR #8853](https://github.com/meteor/meteor/pull/8853)

* `Accounts.config` no longer mistakenly allows tokens to expire when
  the `loginExpirationInDays` option is set to `null`.
  [Issue #5121](https://github.com/meteor/meteor/issues/5121)
  [PR #8917](https://github.com/meteor/meteor/pull/8917)

* The `"env"` field is now supported in `.babelrc` files.
  [PR #8963](https://github.com/meteor/meteor/pull/8963)

* Files contained by `client/compatibility/` directories or added with
  `api.addFiles(files, ..., { bare: true })` are now evaluated before
  importing modules with `require`, which may be a breaking change if you
  depend on the interleaving of `bare` files with eager module evaluation.
  [PR #8972](https://github.com/meteor/meteor/pull/8972)

* When `meteor test-packages` runs in a browser, uncaught exceptions will
  now be displayed above the test results, along with the usual summary of
  test failures, in case those uncaught errors have something to do with
  later test failures.
  [Issue #4979](https://github.com/meteor/meteor/issues/4979)
  [PR #9034](https://github.com/meteor/meteor/pull/9034)

## v1.5.1, 2017-07-12

* Node has been upgraded to version 4.8.4.

* A new core Meteor package called `server-render` provides generic
  support for server-side rendering of HTML, as described in the package's
  [`README.md`](https://github.com/meteor/meteor/blob/release-1.5.1/packages/server-render/README.md).
  [PR #8841](https://github.com/meteor/meteor/pull/8841)

* To reduce the total number of file descriptors held open by the Meteor
  build system, native file watchers will now be started only for files
  that have changed at least once. This new policy means you may have to
  [wait up to 5000ms](https://github.com/meteor/meteor/blob/6bde360b9c075f1c78c3850eadbdfa7fe271f396/tools/fs/safe-watcher.js#L20-L21)
  for changes to be detected when you first edit a file, but thereafter
  changes will be detected instantaneously. In return for that small
  initial waiting time, the number of open file descriptors will now be
  bounded roughly by the number of files you are actively editing, rather
  than the number of files involved in the build (often thousands), which
  should help with issues like
  [#8648](https://github.com/meteor/meteor/issues/8648). If you need to
  disable the new behavior for any reason, simply set the
  `METEOR_WATCH_PRIORITIZE_CHANGED` environment variable to `"false"`, as
  explained in [PR #8866](https://github.com/meteor/meteor/pull/8866).

* All `observe` and `observeChanges` callbacks are now bound using
  `Meteor.bindEnvironment`.  The same `EnvironmentVariable`s that were
  present when `observe` or `observeChanges` was called are now available
  inside the callbacks. [PR #8734](https://github.com/meteor/meteor/pull/8734)

* A subscription's `onReady` is now fired again during a re-subscription, even
  if the subscription has the same arguments.  Previously, when subscribing
  to a publication the `onReady` would have only been called if the arguments
  were different, creating a confusing difference in functionality.  This may be
  breaking behavior if an app uses the firing of `onReady` as an assumption
  that the data was just received from the server.  If such functionality is
  still necessary, consider using
  [`observe`](https://docs.meteor.com/api/collections.html#Mongo-Cursor-observe)
  or
  [`observeChanges`](https://docs.meteor.com/api/collections.html#Mongo-Cursor-observeChanges)
  [PR #8754](https://github.com/meteor/meteor/pull/8754)
  [Issue #1173](https://github.com/meteor/meteor/issues/1173)

* The `minimongo` and `mongo` packages are now compliant with the upsert behavior
  of MongoDB 2.6 and higher. **As a result support for MongoDB 2.4 has been dropped.**
  This mainly changes the effect of the selector on newly inserted documents.
  [PR #8815](https://github.com/meteor/meteor/pull/8815)

* `reactive-dict` now supports setting initial data when defining a named
  `ReactiveDict`. No longer run migration logic when used on the server,
  this is to prevent duplicate name error on reloads. Initial data is now
  properly serialized.

* `accounts-password` now uses `example.com` as a default "from" address instead
  of `meteor.com`. This change could break account-related e-mail notifications
  (forgot password, activation, etc.) for applications which do not properly
  configure a "from" domain since e-mail providers will often reject mail sent
  from `example.com`. Ensure that `Accounts.emailTemplates.from` is set to a
  proper domain in all applications.
  [PR #8760](https://github.com/meteor/meteor/issues/8760)

* The `accounts-facebook` and `facebook-oauth` packages have been updated to
  use the v2.9 of the Facebook Graph API for the Login Dialog since the v2.2
  version will be deprecated by Facebook in July.  There shouldn't be a problem
  regardless since Facebook simply rolls over to the next active version
  (v2.3, in this case) however this should assist in avoiding deprecation
  warnings and should enable any new functionality which has become available.
  [PR #8858](https://github.com/meteor/meteor/pull/8858)

* Add `DDP._CurrentPublicationInvocation` and `DDP._CurrentMethodInvocation`.
  `DDP._CurrentInvocation` remains for backwards-compatibility. This change
  allows method calls from publications to inherit the `connection` from the
  the publication which called the method.
  [PR #8629](https://github.com/meteor/meteor/pull/8629)

  > Note: If you're calling methods from publications that are using `this.connection`
  > to see if the method was called from server code or not. These checks will now
  > be more restrictive because `this.connection` will now be available when a
  > method is called from a publication.

* Fix issue with publications temporarily having `DDP._CurrentInvocation` set on
  re-run after a user logged in.  This is now provided through
  `DDP._CurrentPublicationInvocation` at all times inside a publication,
  as described above.
  [PR #8031](https://github.com/meteor/meteor/pull/8031)
  [PR #8629](https://github.com/meteor/meteor/pull/8629)

* `Meteor.userId()` and `Meteor.user()` can now be used in both method calls and
  publications.
  [PR #8629](https://github.com/meteor/meteor/pull/8629)

* `this.onStop` callbacks in publications are now run with the publication's
  context and with its `EnvironmentVariable`s bound.
  [PR #8629](https://github.com/meteor/meteor/pull/8629)

* The `minifier-js` package will now replace `process.env.NODE_ENV` with
  its string value (or `"development"` if unspecified).

* The `meteor-babel` npm package has been upgraded to version 0.22.0.

* The `reify` npm package has been upgraded to version 0.11.24.

* The `uglify-js` npm package has been upgraded to version 3.0.18.

* Illegal characters in paths written in build output directories will now
  be replaced with `_`s rather than removed, so that file and directory
  names consisting of only illegal characters do not become empty
  strings. [PR #8765](https://github.com/meteor/meteor/pull/8765).

* Additional "extra" packages (packages that aren't saved in `.meteor/packages`)
  can be included temporarily using the `--extra-packages`
  option.  For example: `meteor run --extra-packages bundle-visualizer`.
  Both `meteor test` and `meteor test-packages` also support the
  `--extra-packages` option and commas separate multiple package names.
  [PR #8769](https://github.com/meteor/meteor/pull/8769)

  > Note: Packages specified using the `--extra-packages` option override
  > version constraints from `.meteor/packages`.

* The `coffeescript` package has been updated to use CoffeeScript version
  1.12.6. [PR #8777](https://github.com/meteor/meteor/pull/8777)

* It's now possible to pipe a series of statements to `meteor shell`,
  whereas previously the input had to be an expression; for example:
  ```sh
  > echo 'import pkg from "babel-runtime/package.json";
  quote> pkg.version' |
  pipe> meteor shell
  "6.23.0"
  ```
  [Issue #8823](https://github.com/meteor/meteor/issues/8823)
  [PR #8833](https://github.com/meteor/meteor/pull/8833)

* Any `Error` thrown by a DDP method with the `error.isClientSafe`
  property set to `true` will now be serialized and displayed to the
  client, whereas previously only `Meteor.Error` objects were considered
  client-safe. [PR #8756](https://github.com/meteor/meteor/pull/8756)

## v1.5, 2017-05-30

* The `meteor-base` package implies a new `dynamic-import` package, which
  provides runtime support for [the proposed ECMAScript dynamic
  `import(...)` syntax](https://github.com/tc39/proposal-dynamic-import),
  enabling asynchronous module fetching or "code splitting." If your app
  does not use the `meteor-base` package, you can use the package by
  simply running `meteor add dynamic-import`. See this [blog
  post](https://blog.meteor.com/meteor-1-5-react-loadable-f029a320e59c)
  and [PR #8327](https://github.com/meteor/meteor/pull/8327) for more
  information about how dynamic `import(...)` works in Meteor, and how to
  use it in your applications.

* The `ecmascript-runtime` package, which provides polyfills for various
  new ECMAScript runtime APIs and language features, has been split into
  `ecmascript-runtime-client` and `ecmascript-runtime-server`, to reflect
  the different needs of browsers versus Node 4. The client runtime now
  relies on the `core-js` library found in the `node_modules` directory of
  the application, rather than a private duplicate installed via
  `Npm.depends`. This is unlikely to be a disruptive change for most
  developers, since the `babel-runtime` npm package is expected to be
  installed, and `core-js` is a dependency of `babel-runtime`, so
  `node_modules/core-js` should already be present. If that's not the
  case, just run `meteor npm install --save core-js` to install it.

* The `npm` npm package has been upgraded to version 4.6.1.

* The `meteor-babel` npm package has been upgraded to version 0.21.4,
  enabling the latest Reify compiler and the transform-class-properties
  plugin, among other improvements.

* The `reify` npm package has been upgraded to version 0.11.21, fixing
  [issue #8595](https://github.com/meteor/meteor/issues/8595) and
  improving compilation and runtime performance.

> Note: With this version of Reify, `import` declarations are compiled to
  `module.watch(require(id), ...)` instead of `module.importSync(id, ...)`
  or the older `module.import(id, ...)`. The behavior of the compiled code
  should be the same as before, but the details seemed different enough to
  warrant a note.

* The `install` npm package has been upgraded to version 0.10.1.

* The `meteor-promise` npm package has been upgraded to version 0.8.4.

* The `uglify-js` npm package has been upgraded to version 3.0.13, fixing
  [#8704](https://github.com/meteor/meteor/issues/8704).

* If you're using the `standard-minifier-js` Meteor package, as most
  Meteor developers do, it will now produce a detailed analysis of package
  and module sizes within your production `.js` bundle whenever you run
  `meteor build` or `meteor run --production`. These data are served by
  the application web server at the same URL as the minified `.js` bundle,
  except with a `.stats.json` file extension instead of `.js`. If you're
  using a different minifier plugin, and would like to support similar
  functionality, refer to
  [these](https://github.com/meteor/meteor/pull/8327/commits/084801237a8c288d99ec82b0fbc1c76bdf1aab16)
  [commits](https://github.com/meteor/meteor/pull/8327/commits/1c8bc7353e9a8d526880634a58c506b423c4a55e)
  for inspiration.

* To visualize the bundle size data produced by `standard-minifier-js`,
  run `meteor add bundle-visualizer` and then start your development
  server in production mode with `meteor run --production`. Be sure to
  remove the `bundle-visualizer` package before actually deploying your
  app, or the visualization will be displayed to your users.

* If you've been developing an app with multiple versions of Meteor, or
  testing with beta versions, and you haven't recently run `meteor reset`,
  your `.meteor/local/bundler-cache` directory may have become quite
  large. This is just a friendly reminder that this directory is perfectly
  safe to delete, and Meteor will repopulate it with only the most recent
  cached bundles.

* Apps created with `meteor create --bare` now use the `static-html`
  package for processing `.html` files instead of `blaze-html-templates`,
  to avoid large unnecessary dependencies like the `jquery` package.

* Babel plugins now receive file paths without leading `/` characters,
  which should prevent confusion about whether the path should be treated
  as absolute. [PR #8610](https://github.com/meteor/meteor/pull/8610)

* It is now possible to override the Cordova iOS and/or Android
  compatibility version by setting the `METEOR_CORDOVA_COMPAT_VERSION_IOS`
  and/or `METEOR_CORDOVA_COMPAT_VERSION_ANDROID` environment variables.
  [PR #8581](https://github.com/meteor/meteor/pull/8581)

* Modules in `node_modules` directories will no longer automatically have
  access to the `Buffer` polyfill on the client, since that polyfill
  contributed more than 22KB of minified JavaScript to the client bundle,
  and was rarely used. If you really need the Buffer API on the client,
  you should now obtain it explicitly with `require("buffer").Buffer`.
  [Issue #8645](https://github.com/meteor/meteor/issues/8645).

* Packages in `node_modules` directories are now considered non-portable
  (and thus may be automatically rebuilt for the current architecture), if
  their `package.json` files contain any of the following install hooks:
  `install`, `preinstall`, or `postinstall`. Previously, a package was
  considered non-portable only if it contained any `.node` binary modules.
  [Issue #8225](https://github.com/meteor/meteor/issues/8225)

## v1.4.4.6, 2018-04-02

* Node has been upgraded to version
  [4.9.0](https://nodejs.org/en/blog/release/v4.9.0/), an important
  [security release](https://nodejs.org/en/blog/vulnerability/march-2018-security-releases/).
  The Node v4.x release line will exit the Node.js Foundation's
  [long-term support (LTS) status](https://github.com/nodejs/LTS) on April 30,
  2018. We strongly advise updating to a version of Meteor using a newer
  version of Node which is still under LTS status, such as Meteor 1.6.x
  which uses Node 8.x.

* The `npm` package has been upgraded to version
  [4.6.1](https://github.com/npm/npm/releases/tag/v4.6.1).

## v1.4.4.5, 2017-12-08

* Node has been upgraded to version
  [4.8.7](https://nodejs.org/en/blog/release/v4.8.7/), an important
  [security release](https://nodejs.org/en/blog/vulnerability/december-2017-security-releases/).

## v1.4.4.4, 2017-09-26

* Updating to Meteor 1.4.4.4 will automatically patch a security
  vulnerability in the `allow-deny` package, since `meteor-tool@1.4.4_4`
  requires `allow-deny@1.0.9` or later. If for any reason you are not
  ready or able to update to Meteor 1.4.4.4 by running `meteor update`,
  please at least run
  ```sh
  meteor update allow-deny
  ```
  instead. More details about the security vulnerability can be found on
  the Meteor forums.

## v1.4.4.3, 2017-05-22

* Node has been upgraded to version 4.8.3.

* A bug in checking body lengths of HTTP responses that was affecting
  Galaxy deploys has been fixed.
  [PR #8709](https://github.com/meteor/meteor/pull/8709).

## v1.4.4.2, 2017-05-02

* Node has been upgraded to version 4.8.2.

* The `npm` npm package has been upgraded to version 4.5.0.
  Note that when using npm `scripts` there has been a change regarding
  what happens when `SIGINT` (Ctrl-C) is received.  Read more
  [here](https://github.com/npm/npm/releases/tag/v4.5.0).

* Fix a regression which prevented us from displaying a helpful banner when
  running `meteor debug` because of a change in Node.js.

* Update `node-inspector` npm to 1.1.1, fixing a problem encountered when trying
  to press "Enter" in the inspector console.
  [Issue #8469](https://github.com/meteor/meteor/issues/8469)

* The `email` package has had its `mailcomposer` npm package swapped with
  a Node 4 fork of `nodemailer` due to its ability to support connection pooling
  in a similar fashion as the original `mailcomposer`.
  [Issue #8591](https://github.com/meteor/meteor/issues/8591)
  [PR #8605](https://github.com/meteor/meteor/pull/8605)

    > Note: The `MAIL_URL` should be configured with a scheme which matches the
    > protocol desired by your e-mail vendor/mail-transport agent.  For
    > encrypted connections (typically listening on port 465), this means
    > using `smtps://`.  Unencrypted connections or those secured through
    > a `STARTTLS` connection upgrade (typically using port 587 and sometimes
    > port 25) should continue to use `smtp://`.  TLS/SSL will be automatically
    > enabled if the mail provider supports it.

* A new `Tracker.inFlush()` has been added to provide a global Tracker
  "flushing" state.
  [PR #8565](https://github.com/meteor/meteor/pull/8565).

* The `meteor-babel` npm package has been upgraded to version 0.20.1, and
  the `reify` npm package has been upgraded to version 0.7.4, fixing
  [issue #8595](https://github.com/meteor/meteor/issues/8595).
  (This was fixed between full Meteor releases, but is being mentioned here.)

## v1.4.4.1, 2017-04-07

* A change in Meteor 1.4.4 to remove "garbage" directories asynchronously
  in `files.renameDirAlmostAtomically` had unintended consequences for
  rebuilding some npm packages, so that change was reverted, and those
  directories are now removed before `files.renameDirAlmostAtomically`
  returns. [PR #8574](https://github.com/meteor/meteor/pull/8574)

## v1.4.4, 2017-04-07

* Node has been upgraded to version 4.8.1.

* The `npm` npm package has been upgraded to version 4.4.4.
  It should be noted that this version reduces extra noise
  previously included in some npm errors.

* The `node-gyp` npm package has been upgraded to 3.6.0 which
  adds support for VS2017 on Windows.

* The `node-pre-gyp` npm package has been updated to 0.6.34.

* Thanks to the outstanding efforts of @sethmurphy18, the `minifier-js`
  package now uses [Babili](https://github.com/babel/babili) instead of
  [UglifyJS](https://github.com/mishoo/UglifyJS2), resolving numerous
  long-standing bugs due to UglifyJS's poor support for ES2015+ syntax.
  [Issue #8378](https://github.com/meteor/meteor/issues/8378)
  [PR #8397](https://github.com/meteor/meteor/pull/8397)

* The `meteor-babel` npm package has been upgraded to version 0.19.1, and
  `reify` has been upgraded to version 0.6.6, fixing several subtle bugs
  introduced by Meteor 1.4.3 (see below), including
  [issue #8461](https://github.com/meteor/meteor/issues/8461).

* The Reify module compiler is now a Babel plugin, making it possible for
  other custom Babel plugins configured in `.babelrc` or `package.json`
  files to run before Reify, fixing bugs that resulted from running Reify
  before other plugins in Meteor 1.4.3.
  [Issue #8399](https://github.com/meteor/meteor/issues/8399)
  [Issue #8422](https://github.com/meteor/meteor/issues/8422)
  [`meteor-babel` issue #13](https://github.com/meteor/babel/issues/13)

* Two new `export ... from ...` syntax extensions are now supported:
  ```js
  export * as namespace from "./module"
  export def from "./module"
  ```
  Read the ECMA262 proposals here:
  * https://github.com/leebyron/ecmascript-export-ns-from
  * https://github.com/leebyron/ecmascript-export-default-from

* When `Meteor.call` is used on the server to invoke a method that
  returns a `Promise` object, the result will no longer be the `Promise`
  object, but the resolved value of the `Promise`.
  [Issue #8367](https://github.com/meteor/meteor/issues/8367)

> Note: if you actually want a `Promise` when calling `Meteor.call` or
  `Meteor.apply` on the server, use `Meteor.callAsync` and/or
  `Meteor.applyAsync` instead.
  [Issue #8367](https://github.com/meteor/meteor/issues/8367),
  https://github.com/meteor/meteor/commit/0cbd25111d1249a61ca7adce23fad5215408c821

* The `mailcomposer` and `smtp-connection` npms have been updated to resolve an
  issue with the encoding of long header lines.
  [Issue #8425](https://github.com/meteor/meteor/issues/8425)
  [PR #8495](https://github.com/meteor/meteor/pull/8495)

* `Accounts.config` now supports an `ambiguousErrorMessages` option which
  enabled generalization of messages produced by the `accounts-*` packages.
  [PR #8520](https://github.com/meteor/meteor/pull/8520)

* A bug which caused account enrollment tokens to be deleted too soon was fixed.
  [Issue #8218](https://github.com/meteor/meteor/issues/8218)
  [PR #8474](https://github.com/meteor/meteor/pull/8474)

* On Windows, bundles built during `meteor build` or `meteor deploy` will
  maintain the executable bit for commands installed in the
  `node_modules\.bin` directory.
  [PR #8503](https://github.com/meteor/meteor/pull/8503)

* On Windows, the upgrades to Node.js, `npm` and `mongodb` are now in-sync with
  other archs again after being mistakenly overlooked in 1.4.3.2.  An admin
  script enhancement has been applied to prevent this from happening again.
  [PR #8505](https://github.com/meteor/meteor/pull/8505)

## v1.4.3.2, 2017-03-14

* Node has been upgraded to version 4.8.0.

* The `npm` npm package has been upgraded to version 4.3.0.

* The `node-gyp` npm package has been upgraded to 3.5.0.

* The `node-pre-gyp` npm package has been updated to 0.6.33.

* The bundled version of MongoDB used by `meteor run` in development
  has been upgraded to 3.2.12.

* The `mongodb` npm package used by the `npm-mongo` Meteor package has
  been updated to version 2.2.24.
  [PR #8453](https://github.com/meteor/meteor/pull/8453)
  [Issue #8449](https://github.com/meteor/meteor/issues/8449)

* The `check` package has had its copy of `jQuery.isPlainObject`
  updated to a newer implementation to resolve an issue where the
  `nodeType` property of an object couldn't be checked, fixing
  [#7354](https://github.com/meteor/meteor/issues/7354).

* The `standard-minifier-js` and `minifier-js` packages now have improved
  error capturing to provide more information on otherwise unhelpful errors
  thrown when UglifyJS encounters ECMAScript grammar it is not familiar with.
  [#8414](https://github.com/meteor/meteor/pull/8414)

* Similar in behavior to `Meteor.loggingIn()`, `accounts-base` now offers a
  reactive `Meteor.loggingOut()` method (and related Blaze helpers,
  `loggingOut` and `loggingInOrOut`).
  [PR #8271](https://github.com/meteor/meteor/pull/8271)
  [Issue #1331](https://github.com/meteor/meteor/issues/1331)
  [Issue #769](https://github.com/meteor/meteor/issues/769)

* Using `length` as a selector field name and with a `Number` as a value
  in a `Mongo.Collection` transformation will no longer cause odd results.
  [#8329](https://github.com/meteor/meteor/issues/8329).

* `observe-sequence` (and thus Blaze) now properly supports `Array`s which were
  created in a vm or across frame boundaries, even if they were sub-classed.
  [Issue #8160](https://github.com/meteor/meteor/issues/8160)
  [PR #8401](https://github.com/meteor/meteor/pull/8401)

* Minimongo now supports `$bitsAllClear`, `$bitsAllSet`, `$bitsAnySet` and
  `$bitsAnyClear`.
  [#8350](https://github.com/meteor/meteor/pull/8350)

* A new [Development.md](DEVELOPMENT.md) document has been created to provide
  an easier path for developers looking to make contributions to Meteor Core
  (that is, the `meteor` tool itself) along with plenty of helpful reminders
  for those that have already done so!
  [#8267](https://github.com/meteor/meteor/pull/8267)

* The suggestion to add a `{oauth-service}-config-ui` package will no longer be
  made on the console if `service-configuration` package is already installed.
  [Issue #8366](https://github.com/meteor/meteor/issues/8366)
  [PR #8429](https://github.com/meteor/meteor/pull/8429)

* `Meteor.apply`'s `throwStubExceptions` option is now properly documented in
  the documentation whereas it was previously only mentioned in the Guide.
  [Issue #8435](https://github.com/meteor/meteor/issues/8435)
  [PR #8443](https://github.com/meteor/meteor/pull/8443)

* `DDPRateLimiter.addRule` now accepts a callback which will be executed after
  a rule is executed, allowing additional actions to be taken if necessary.
  [Issue #5541](https://github.com/meteor/meteor/issues/5541)
  [PR #8237](https://github.com/meteor/meteor/pull/8237)

* `jquery` is no longer a dependency of the `http` package.
  [#8389](https://github.com/meteor/meteor/pull/8389)

* `jquery` is no longer in the default package list after running
  `meteor create`, however is still available thanks to `blaze-html-templates`.
  If you still require jQuery, the recommended approach is to install it from
  npm with `meteor npm install --save jquery` and then `import`-ing it into your
  application.
  [#8388](https://github.com/meteor/meteor/pull/8388)

* The `shell-server` package (i.e. `meteor shell`) has been updated to more
  gracefully handle recoverable errors (such as `SyntaxError`s) in the same
  fashion as the Node REPL.
  [Issue #8290](https://github.com/meteor/meteor/issues/8290)
  [PR #8446](https://github.com/meteor/meteor/pull/8446)

* The `webapp` package now reveals a `WebApp.connectApp` to make it easier to
  provide custom error middleware.
  [#8403](https://github.com/meteor/meteor/pull/8403)

* The `meteor update --all-packages` command has been properly documented in
  command-line help (i.e. `meteor update --help`).
  [PR #8431](https://github.com/meteor/meteor/pull/8431)
  [Issue #8154](https://github.com/meteor/meteor/issues/8154)

* Syntax errors encountered while scanning `package.json` files for binary
  dependencies are now safely and silently ignored.
  [Issue #8427](https://github.com/meteor/meteor/issues/8427)
  [PR #8468](https://github.com/meteor/meteor/pull/8468)

## v1.4.3.1, 2017-02-14

* The `meteor-babel` npm package has been upgraded to version 0.14.4,
  fixing [#8349](https://github.com/meteor/meteor/issues/8349).

* The `reify` npm package has been upgraded to version 0.4.9.

* Partial `npm-shrinkwrap.json` files are now disregarded when
  (re)installing npm dependencies of Meteor packages, fixing
  [#8349](https://github.com/meteor/meteor/issues/8349). Further
  discussion of the new `npm` behavior can be found
  [here](https://github.com/npm/npm/blob/latest/CHANGELOG.md#no-more-partial-shrinkwraps-breaking).

## v1.4.3, 2017-02-13

* Versions of Meteor [core
  packages](https://github.com/meteor/meteor/tree/release-1.4.3/packages)
  are once again constrained by the current Meteor release.

> Before Meteor 1.4, the current release dictated the exact version of
  every installed core package, which meant newer core packages could not
  be installed without publishing a new Meteor release. In order to
  support incremental development of core packages, Meteor 1.4 removed all
  release-based constraints on core package versions
  ([#7084](https://github.com/meteor/meteor/pull/7084)). Now, in Meteor
  1.4.3, core package versions must remain patch-compatible with the
  versions they had when the Meteor release was published. This middle
  ground restores meaning to Meteor releases, yet still permits patch
  updates to core packages.

* The `cordova-lib` npm package has been updated to 6.4.0, along with
  cordova-android (6.1.1) and cordova-ios (4.3.0), and various plugins.
  [#8239](https://github.com/meteor/meteor/pull/8239)

* The `coffeescript` Meteor package has been moved from
  `packages/coffeescript` to `packages/non-core/coffeescript`, so that it
  will not be subject to the constraints described above.

* CoffeeScript source maps should be now be working properly in development.
  [#8298](https://github.com/meteor/meteor/pull/8298)

* The individual account "service" packages (`facebook`, `google`, `twitter`,
  `github`, `meteor-developer`, `meetup` and `weibo`) have been split into:
  - `<service>-oauth` (which interfaces with the `<service>` directly) and
  - `<service>-config-ui` (the Blaze configuration templates for `accounts-ui`)

  This means you can now use `accounts-<service>` without needing Blaze.

  If you are using `accounts-ui` and `accounts-<service>`, you will probably
  need to install the `<service>-config-ui` package if you want to configure it
  using the Accounts UI.

  - [Issue #7715](https://github.com/meteor/meteor/issues/7715)
  - [PR(`facebook`) #7728](https://github.com/meteor/meteor/pull/7728)
  - [PR(`google`) #8275](https://github.com/meteor/meteor/pull/8275)
  - [PR(`twitter`) #8283](https://github.com/meteor/meteor/pull/8283)
  - [PR(`github`) #8303](https://github.com/meteor/meteor/pull/8303)
  - [PR(`meteor-developer`) #8305](https://github.com/meteor/meteor/pull/8305)
  - [PR(`meetup`) #8321](https://github.com/meteor/meteor/pull/8321)
  - [PR(`weibo`) #8302](https://github.com/meteor/meteor/pull/8302)

* The `url` and `http` packages now encode to a less error-prone
  format which more closely resembles that used by PHP, Ruby, `jQuery.param`
  and others. `Object`s and `Array`s can now be encoded, however, if you have
  previously relied on `Array`s passed as `params` being simply `join`-ed with
  commas, you may need to adjust your `HTTP.call` implementations.
  [#8261](https://github.com/meteor/meteor/pull/8261) and
  [#8342](https://github.com/meteor/meteor/pull/8342).

* The `npm` npm package is still at version 4.1.2 (as it was when Meteor
  1.4.3 was originally published), even though `npm` was downgraded to
  3.10.9 in Meteor 1.4.2.7.

* The `meteor-babel` npm package has been upgraded to version 0.14.3,
  fixing [#8021](https://github.com/meteor/meteor/issues/8021) and
  [#7662](https://github.com/meteor/meteor/issues/7662).

* The `reify` npm package has been upgraded to 0.4.7.

* Added support for frame-ancestors CSP option in browser-policy.
  [#7970](https://github.com/meteor/meteor/pull/7970)

* You can now use autoprefixer with stylus files added via packages.
  [#7727](https://github.com/meteor/meteor/pull/7727)

* Restored [#8213](https://github.com/meteor/meteor/pull/8213)
  after those changes were reverted in
  [v1.4.2.5](https://github.com/meteor/meteor/blob/devel/History.md#v1425).

* npm dependencies of Meteor packages will now be automatically rebuilt if
  the npm package's `package.json` file has "scripts" section containing a
  `preinstall`, `install`, or `postinstall` command, as well as when the
  npm package contains any `.node` files. Discussion
  [here](https://github.com/meteor/meteor/issues/8225#issuecomment-275044900).

* The `meteor create` command now runs `meteor npm install` automatically
  to install dependencies specified in the default `package.json` file.
  [#8108](https://github.com/meteor/meteor/pull/8108)

## v1.4.2.7, 2017-02-13

* The `npm` npm package has been *downgraded* from version 4.1.2 back to
  version 3.10.9, reverting the upgrade in Meteor 1.4.2.4.

## v1.4.2.6, 2017-02-08

* Fixed a critical [bug](https://github.com/meteor/meteor/issues/8325)
  that was introduced by the fix for
  [Issue #8136](https://github.com/meteor/meteor/issues/8136), which
  caused some npm packages in nested `node_modules` directories to be
  omitted from bundles produced by `meteor build` and `meteor deploy`.

## v1.4.2.5, 2017-02-03

* Reverted [#8213](https://github.com/meteor/meteor/pull/8213) as the
  change was deemed too significant for this release.

> Note: The decision to revert the above change was made late in the
  Meteor 1.4.2.4 release process, before it was ever recommended but too
  late in the process to avoid the additional increment of the version number.
  See [#8311](https://github.com/meteor/meteor/pull/8311) for additional
  information. This change will still be released in an upcoming version
  of Meteor with a more seamless upgrade.

## v1.4.2.4, 2017-02-02

* Node has been upgraded to version 4.7.3.

* The `npm` npm package has been upgraded from version 3.10.9 to 4.1.2.

> Note: This change was later deemed too substantial for a point release
  and was reverted in Meteor 1.4.2.7.

* Fix for [Issue #8136](https://github.com/meteor/meteor/issues/8136).

* Fix for [Issue #8222](https://github.com/meteor/meteor/issues/8222).

* Fix for [Issue #7849](https://github.com/meteor/meteor/issues/7849).

* The version of 7-zip included in the Windows dev bundle has been
  upgraded from 1602 to 1604 in an attempt to mitigate
  [Issue #7688](https://github.com/meteor/meteor/issues/7688).

* The `"main"` field of `package.json` modules will no longer be
  overwritten with the value of the optional `"browser"` field, now that
  the `install` npm package can make sense of the `"browser"` field at
  runtime. If you experience module resolution failures on the client
  after updating Meteor, make sure you've updated the `modules-runtime`
  Meteor package to at least version 0.7.8.
  [#8213](https://github.com/meteor/meteor/pull/8213)

## v1.4.2.3, 2016-11-17

* Style improvements for `meteor create --full`.
  [#8045](https://github.com/meteor/meteor/pull/8045)

> Note: Meteor 1.4.2.2 was finalized before
  [#8045](https://github.com/meteor/meteor/pull/8045) was merged, but
  those changes were [deemed important
  enough](https://github.com/meteor/meteor/pull/8044#issuecomment-260913739)
  to skip recommending 1.4.2.2 and instead immediately release 1.4.2.3.

## v1.4.2.2, 2016-11-15

* Node has been upgraded to version 4.6.2.

* `meteor create` now has a new `--full` option, which generates an larger app,
  demonstrating development techniques highlighted in the
  [Meteor Guide](http://guide.meteor.com)

  [Issue #6974](https://github.com/meteor/meteor/issues/6974)
  [PR #7807](https://github.com/meteor/meteor/pull/7807)

* Minimongo now supports `$min`, `$max` and partially supports `$currentDate`.

  [Issue #7857](https://github.com/meteor/meteor/issues/7857)
  [PR #7858](https://github.com/meteor/meteor/pull/7858)

* Fix for [Issue #5676](https://github.com/meteor/meteor/issues/5676)
  [PR #7968](https://github.com/meteor/meteor/pull/7968)

* It is now possible for packages to specify a *lazy* main module:
  ```js
  Package.onUse(function (api) {
    api.mainModule("client.js", "client", { lazy: true });
  });
  ```
  This means the `client.js` module will not be evaluated during app
  startup unless/until another module imports it, and will not even be
  included in the client bundle if no importing code is found. **Note 1:**
  packages with lazy main modules cannot use `api.export` to export global
  symbols to other packages/apps. **Note 2:** packages with lazy main
  modules should be restricted to Meteor 1.4.2.2 or later via
  `api.versionsFrom("1.4.2.2")`, since older versions of Meteor cannot
  import lazy main modules using `import "meteor/<package name>"` but must
  explicitly name the module: `import "meteor/<package name>/client.js"`.

## v1.4.2.1, 2016-11-08

* Installing the `babel-runtime` npm package in your application
  `node_modules` directory is now required for most Babel-transformed code
  to work, as the Meteor `babel-runtime` package no longer attempts to
  provide custom implementations of Babel helper functions. To install
  the `babel-runtime` package, simply run the command
  ```sh
  meteor npm install --save babel-runtime
  ```
  in any Meteor application directory. The Meteor `babel-runtime` package
  version has been bumped to 1.0.0 to reflect this major change.
  [#7995](https://github.com/meteor/meteor/pull/7995)

* File system operations performed by the command-line tool no longer use
  fibers unless the `METEOR_DISABLE_FS_FIBERS` environment variable is
  explicitly set to a falsy value. For larger apps, this change results in
  significant build performance improvements due to the creation of fewer
  fibers and the avoidance of unnecessary asyncronous delays.
  https://github.com/meteor/meteor/pull/7975/commits/ca4baed90ae0675e55c93976411d4ed91f12dd63

* Running Meteor as `root` is still discouraged, and results in a fatal
  error by default, but the `--allow-superuser` flag now works as claimed.
  [#7959](https://github.com/meteor/meteor/issues/7959)

* The `dev_bundle\python\python.exe` executable has been restored to the
  Windows dev bundle, which may help with `meteor npm rebuild` commands.
  [#7960](https://github.com/meteor/meteor/issues/7960)

* Changes within linked npm packages now trigger a partial rebuild,
  whereas previously (in 1.4.2) they were ignored.
  [#7978](https://github.com/meteor/meteor/issues/7978)

* Miscellaneous fixed bugs:
  [#2876](https://github.com/meteor/meteor/issues/2876)
  [#7154](https://github.com/meteor/meteor/issues/7154)
  [#7956](https://github.com/meteor/meteor/issues/7956)
  [#7974](https://github.com/meteor/meteor/issues/7974)
  [#7999](https://github.com/meteor/meteor/issues/7999)
  [#8005](https://github.com/meteor/meteor/issues/8005)
  [#8007](https://github.com/meteor/meteor/issues/8007)

## v1.4.2, 2016-10-25

* This release implements a number of rebuild performance optimizations.
  As you edit files in development, the server should restart and rebuild
  much more quickly, especially if you have many `node_modules` files.
  See https://github.com/meteor/meteor/pull/7668 for more details.

> Note: the `METEOR_PROFILE` environment variable now provides data for
  server startup time as well as build time, which should make it easier
  to tell which of your packages are responsible for slow startup times.
  Please include the output of `METEOR_PROFILE=10 meteor run` with any
  GitHub issue about rebuild performance.

* `npm` has been upgraded to version 3.10.9.

* The `cordova-lib` npm package has been updated to 6.3.1, along with
  cordova-android (5.2.2) and cordova-ios (4.2.1), and various plugins.

* The `node-pre-gyp` npm package has been updated to 0.6.30.

* The `lru-cache` npm package has been updated to 4.0.1.

* The `meteor-promise` npm package has been updated to 0.8.0 for better
  asynchronous stack traces.

* The `meteor` tool is now prevented from running as `root` as this is
  not recommended and can cause issues with permissions.  In some environments,
  (e.g. Docker), it may still be desired to run as `root` and this can be
  permitted by passing `--unsafe-perm` to the `meteor` command.
  [#7821](https://github.com/meteor/meteor/pull/7821)

* Blaze-related packages have been extracted to
  [`meteor/blaze`](https://github.com/meteor/blaze), and the main
  [`meteor/meteor`](https://github.com/meteor/meteor) repository now
  refers to them via git submodules (see
  [#7633](https://github.com/meteor/meteor/pull/7633)).
  When running `meteor` from a checkout, you must now update these
  submodules by running
  ```sh
  git submodule update --init --recursive
  ```
  in the root directory of your `meteor` checkout.

* Accounts.forgotPassword and .verifyEmail no longer throw errors if callback is provided. [Issue #5664](https://github.com/meteor/meteor/issues/5664) [Origin PR #5681](https://github.com/meteor/meteor/pull/5681) [Merged PR](https://github.com/meteor/meteor/pull/7117)

* The default content security policy (CSP) for Cordova now includes `ws:`
  and `wss:` WebSocket protocols.
  [#7774](https://github.com/meteor/meteor/pull/7774)

* `meteor npm` commands are now configured to use `dev_bundle/.npm` as the
  npm cache directory by default, which should make npm commands less
  sensitive to non-reproducible factors in the external environment.
  https://github.com/meteor/meteor/pull/7668/commits/3313180a6ff33ee63602f7592a9506012029e919

* The `meteor test` command now supports the `--no-release-check` flag.
  https://github.com/meteor/meteor/pull/7668/commits/7097f78926f331fb9e70a06300ce1711adae2850

* JavaScript module bundles on the server no longer include transitive
  `node_modules` dependencies, since those dependencies can be evaluated
  directly by Node. This optimization should improve server rebuild times
  for apps and packages with large `node_modules` directories.
  https://github.com/meteor/meteor/pull/7668/commits/03c5346873849151cecc3e00606c6e5aa13b3bbc

* The `standard-minifier-css` package now does basic caching for the
  expensive `mergeCss` function.
  https://github.com/meteor/meteor/pull/7668/commits/bfa67337dda1e90610830611fd99dcb1bd44846a

* The `coffeescript` package now natively supports `import` and `export`
  declarations. [#7818](https://github.com/meteor/meteor/pull/7818)

* Due to changes in how Cordova generates version numbers for iOS and Android
  apps, you may experience issues with apps updating on user devices.  To avoid
  this, consider managing the `buildNumber` manually using
  `App.info('buildNumber', 'XXX');` in `mobile-config.js`. There are additional
  considerations if you have been setting `android:versionCode` or
  `ios-CFBundleVersion`.  See
  [#7205](https://github.com/meteor/meteor/issues/7205) and
  [#6978](https://github.com/meteor/meteor/issues/6978) for more information.

## v1.4.1.3, 2016-10-21

* Node has been updated to version 4.6.1:
  https://nodejs.org/en/blog/release/v4.6.1/

* The `mongodb` npm package used by the `npm-mongo` Meteor package has
  been updated to version 2.2.11.
  [#7780](https://github.com/meteor/meteor/pull/7780)

* The `fibers` npm package has been upgraded to version 1.0.15.

* Running Meteor with a different `--port` will now automatically
  reconfigure the Mongo replica set when using the WiredTiger storage
  engine, instead of failing to start Mongo.
  [#7840](https://github.com/meteor/meteor/pull/7840).

* When the Meteor development server shuts down, it now attempts to kill
  the `mongod` process it spawned, in addition to killing any running
  `mongod` processes when the server first starts up.
  https://github.com/meteor/meteor/pull/7668/commits/295d3d5678228f06ee0ab6c0d60139849a0ea192

* The `meteor <command> ...` syntax will now work for any command
  installed in `dev_bundle/bin`, except for Meteor's own commands.

* Incomplete package downloads will now fail (and be retried several
  times) instead of silently succeeding, which was the cause of the
  dreaded `Error: ENOENT: no such file or directory, open... os.json`
  error. [#7806](https://github.com/meteor/meteor/issues/7806)

## v1.4.1.2, 2016-10-04

* Node has been upgraded to version 4.6.0, a recommended security release:
  https://nodejs.org/en/blog/release/v4.6.0/

* `npm` has been upgraded to version 3.10.8.

## v1.4.1.1, 2016-08-24

* Update the version of our Node MongoDB driver to 2.2.8 to fix a bug in
  reconnection logic, leading to some `update` and `remove` commands being
  treated as `insert`s. [#7594](https://github.com/meteor/meteor/issues/7594)

## v1.4.1, 2016-08-18

* Node has been upgraded to 4.5.0.

* `npm` has been upgraded to 3.10.6.

* The `meteor publish-for-arch` command is no longer necessary when
  publishing Meteor packages with binary npm dependencies. Instead, binary
  dependencies will be rebuilt automatically on the installation side.
  Meteor package authors are not responsible for failures due to compiler
  toolchain misconfiguration, and any compilation problems with the
  underlying npm packages should be taken up with the authors of those
  packages. That said, if a Meteor package author really needs or wants to
  continue using `meteor publish-for-arch`, she should publish her package
  using an older release: e.g. `meteor --release 1.4 publish`.
  [#7608](https://github.com/meteor/meteor/pull/7608)

* The `.meteor-last-rebuild-version.json` files that determine if a binary
  npm package needs to be rebuilt now include more information from the
  `process` object, namely `process.{platform,arch,versions}` instead of
  just `process.versions`. Note also that the comparison of versions now
  ignores differences in patch versions, to avoid needless rebuilds.

* The `npm-bcrypt` package now uses a pure-JavaScript implementation by
  default, but will prefer the native `bcrypt` implementation if it is
  installed in the application's `node_modules` directory. In other words,
  run `meteor install --save bcrypt` in your application if you need or
  want to use the native implementation of `bcrypt`.
  [#7595](https://github.com/meteor/meteor/pull/7595)

* After Meteor packages are downloaded from Atmosphere, they will now be
  extracted using native `tar` or `7z.exe` on Windows, instead of the
  https://www.npmjs.com/package/tar library, for a significant performance
  improvement. [#7457](https://github.com/meteor/meteor/pull/7457)

* The npm `tar` package has been upgraded to 2.2.1, though it is now only
  used as a fallback after native `tar` and/or `7z.exe`.

* The progress indicator now distinguishes between downloading,
  extracting, and loading newly-installed Meteor packages, instead of
  lumping all of that work into a "downloading" status message.

* Background Meteor updates will no longer modify the `~/.meteor/meteor`
  symbolic link (or `AppData\Local\.meteor\meteor.bat` on Windows).
  Instead, developers must explicitly type `meteor update` to begin using
  a new version of the `meteor` script.

* Password Reset tokens now expire (after 3 days by default -- can be modified via `Accounts.config({ passwordResetTokenExpirationInDays: ...}`). [PR #7534](https://github.com/meteor/meteor/pull/7534)

* The `google` package now uses the `email` scope as a mandatory field instead
  of the `profile` scope. The `profile` scope is still added by default if the
  `requestPermissions` option is not specified to maintain backward
  compatibility, but it is now possible to pass an empty array to
  `requestPermissions` in order to only request the `email` scope, which
  reduces the amount of permissions requested from the user in the Google
  popup. [PR #6975](https://github.com/meteor/meteor/pull/6975)

* Added `Facebook.handleAuthFromAccessToken` in the case where you get the FB
  accessToken in some out-of-band way. [PR #7550](https://github.com/meteor/meteor/pull/7550)

* `Accounts.onLogout` gets `{ user, connection }` context in a similar fashion
  to `Accounts.onLogin`. [Issue #7397](https://github.com/meteor/meteor/issues/7397) [PR #7433](https://github.com/meteor/meteor/pull/7433)

* The `node-gyp` and `node-pre-gyp` tools will now be installed in
  `bundle/programs/server/node_modules`, to assist with rebuilding binary
  npm packages when deploying an app to Galaxy or elsewhere.
  [#7571](https://github.com/meteor/meteor/pull/7571)

* The `standard-minifier-{js,css}` packages no longer minify .js or .css
  files on the server. [#7572](https://github.com/meteor/meteor/pull/7572)

* Multi-line input to `meteor shell`, which was broken by changes to the
  `repl` module in Node 4, works again.
  [#7562](https://github.com/meteor/meteor/pull/7562)

* The implementation of the command-line `meteor` tool now forbids
  misbehaving polyfill libraries from overwriting `global.Promise`.
  [#7569](https://github.com/meteor/meteor/pull/7569)

* The `oauth-encryption` package no longer depends on the
  `npm-node-aes-gcm` package (or any special npm packages), because the
  Node 4 `crypto` library natively supports the `aes-128-gcm` algorithm.
  [#7548](https://github.com/meteor/meteor/pull/7548)

* The server-side component of the `meteor shell` command has been moved
  into a Meteor package, so that it can be developed independently from
  the Meteor release process, thanks to version unpinning.
  [#7624](https://github.com/meteor/meteor/pull/7624)

* The `meteor shell` command now works when running `meteor test`.

* The `meteor debug` command no longer pauses at the first statement
  in the Node process, yet still reliably stops at custom breakpoints
  it encounters later.

* The `meteor-babel` package has been upgraded to 0.12.0.

* The `meteor-ecmascript-runtime` package has been upgraded to 0.2.9, to
  support several additional [stage 4
  proposals](https://github.com/meteor/ecmascript-runtime/pull/4).

* A bug that prevented @-scoped npm packages from getting bundled for
  deployed apps has been fixed.
  [#7609](https://github.com/meteor/meteor/pull/7609).

* The `meteor update` command now supports an `--all-packages` flag to
  update all packages (including indirect dependencies) to their latest
  compatible versions, similar to passing the names of all your packages
  to the `meteor update` command.
  [#7653](https://github.com/meteor/meteor/pull/7653)

* Background release updates can now be disabled by invoking either
  `meteor --no-release-check` or `METEOR_NO_RELEASE_CHECK=1 meteor`.
  [#7445](https://github.com/meteor/meteor/pull/7445)

## v1.4.0.1, 2016-07-29

* Fix issue with the 1.4 tool springboarding to older releases (see [Issue #7491](https://github.com/meteor/meteor/issues/7491))

* Fix issue with running in development on Linux 32bit [Issue #7511](https://github.com/meteor/meteor/issues/7511)

## v1.4, 2016-07-25

* Node has been upgraded to 4.4.7.

* The `meteor-babel` npm package has been upgraded to 0.11.7.

* The `reify` npm package has been upgraded to 0.3.6.

* The `bcrypt` npm package has been upgraded to 0.8.7.

* Nested `import` declarations are now enabled for package code as well as
  application code. 699cf1f38e9b2a074169515d23983f74148c7223

* Meteor has been upgraded to support Mongo 3.2 by default (the bundled version
  used by `meteor run` has been upgraded). Internally it now uses the 2.2.4
  version of the `mongodb` npm driver, and has been tested against at Mongo 3.2
  server. [Issue #6957](https://github.com/meteor/meteor/issues/6957)

  Mongo 3.2 defaults to the new WiredTiger storage engine. You can update your
  database following the instructions here:
  https://docs.mongodb.com/v3.0/release-notes/3.0-upgrade/.
  In development, you can also just use `meteor reset` to remove your old
  database, and Meteor will create a new WiredTiger database for you. The Mongo
  driver will continue to work with the old MMAPv1 storage engine however.

  The new version of the Mongo driver has been tested with MongoDB versions from
  2.6 up. Mongo 2.4 has now reached end-of-life
  (https://www.mongodb.com/support-policy), and is no longer supported.

  If you are setting `MONGO_OPLOG_URL`, especially in production, ensure you are
  passing in the `replicaSet` argument (see [#7450]
    (https://github.com/meteor/meteor/issues/7450))

* Custom Mongo options can now be specified using the
  `Mongo.setConnectionOptions(options)` API.
  [#7277](https://github.com/meteor/meteor/pull/7277)

* On the server, cursor.count() now takes a single argument `applySkipLimit`
  (see the corresponding [Mongo documentation]
    (http://mongodb.github.io/node-mongodb-native/2.1/api/Cursor.html#count))

* Fix for regression caused by #5837 which incorrectly rewrote
  network-path references (e.g. `//domain.com/image.gif`) in CSS URLs.
  [#7416](https://github.com/meteor/meteor/issues/7416)
* Added Angular2 boilerplate example [#7364](https://github.com/meteor/meteor/pull/7363)

## v1.3.5.1, 2016-07-18

* This release fixed a small bug in 1.3.5 that prevented updating apps
  whose `.meteor/release` files refer to releases no longer installed in
  `~/.meteor/packages/meteor-tool`. [576468eae8d8dd7c1fe2fa381ac51dee5cb792cd](https://github.com/meteor/meteor/commit/576468eae8d8dd7c1fe2fa381ac51dee5cb792cd)

## v1.3.5, 2016-07-16

* Failed Meteor package downloads are now automatically resumed from the
  point of failure, up to ten times, with a five-second delay between
  attempts. [#7399](https://github.com/meteor/meteor/pull/7399)

* If an app has no `package.json` file, all packages in `node_modules`
  will be built into the production bundle. In other words, make sure you
  have a `package.json` file if you want to benefit from `devDependencies`
  pruning. [7b2193188fc9e297eefc841ce6035825164f0684](https://github.com/meteor/meteor/commit/7b2193188fc9e297eefc841ce6035825164f0684)

* Binary npm dependencies of compiler plugins are now automatically
  rebuilt when Node/V8 versions change.
  [#7297](https://github.com/meteor/meteor/issues/7297)

* Because `.meteor/local` is where purely local information should be
  stored, the `.meteor/dev_bundle` link has been renamed to
  `.meteor/local/dev_bundle`.

* The `.meteor/local/dev_bundle` link now corresponds exactly to
  `.meteor/release` even when an app is using an older version of
  Meteor. d732c2e649794f350238d515153f7fb71969c526

* When recompiling binary npm packages, the `npm rebuild` command now
  receives the flags `--update-binary` and `--no-bin-links`, in addition
  to respecting the `$METEOR_NPM_REBUILD_FLAGS` environment variable.
  [#7401](https://github.com/meteor/meteor/issues/7401)

* The last solution found by the package version constraint solver is now
  stored in `.meteor/local/resolver-result-cache.json` so that it need not
  be recomputed every time Meteor starts up.

* If the `$GYP_MSVS_VERSION` environment variable is not explicitly
  provided to `meteor {node,npm}`, the `node-gyp` tool will infer the
  appropriate version (though it still defaults to "2015").

## v1.3.4.4, 2016-07-10

* Fixed [#7374](https://github.com/meteor/meteor/issues/7374).

* The default loglevel for internal `npm` commands (e.g., those related to
  `Npm.depends`) has been set to "error" instead of "warn". Note that this
  change does not affect `meteor npm ...` commands, which can be easily
  configured using `.npmrc` files or command-line flags.
  [0689cae25a3e0da3615a402cdd0bec94ce8455c8](https://github.com/meteor/meteor/commit/0689cae25a3e0da3615a402cdd0bec94ce8455c8)

## v1.3.4.3, 2016-07-08

* Node has been upgraded to 0.10.46.

* `npm` has been upgraded to 3.10.5.

* The `node-gyp` npm package has been upgraded to 3.4.0.

* The `node-pre-gyp` npm package has been upgraded to 0.6.29.

* The `~/.meteor/meteor` symlink (or `AppData\Local\.meteor\meteor.bat` on
  Windows) will now be updated properly after `meteor update` succeeds. This was
  promised in [v1.3.4.2](https://github.com/meteor/meteor/blob/devel/History.md#v1342)
  but [not fully delivered](https://github.com/meteor/meteor/pull/7369#issue-164569763).

* The `.meteor/dev_bundle` symbolic link introduced in
  [v1.3.4.2](https://github.com/meteor/meteor/blob/devel/History.md#v1342)
  is now updated whenever `.meteor/release` is read.

* The `.meteor/dev_bundle` symbolic link is now ignored by
  `.meteor/.gitignore`.

## v1.3.4.2, 2016-07-07

* The `meteor node` and `meteor npm` commands now respect
  `.meteor/release` when resolving which versions of `node` and `npm` to
  invoke. Note that you must `meteor update` to 1.3.4.2 before this logic
  will take effect, but it will work in all app directories after
  updating, even those pinned to older versions.
  [#7338](https://github.com/meteor/meteor/issues/7338)

* The Meteor installer now has the ability to resume downloads, so
  installing Meteor on a spotty internet connection should be more
  reliable. [#7348](https://github.com/meteor/meteor/pull/7348)

* When running `meteor test`, shared directories are symlinked (or
  junction-linked on Windows) into the temporary test directory, not
  copied, leading to much faster test start times after the initial build.
  The directories: `.meteor/local/{bundler-cache,isopacks,plugin-cache}`

* `App.appendToConfig` allows adding custom tags to config.xml.
  [#7307](https://github.com/meteor/meteor/pull/7307)

* When using `ROOT_URL` with a path, relative CSS URLs are rewriten
  accordingly. [#5837](https://github.com/meteor/meteor/issues/5837)

* Fixed bugs:
  [#7149](https://github.com/meteor/meteor/issues/7149)
  [#7296](https://github.com/meteor/meteor/issues/7296)
  [#7309](https://github.com/meteor/meteor/issues/7309)
  [#7312](https://github.com/meteor/meteor/issues/7312)

## v1.3.4.1, 2016-06-23

* Increased the default HTTP timeout for requests made by the `meteor`
  command-line tool to 60 seconds (previously 30), and [disabled the
  timeout completely for Galaxy
  deploys](https://forums.meteor.com/t/1-3-4-breaks-galaxy-deployment-etimedout/25383/).

* Minor bug fixes: [#7281](https://github.com/meteor/meteor/pull/7281)
  [#7276](https://github.com/meteor/meteor/pull/7276)

## v1.3.4, 2016-06-22

* The version of `npm` used by `meteor npm` and when installing
  `Npm.depends` dependencies of Meteor packages has been upgraded from
  2.15.1 to **3.9.6**, which should lead to much flatter node_modules
  dependency trees.

* The `meteor-babel` npm package has been upgraded to 0.11.6, and is now
  installed using `npm@3.9.6`, fixing bugs arising from Windows path
  limits, such as [#7247](https://github.com/meteor/meteor/issues/7247).

* The `reify` npm package has been upgraded to 0.3.4, fixing
  [#7250](https://github.com/meteor/meteor/issues/7250).

* Thanks to caching improvements for the
  `files.{stat,lstat,readdir,realpath}` methods and
  `PackageSource#_findSources`, development server restart times are no
  longer proportional to the number of files in `node_modules`
  directories. [#7253](https://github.com/meteor/meteor/issues/7253)
  [#7008](https://github.com/meteor/meteor/issues/7008)

* When installed via `InstallMeteor.exe` on Windows, Meteor can now be
  easily uninstalled through the "Programs and Features" control panel.

* HTTP requests made by the `meteor` command-line tool now have a timeout
  of 30 seconds, which can be adjusted by the `$TIMEOUT_SCALE_FACTOR`
  environment variable. [#7143](https://github.com/meteor/meteor/pull/7143)

* The `request` npm dependency of the `http` package has been upgraded
  from 2.53.0 to 2.72.0.

* The `--headless` option is now supported by `meteor test` and
  `meteor test-packages`, in addition to `meteor self-test`.
  [#7245](https://github.com/meteor/meteor/pull/7245)

* Miscellaneous fixed bugs:
  [#7255](https://github.com/meteor/meteor/pull/7255)
  [#7239](https://github.com/meteor/meteor/pull/7239)

## v1.3.3.1, 2016-06-17

* Fixed bugs:
  [#7226](https://github.com/meteor/meteor/pull/7226)
  [#7181](https://github.com/meteor/meteor/pull/7181)
  [#7221](https://github.com/meteor/meteor/pull/7221)
  [#7215](https://github.com/meteor/meteor/pull/7215)
  [#7217](https://github.com/meteor/meteor/pull/7217)

* The `node-aes-gcm` npm package used by `oauth-encryption` has been
  upgraded to 0.1.5. [#7217](https://github.com/meteor/meteor/issues/7217)

* The `reify` module compiler has been upgraded to 0.3.3.

* The `meteor-babel` package has been upgraded to 0.11.4.

* The `pathwatcher` npm package has been upgraded to 6.7.0.

* In CoffeeScript files with raw JavaScript enclosed by backticks, the
  compiled JS will no longer contain `require` calls inserted by Babel.
  [#7226](https://github.com/meteor/meteor/issues/7226)

* Code related to the Velocity testing system has been removed.
  [#7235](https://github.com/meteor/meteor/pull/7235)

* Allow smtps:// in MAIL_URL [#7043](https://github.com/meteor/meteor/pull/7043)

* Adds `Accounts.onLogout()` a hook directly analogous to `Accounts.onLogin()`. [PR #6889](https://github.com/meteor/meteor/pull/6889)

## v1.3.3, 2016-06-10

* Node has been upgraded from 0.10.43 to 0.10.45.

* `npm` has been upgraded from 2.14.22 to 2.15.1.

* The `fibers` package has been upgraded to 1.0.13.

* The `meteor-babel` package has been upgraded to 0.10.9.

* The `meteor-promise` package has been upgraded to 0.7.1, a breaking
  change for code that uses `Promise.denodeify`, `Promise.nodeify`,
  `Function.prototype.async`, or `Function.prototype.asyncApply`, since
  those APIs have been removed.

* Meteor packages with binary npm dependencies are now automatically
  rebuilt using `npm rebuild` whenever the version of Node or V8 changes,
  making it much simpler to use Meteor with different versions of Node.
  5dc51d39ecc9e8e342884f3b4f8a489f734b4352

* `*.min.js` files are no longer minified during the build process.
  [PR #6986](https://github.com/meteor/meteor/pull/6986) [Issue #5363](https://github.com/meteor/meteor/issues/5363)

* You can now pick where the `.meteor/local` directory is created by setting the `METEOR_LOCAL_DIR` environment variable. This lets you run multiple instances of the same Meteor app.
  [PR #6760](https://github.com/meteor/meteor/pull/6760) [Issue #6532](https://github.com/meteor/meteor/issues/6532)

* Allow using authType in Facebook login [PR #5694](https://github.com/meteor/meteor/pull/5694)

* Adds flush() method to Tracker to force recomputation [PR #4710](https://github.com/meteor/meteor/pull/4710)

* Adds `defineMutationMethods` option (default: true) to `new Mongo.Collection` to override default behavior that sets up mutation methods (/collection/[insert|update...]) [PR #5778](https://github.com/meteor/meteor/pull/5778)

* Allow overridding the default warehouse url by specifying `METEOR_WAREHOUSE_URLBASE` [PR #7054](https://github.com/meteor/meteor/pull/7054)

* Allow `_id` in `$setOnInsert` in Minimongo: https://github.com/meteor/meteor/pull/7066

* Added support for `$eq` to Minimongo: https://github.com/meteor/meteor/pull/4235

* Insert a `Date` header into emails by default: https://github.com/meteor/meteor/pull/6916/files

* `meteor test` now supports setting the bind address using `--port IP:PORT` the same as `meteor run` [PR #6964](https://github.com/meteor/meteor/pull/6964) [Issue #6961](https://github.com/meteor/meteor/issues/6961)

* `Meteor.apply` now takes a `noRetry` option to opt-out of automatically retrying non-idempotent methods on connection blips: [PR #6180](https://github.com/meteor/meteor/pull/6180)

* DDP callbacks are now batched on the client side. This means that after a DDP message arrives, the local DDP client will batch changes for a minimum of 5ms (configurable via `bufferedWritesInterval`) and a maximum of 500ms (configurable via `bufferedWritesMaxAge`) before calling any callbacks (such as cursor observe callbacks).

* PhantomJS is no longer included in the Meteor dev bundle (#6905). If you
  previously relied on PhantomJS for local testing, the `spiderable`
  package, Velocity tests, or testing Meteor from a checkout, you should
  now install PhantomJS yourself, by running the following commmand:
  `meteor npm install -g phantomjs-prebuilt`

* The `babel-compiler` package now looks for `.babelrc` files and
  `package.json` files with a "babel" section. If found, these files may
  contribute additional Babel transforms that run before the usual
  `babel-preset-meteor` set of transforms. In other words, if you don't
  like the way `babel-preset-meteor` handles a particular kind of syntax,
  you can add your preferred transform plugins to the "presets" or
  "plugins" section of your `.babelrc` or `package.json` file. #6351

* When `BabelCompiler` cannot resolve a Babel plugin or preset package in
  `.babelrc` or `package.json`, it now merely warns instead of
  crashing. #7179

* Compiler plugins can now import npm packages that are visible to their
  input files using `inputFile.require(id)`. b16e8d50194b37d3511889b316345f31d689b020

* `import` statements in application modules now declare normal variables
  for the symbols that are imported, making it significantly easier to
  inspect imported variables when debugging in the browser console or in
  `meteor shell`.

* `import` statements in application modules are no longer restricted to
  the top level, and may now appear inside conditional statements
  (e.g. `if (Meteor.isServer) { import ... }`) or in nested scopes.

* `import` statements now work as expected in `meteor shell`. #6271

* Commands installed in `dev_bundle/lib/node_modules/.bin` (such as
  `node-gyp` and `node-pre-gyp`) are now available to scripts run by
  `meteor npm`. e95dfe410e1b43e8131bc2df9d2c29decdd1eaf6

* When building an application using `meteor build`, "devDependencies"
  listed in `package.json` are no longer copied into the bundle. #6750

* Packages tested with `meteor test-packages` now have access to local
  `node_modules` directories installed in the parent application or in the
  package directory itself. #6827

* You no longer need to specify `DEPLOY_HOSTNAME=galaxy.meteor.com` to run
  `meteor deploy` (and similar commands) against Galaxy. The AWS us-east-1
  Galaxy is now the default for `DEPLOY_HOSTNAME`. If your app's DNS points to
  another Galaxy region, `meteor deploy` will detect that automatically as
  well. #7055

* The `coffeescript` plugin now passes raw JavaScript code enclosed by
  back-ticks to `BabelCompiler`, enabling all ECMAScript features
  (including `import` and `export`) within CoffeeScript. #6000 #6691

* The `coffeescript` package now implies the same runtime environment as
  `ecmascript` (`ecmascript-runtime`, `babel-runtime`, and `promise`, but
  not `modules`). #7184

* When Meteor packages install `npm` dependencies, the
  `process.env.NPM_CONFIG_REGISTRY` environment variable is now
  respected. #7162

* `files.rename` now always executes synchronously. 9856d1d418a4d19c0adf22ec9a92f7ce81a23b05

* "Bare" files contained by `client/compatibility/` directories or added
  with `api.addFiles(path, ..., { bare: true })` are no longer compiled by
  Babel. https://github.com/meteor/meteor/pull/7033#issuecomment-225126778

* Miscellaneous fixed bugs: #6877 #6843 #6881

## v1.3.2.4, 2016-04-20

> Meteor 1.3.2.4 was published because publishing 1.3.2.3 failed in an
unrecoverable way. Meteor 1.3.2.4 contains no additional changes beyond
the changes in 1.3.2.3.

## v1.3.2.3, 2016-04-20

* Reverted accidental changes included in 1.3.2.1 and 1.3.2.2 that
  improved DDP performance by batching updates, but broke some packages
  that relied on private methods of the DDP client Connection class. See
  https://github.com/meteor/meteor/pull/5680 for more details. These
  changes will be reinstated in 1.3.3.

## v1.3.2.2, 2016-04-18

* Fixed bugs #6819 and #6831.

## v1.3.2.1, 2016-04-15

* Fixed faulty comparison of `.sourcePath` and `.targetPath` properties of
  files scanned by the `ImportScanner`, which caused problems for apps
  using the `tap:i18n` package. 6e792a7cf25847b8cd5d5664a0ff45c9fffd9e57

## v1.3.2, 2016-04-15

* The `meteor/meteor` repository now includes a `Roadmap.md` file:
  https://github.com/meteor/meteor/blob/devel/Roadmap.md

* Running `npm install` in `bundle/programs/server` when deploying an app
  also rebuilds any binary npm dependencies, fixing #6537. Set
  METEOR_SKIP_NPM_REBUILD=1 to disable this behavior if necessary.

* Non-.js(on) files in `node_modules` (such as `.less` and `.scss`) are
  now processed by compiler plugins and may be imported by JS. #6037

* The `jquery` package can now be completely removed from any app (#6563),
  and uses `<app>/node_modules/jquery` if available (#6626).

* Source maps are once again generated for all bundled JS files, even if
  they are merely identity mappings, so that the files appear distinct in
  the browser, and stack traces make more sense. #6639

* All application files in `imports` directories are now considered lazy,
  regardless of whether the app is using the `modules` package. This could
  be a breaking change for 1.3.2 apps that do not use `modules` or
  `ecmascript` but contain `imports` directories. Workaround: move files
  out of `imports`, or rename `imports` to something else.

* The `npm-bcrypt` package has been upgraded to use the latest version
  (0.8.5) of the `bcrypt` npm package.

* Compiler plugins can call `addJavaScript({ path })` multiple times with
  different paths for the same source file, and `module.id` will reflect
  this `path` instead of the source path, if they are different. #6806

* Fixed bugs: https://github.com/meteor/meteor/milestones/Release%201.3.2

* Fixed unintended change to `Match.Optional` which caused it to behave the same as the new `Match.Maybe` and incorrectly matching `null` where it previously would not have allowed it. #6735

## v1.3.1, 2016-04-03

* Long isopacket node_modules paths have been shortened, fixing upgrade
  problems on Windows. #6609

* Version 1.3.1 of Meteor can now publish packages for earlier versions of
  Meteor, provided those packages do not rely on modules. #6484 #6618

* The meteor-babel npm package used by babel-compiler has been upgraded to
  version 0.8.4. c8d12aed4e725217efbe86fa35de5d5e56d73c83

* The `meteor node` and `meteor npm` commands now return the same exit
  codes as their child processes. #6673 #6675

* Missing module warnings are no longer printed for Meteor packages, or
  for `require` calls when `require` is not a free variable, fixing
  https://github.com/practicalmeteor/meteor-mocha/issues/19.

* Cordova iOS builds are no longer built by Meteor, but merely prepared
  for building. 88d43a0f16a484a5716050cb7de8066b126c7b28

* Compiler plugin errors were formerly silenced for files not explicitly
  added in package.js. Now those errors are reported when/if the files are
  imported by the ImportScanner. be986fd70926c9dd8eff6d8866205f236c8562c4

## v1.3, 2016-03-27

### ES2015/Modules

* Enable ES2015 and CommonJS modules in Meteor apps and packages, on
  both client and server. Also let you install modules in apps and
  package by running `npm install`. See: https://github.com/meteor/meteor/blob/master/packages/modules/README.md

* Enable ES2015 generators and ES2016 async/await in the `ecmascript`
  package.

* Inherit static getters and setters in subclasses, when using the
  `ecmascript` package. #5624

* Report full file paths on compiler errors when using the
  `ecmascript` package. #5551

* Now possible to `import` or `require` files with a `.json` file
  extension. #5810

* `process.env.NODE_ENV` is now defined on both client and server as
  either `development` or `production`, which also determines the boolean
  flags `Meteor.isDevelopment` and `Meteor.isProduction`.

* Absolute identifiers for app modules no longer have the `/app/` prefix,
  and absolute identifiers for Meteor packages now have the prefix
  `/node_modules/meteor/` instead of just `/node_modules/`, meaning you
  should `import {Blaze} from "meteor/blaze"` instead of `from "blaze"`.

* Package variables imported by application code are once again exposed
  globally, allowing them to be accessed from the browser console or from
  `meteor shell`. #5868

* Fixed global variable assignment analysis during linking. #5870 #5819

* Changes to files in node_modules will now trigger a restart of the
  development server, just like any other file changes. #5815

* The meteor package now exports a `global` variable (a la Node) that
  provides a reliable reference to the global object for all Meteor code.

* Packages in local node_modules directories now take precedence over
  Meteor packages of the same name. #5933

* Upgraded `babel-compiler` to Babel 6, with the following set of plugins:
  https://github.com/meteor/babel-preset-meteor/blob/master/index.js

* Lazy CSS modules may now be imported by JS: 12c946ee651a93725f243f790c7919de3d445a19

* Packages in the top-level node_modules directory of an app can now be
  imported by Meteor packages: c631d3ac35f5ca418b93c454f521989855b8ec72

* Added support for wildcard import and export statements. #5872 #5897

* Client-side stubs for built-in Node modules are now provided
  automatically if the `meteor-node-stubs` npm package is installed. #6056

* Imported file extensions are now optional for file types handled by
  compiler plugins. #6151

* Upgraded Babel packages to ~6.5.0: 292824da3f8449afd1cd39fcd71acd415c809c0f
  Note: .babelrc files are now ignored (#6016), but may be reenabled (#6351).

* Polyfills now provided for `process.nextTick` and `process.platform`. #6167 #6198 #6055 efe53de492da6df785f1cbef2799d1d2b492a939

* The `meteor test-app` command is now `meteor test [--full-app]`:
  ab5ab15768136d55c76d51072e746d80b45ec181

* New apps now include a `package.json` file.
  c51b8cf7ffd8e7c9ca93768a2df93e4b552c199c

* `require.resolve` is now supported.
  https://github.com/benjamn/install/commit/ff6b25d6b5511d8a92930da41db73b93eb1d6cf8

* JSX now enabled in `.js` files processed by the `ecmascript` compiler
  plugin. #6151

* On the server, modules contained within `node_modules` directories are
  now loaded using the native Node `require` function. #6398

* All `<script>` tag(s) for application and package code now appear at the
  end of the `<body>` rather than in the `<head>`. #6375

* The client-side version of `process.env.NODE_ENV` (and other environment
  variables) now matches the corresponding server-side values. #6399

### Performance

* Don't reload package catalog from disk on rebuilds unless package
  dependencies changed. #5747

* Improve minimongo performance on updating documents when there are
  many active observes. #5627

### Platform

* Upgrade to Node v0.10.41.

* Allow all types of URLs that npm supports in `Npm.depends`
  declarations.

* Split up `standard-minifiers` in separate CSS
  (`standard-minifiers-css`) and JS minifiers
  (`standard-minifiers-js`). `standard-minifiers` now acts as an
  umbrella package for these 2 minifiers.

* Allow piping commands to `meteor shell` via STDIN. #5575

* Let users set the CAFILE environment variable to override the SSL
  root certificate list. #4757 #5523

* `force-ssl` is now marked production only.

### Cordova

* Cordova dependencies have been upgraded to the latest versions
  (`cordova-lib` 6.0.0, `cordova-ios` 4.0.1, and `cordova-android` 5.1.0).

* iOS apps now require iOS 8 or higher, and building for iOS requires Xcode 7.2
  to be installed.

* Building for Android now requires Android SDK 23 to be installed. You may also
  need to create a new AVD for the emulator.

* Building Cordova Android apps on Windows is now supported. #4155

* The Crosswalk plugin has been updated to 1.4.0.

* Cordova core plugins are now pinned to minimal versions known to be compatible
  with the included platforms. A warning is printed asking people to upgrade
  their dependencies if they specify an older version, but we'll always use
  the pinned version regardless.

* The plugin used for file serving and hot code push has been completely
  rewritten. Among many other improvements, it downloads updates incrementally,
  can recover from downloading faulty JavaScript code, and is much more
  reliable and performant.
  See [`cordova-plugin-meteor-webapp`](https://github.com/meteor/cordova-plugin-meteor-webapp)
  for more a more detailed description of the new design.

* If the callbacks added with `Meteor.startup()` do not complete within a set
  time, we consider a downloaded version faulty and will fallback to the last
  known good version. The default timeout is 20 seconds, but this can be
  configured by setting `App.setPreference("WebAppStartupTimeout", "10000");`
  (in milliseconds) in `mobile-config.js`.

* We now use `WKWebView` on iOS by default, even on iOS 8 (which works because
  we do not use `file://` URLs).

* We now use `localhost` instead of `meteor.local` to serve files from. Since
  `localhost` is considered a secure origin, this means the web view won't
  disable web platform features that it otherwise would.

* The local server port now lies between 12000-13000 and is chosen based on
  the `appId`, to both be consistent and lessen the chance of collisions between
  multiple Meteor Cordova apps installed on the same device.

* The plugin now allows for local file access on both iOS and Android, using a
  special URL prefix (`http://localhost:<port>/local-filesystem/<path>`).

* App icon and launch image sizes have been updated. Low resolution sizes for
  now unsupported devices have been deprecated, and higher resolution versions
  have been added.

* We now support the modern Cordova whitelist mechanism. `App.accessRule` has
  been updated with new options.

* `meteor build` now supports a `--server-only` option to avoid building
  the mobile apps when `ios` or `android` platforms have been added. It still
  builds the `web.cordova` architecture in the server bundle however, so it can
  be served for hot code pushes.

* `meteor run` now always tries to use an autodetected IP address as the
  mobile `ROOT_URL`, even if we're not running on a device. This avoids a situation
  where an app already installed on a device connects to a restarted development
  server and receives a `localhost` `ROOT_URL`. #5973

* Fixed a discrepancy between the way we calculated client hashes during a mobile
  build and on the server, which meant a Cordova app would always download a
  new version the first time it started up.

* In Cordova apps, `Meteor.startup()` now correctly waits for the
  device to be ready before firing the callback.

### Accounts

* Make `Accounts.forgotPassword` treat emails as case insensitive, as
  the rest of the accounts system does.

### Blaze

* Don't throw in certain cases when calling a template helper with an
  empty data context. #5411 #5736

* Improve automatic blocking of URLs in attribute values to also
  include `vbscript:` URLs.

### Check

* Introduced new matcher `Match.Maybe(type)` which will also match (permit) `null` in addition to `undefined`.  This is a suggested replacement (where appropriate) for `Match.Optional` which did not permit `null`.  This prevents the need to use `Match.OneOf(null, undefined, type)`. #6220

### Testing

* Packages can now be marked as `testOnly` to only run as part of app
  testing with `meteor test`. This is achieved by setting
  `testOnly: true` to `Package.describe`.


### Uncategorized

* Remove warning in the `simple-todos-react` example app. #5716

* Fix interaction between `browser-policy` and `oauth` packages. #5628

* Add README.md to the `tinytest` package. #5750

* Don't crash when calling `ReactiveDict.prototype.clear` if a
  property with a value wasn't previously accessed. #5530 #5602

* Move `DDPRateLimiter` to the server only, since it won't work if it
  is called from the client. It will now error if referenced from the
  client at all.

* Don't call function more than once when passing a `Match.Where`
  argument to `check`. #5630 #5651

* Fix empty object argument check in `this.subscribe` in
  templates. #5620

* Make `HTTP.call` not crash on undefined content. #5565 #5601

* Return observe handle from
  `Mongo.Collection.prototype._publishCursor`. #4983 #5615

* Add 'Did you mean?' reminders for some CLI commands to help Rails
  developers. #5593

* Make internal shell scripts compatible with other Unix-like
  systems. #5585

* Add a `_pollingInterval` option to `coll.find()` that can be used in
  conjunction with `_disableOplog: true`. #5586

* Expose Tinytest internals which can be used to extend it. #3541

* Improve error message from `check` when passing in null. #5545

* Split up `standard-minifiers` in separate CSS (`standard-minifier-css`) and JS
  minifiers(`standard-minifier-js`). `standard-minifiers` now acts as an umbrella package for these
  2 minifiers.

* Detect new Facebook user-agent in the `spiderable` package. #5516

* `Match.ObjectIncluding` now really requires plain objects. #6140

* Allow `git+` URL schemes for npm dependencies. #844

* Expose options `disableOplog`, `pollingIntervalMs`, and
  `pollingThrottleMs` to `Cursor.find` for tuning observe parameters
  on the server.

* Expose `dynamicHead` and `dynamicBody` hooks in boilerplate generation allowing code to inject content into the body and head tags from the server. #3860

* Add methods of the form `BrowserPolicy.content.allow<ContentType>BlobUrl()` to BrowserPolicy #5141

* Move `<script>` tags to end of `<body>` to enable 'loading' UI to be inserted into the boilerplate #6375

* Adds WebAppInternals.setBundledJsCssUrlRewriteHook allowing apps to supply a hook function that can create a dynamic bundledJsCssPrefix at runtime. This is useful if you're using a CDN by giving you a way to ensure the CDN won't cache broken js/css resources during an app upgrade.

Patches contributed by GitHub users vereed, mitar, nathan-muir,
robfallows, skishore, okland, Primigenus, zimme, welelay, rgoomar,
bySabi, mbrookes, TomFreudenberg, TechPlexEngineer, zacharydenton,
AlexeyMK, gwendall, dandv, devgrok, brianlukoff.


## v.1.2.1, 2015-10-26

* `coll.insert()` now uses a faster (but cryptographically insecure)
  algorithm to generate document IDs when called outside of a method
  and an `_id` field is not explicitly passed. With this change, there
  are no longer two algorithms used to generate document
  IDs. `Random.id()` can still be used to generate cryptographically
  secure document IDs. [#5161](https://github.com/meteor/meteor/issues/5161)

* The `ecmascript-collections` package has been renamed to
  `ecmascript-runtime` and now includes a more complete selection of
  ES2015 polyfills and shims from [`core-js`](https://www.npmjs.com/package/core-js).
  The complete list can be found
  [here](https://github.com/meteor/ecmascript-runtime/blob/master/server.js).

* Check type of `onException` argument to `bindEnvironment`. [#5271](https://github.com/meteor/meteor/issues/5271)

* WebApp's `PORT` environment variable can now be a named pipe to better support
  deployment on IIS on Windows. [4413](https://github.com/meteor/meteor/issues/4413)

* `Template.dynamic` can be now used as a block helper:
  `{{#Template.dynamic}} ... {{/Template.dynamic}}` [#4756](https://github.com/meteor/meteor/issues/4756)

* `Collection#allow/deny` now throw errors when passed falsy values. [#5442](https://github.com/meteor/meteor/pull/5442)

* `source-map` has been updated to a newer patch version, which fixes major bugs
  in particular around loading bundles generated by Webpack. [#5411](https://github.com/meteor/meteor/pull/5411)

* `check` now returns instead of throwing errors internally, which should make
  it much faster. `check` is used in many core Meteor packages, so this should
  result in small performance improvements across the framework. [#4584](https://github.com/meteor/meteor/pull/4584)

* The `userEmail` option to `Meteor.loginWithMeteorDeveloperAccount` has been
  renamed to `loginHint`, and now supports Google accounts as well. The old
  option still works for backwards compatibility. [#2422](https://github.com/meteor/meteor/issues/2422) [#5313](https://github.com/meteor/meteor/pull/5313)

* The old `addFiles` API for adding package assets no longer throws an error,
  making it easier to share packages between pre- and post-1.2 versions of
  Meteor. [#5458](https://github.com/meteor/meteor/issues/5458)

* Normally, you can't deploy to free meteor.com hosting or Galaxy from a
  non-Linux machine if you have *local* non-published packages with binary
  dependencies, nor can you run `meteor build --architecture SomeOtherArch`. As
  a temporary workaround, if you set the `METEOR_BINARY_DEP_WORKAROUND`
  variable, you will be able to deploy to Galaxy (but not free meteor.com
  hosting), and tarballs built with `meteor build` will contain a
  `programs/server/setup.sh` shell script which should be run on the server to
  install those packages.

## v1.2.0.2, 2015-09-28

* Update Crosswalk plugin for Cordova to 1.3.1. [#5267](https://github.com/meteor/meteor/issues/5267)

* Fix `meteor add` for a Cordova plugin using a Git URL with SHA.

* Upgraded the `promise` package to use `meteor-promise@0.5.0`, which uses
  the global `Promise` constructor in browsers that define it natively.

* Fix error in assigning attributes to `<body>` tag when using Blaze templates
  or `static-html`. [#5232](https://github.com/meteor/meteor/issues/5232)

## v1.2.0.1, 2015-09-22

* Fix incorrect publishing of packages with exports but no source. [#5228](https://github.com/meteor/meteor/issues/5228)

## v1.2, 2015-09-21

There are quite a lot of changes in Meteor 1.2. See the
[Wiki](https://github.com/meteor/meteor/wiki/Breaking-changes-in-Meteor-1.2) for
a shorter list of breaking changes you should be aware of when upgrading.

### Core Packages

* `meteor-platform` has been deprecated in favor of the smaller `meteor-base`,
  with apps listing their other dependencies explicitly.  The v1.2 upgrader
  will rewrite `meteor-platform` in existing apps.  `meteor-base` puts fewer
  symbols in the global namepsace, so it's no longer true that all apps
  have symbols like `Random` and `EJSON` in the global namespace.

* New packages: `ecmascript`, `es5-shim`, `ecmascript-collections`, `promise`,
  `static-html`, `jshint`, `babel-compiler`

* No longer include the `json` package by default, which contains code for
  `JSON.parse` and `JSON.stringify`.  (The last browser to not support JSON
  natively was Internet Explorer 7.)

* `autoupdate` has been renamed `hot-code-push`

### Meteor Accounts

* Login attempts are now rate-limited by default.  This can be turned off
  using `Accounts.removeDefaultRateLimit()`.

* `loginWithPassword` now matches username or email in a case insensitive
  manner. If there are multiple users with a username or email only differing
  in case, a case sensitive match is required. [#550](https://github.com/meteor/meteor/issues/550)

* `loginWithGithub` now requests `user:email` scope by default, and attempts
  to fetch the user's emails. If no public email has been set, we use the
  primary email instead. We also store the complete list of emails. [#4545](https://github.com/meteor/meteor/issues/4545)

* When an account's email address is verified, deactivate other verification
  tokens.  [#4626](https://github.com/meteor/meteor/issues/4626)

* Fix bug where blank page is shown when an expired login token is
  present. [#4825](https://github.com/meteor/meteor/issues/4825)

* Fix `OAuth1Binding.prototype.call` when making requests to Twitter
  with a large parameter set.

* Directions for setting up Google OAuth in accounts-ui have been updated to
  match Google's new requirements.

* Add `Accounts.oauth.unregisterService` method, and ensure that users can only
  log in with currently registered services.  [#4014](https://github.com/meteor/meteor/issues/4014)

* The `accounts-base` now defines reusable `AccountsClient` and
  `AccountsServer` constructors, so that users can create multiple
  independent instances of the `Accounts` namespace.  [#4233](https://github.com/meteor/meteor/issues/4233)

* Create an index for `Meteor.users` on
  `services.email.verificationTokens.token` (instead of
  `emails.validationTokens.token`, which never was used for anything).  [#4482](https://github.com/meteor/meteor/issues/4482)

* Remove an IE7-specific workaround from accounts-ui.  [#4485](https://github.com/meteor/meteor/issues/4485)

### Livequery

* Improved server performance by reducing overhead of processing oplog after
  database writes. Improvements are most noticeable in case when a method is
  doing a lot of writes on collections with plenty of active observers.  [#4694](https://github.com/meteor/meteor/issues/4694)

### Mobile

* The included Cordova tools have been updated to the latest version 5.2.0.
  This includes Cordova Android 4.1 and Cordova iOS 3.9. These updates may
  require you to make changes to your app. For details, see the [Cordova release
  notes] (https://cordova.apache.org/#news) for for the different versions.

* Thanks to Cordova Android's support for pluggable web views, it is now
  possible to install the [Crosswalk plugin]
  (https://crosswalk-project.org/documentation/cordova/cordova_4.html), which
  offers a hugely improved web view on older Android versions.
  You can add the plugin to your app with `meteor add crosswalk`.

* The bundled Android tools have been removed and a system-wide install of the
  Android SDK is now required. This should make it easier to keep the
  development toolchain up to date and helps avoid some difficult to diagnose
  failures. If you don't have your own Android tools installed already, you can
  find more information about installing the Android SDK for [Mac] (https://github.com/meteor/meteor/wiki/Mobile-Dev-Install:-Android-on-Mac)
  or [Linux]
  (https://github.com/meteor/meteor/wiki/Mobile-Dev-Install:-Android-on-Linux).

* As part of moving to npm, many Cordova plugins have been renamed. Meteor
  should perform conversions automatically, but you may want to be aware of this
  to avoid surprises. See [here]
  (https://cordova.apache.org/announcements/2015/04/21/plugins-release-and-move-to-npm.html)
  for more information.

* Installing plugins from the local filesystem is now supported using `file://`
  URLs, which should make developing your own plugins more convenient. It is
  also needed as a temporary workaround for using the Facebook plugin.
  Relative references are interpreted relative to the Meteor project directory.
  (As an example,
  `meteor add cordova:phonegap-facebook-plugin@file://../phonegap-facebook-plugin`
  would attempt to install the plugin from the same directory you Meteor project
  directory is located in.)

* Meteor no longer supports installing Cordova plugins from tarball URLs, but
  does support Git URLs with a SHA reference (like
  `https://github.com/apache/cordova-plugin-file#c452f1a67f41cb1165c92555f0e721fbb07329cc`).
  Existing GitHub tarball URLs are converted automatically.

* Allow specifying a `buildNumber` in `App.info`, which is used to set the
  `android-versionCode` and `ios-CFBundleVersion` in the `config.xml` of the
  Cordova project. The build number is used to differentiate between
  different versions of the app, and should be incremented before distributing
  a built app to stores or testing services. [#4048](https://github.com/meteor/meteor/issues/4048)

* Other changes include performance enhancements when building and running,
  and improved requirements checking and error reporting.

* Known issue: we do not currently show logging output when running on the
  iOS Simulator. As a workaround, you can `meteor run ios-device` to open the
  project in Xcode and watch the output there.

### Templates/Blaze

* New syntax: Handlebars sub-expressions are now supported -- as in,
  `{{helper (anotherHelper arg1 arg2)}}` -- as well as new block helper forms
  `#each .. in ..` and `#let x=y`.  See
  https://github.com/meteor/meteor/tree/devel/packages/spacebars

* Add a special case for the new `react-template-helper` package -- don't let
  templates use {{> React}} with siblings since `React.render` assumes it's
  being rendered into an empty container element. (This lets us throw the error
  when compiling templates rather than when the app runs.)

* Improve parsing of `<script>` and `<style>` tags.  [#3797](https://github.com/meteor/meteor/issues/3797)

* Fix a bug in `observe-sequence`. The bug was causing unnecessary rerenderings
  in an instance of `#each` block helper followed by false "duplicate ids"
  warnings. [#4049](https://github.com/meteor/meteor/issues/4049)

* `TemplateInstance#subscribe` now has a new `connection` option, which
  specifies which connection should be used when making the subscription. The
  default is `Meteor.connection`, which is the connection used when calling
  `Meteor.subscribe`.

* Fix external `<script>` tags in body or templates.  [#4415](https://github.com/meteor/meteor/issues/4415)

* Fix memory leak.  [#4289](https://github.com/meteor/meteor/issues/4289)

* Avoid recursion when materializing DOM elements, to avoid stack overflow
  errors in certain browsers. [#3028](https://github.com/meteor/meteor/issues/3028)

* Blaze and Meteor's built-in templating are now removable using
  `meteor remove blaze-html-templates`. You can add back support for static
  `head` and `body` tags in `.html` files by using the `static-html` package.

### DDP

* Websockets now support the
  [`permessage-deflate`](https://tools.ietf.org/id/draft-ietf-hybi-permessage-compression-19.txt)
  extension, which compresses data on the wire. It is enabled by default on the
  server. To disable it, set `$SERVER_WEBSOCKET_COMPRESSION` to `0`. To configure
  compression options, set `$SERVER_WEBSOCKET_COMPRESSION` to a JSON object that
  will be used as an argument to
  [`deflate.configure`](https://github.com/faye/permessage-deflate-node/blob/master/README.md).
  Compression is supported on the client side by Meteor's Node DDP client and by
  browsers including Chrome, Safari, and Firefox 37.

* The `ddp` package has been split into `ddp-client` and `ddp-server` packages;
  using `ddp` is equivalent to using both. This allows you to use the Node DDP
  client without adding the DDP server to your app.  [#4191](https://github.com/meteor/meteor/issues/4191) [#3452](https://github.com/meteor/meteor/issues/3452)

* On the client, `Meteor.call` now takes a `throwStubExceptions` option; if set,
  exceptions thrown by method stubs will be thrown instead of logged, and the
  method will not be invoked on the server.  [#4202](https://github.com/meteor/meteor/issues/4202)

* `sub.ready()` should return true inside that subscription's `onReady`
  callback.  [#4614](https://github.com/meteor/meteor/issues/4614)

* Fix method calls causing broken state when socket is reconnecting.  [#5104](https://github.com/meteor/meteor/issues/5104)

### Isobuild

* Build plugins will no longer process files whose names match the extension
  exactly (with no extra dot). If your build plugin needs to match filenames
  exactly, you should use the new build plugin API in this release which
  supplies a special `filenames` option. [#3985](https://github.com/meteor/meteor/issues/3985)

* Adding the same file twice in the same package is now an error. Previously,
  this could either lead to the file being included multiple times, or to a
  build time crash.

* You may now specify the `bare` option for JavaScript files on the server.
  Previous versions only allowed this on the client. [#3681](https://github.com/meteor/meteor/issues/3681)

* Ignore `node_modules` directories in apps instead of processing them as Meteor
  source code.  [#4457](https://github.com/meteor/meteor/issues/4457) [#4452](https://github.com/meteor/meteor/issues/4452)

* Backwards-incompatible change for package authors: Static assets in package.js files must now be
  explicitly declared by using `addAssets` instead of `addFiles`. Previously,
  any file that didn't have a source handler was automatically registered as a
  server-side asset. The `isAsset` option to `addFiles` is also deprecated in
  favor of `addAssets`.

* Built files are now always annotated with line number comments, to improve the
  debugging experience in browsers that don't support source maps.

* There is a completely new API for defining build plugins that cache their
  output. There are now special APIs for defining linters and minifiers in
  addition to compilers. The core Meteor packages for `less`, `coffee`, `stylus`
  and `html` files have been updated to use this new API. Read more on the
  [Wiki page](https://github.com/meteor/meteor/wiki/Build-Plugins-API).

### CSS

* LESS and Stylus now support cross-package imports.

* CSS concatenation and minification is delegated to the `standard-minifiers`
  package, which is present by default (and added to existing apps by the v1.2
  upgrader).

* CSS output is now split into multiple stylesheets to avoid hitting limits on
  rules per stylesheet in certain versions of Internet Explorer. [#1876](https://github.com/meteor/meteor/issues/1876)

### Mongo

* The oplog observe driver now properly updates queries when you drop a
  database.  [#3847](https://github.com/meteor/meteor/issues/3847)

* MongoID logic has been moved out of `minimongo` into a new package called
  `mongo-id`.

* Fix Mongo upserts with dotted keys in selector.  [#4522](https://github.com/meteor/meteor/issues/4522)


### `meteor` command-line tool

* You can now create three new example apps with the command line tool. These
  are the apps from the official tutorials at http://meteor.com/tutorials, which
  demonstrate building the same app with Blaze, Angular, and React. Try these
  apps with:

  ```sh
  meteor create --example simple-todos
  meteor create --example simple-todos-react
  meteor create --example simple-todos-angular
  ```

* `meteor shell` no longer crashes when piped from another command.

* Avoid a race condition in `meteor --test` and work with newer versions of the
  Velocity package.  [#3957](https://github.com/meteor/meteor/issues/3957)

* Improve error handling when publishing packages.  [#3977](https://github.com/meteor/meteor/issues/3977)

* Improve messaging around publishing binary packages.  [#3961](https://github.com/meteor/meteor/issues/3961)

* Preserve the value of `_` in `meteor shell`.  [#4010](https://github.com/meteor/meteor/issues/4010)

* `meteor mongo` now works on OS X when certain non-ASCII characters are in the
  pathname, as long as the `pgrep` utility is installed (it ships standard with
  OS X 10.8 and newer).  [#3999](https://github.com/meteor/meteor/issues/3999)

* `meteor run` no longer ignores (and often reverts) external changes to
  `.meteor/versions` which occur while the process is running.  [#3582](https://github.com/meteor/meteor/issues/3582)

* Fix crash when downloading two builds of the same package version
  simultaneously.  [#4163](https://github.com/meteor/meteor/issues/4163)

* Improve messages printed by `meteor update`, displaying list of packages
  that are not at the latest version available.

* When determining file load order, split file paths on path separator
  before comparing path components alphabetically.  [#4300](https://github.com/meteor/meteor/issues/4300)

* Fix inability to run `mongod` due to lack of locale configuration on some
  platforms, and improve error message if the failure still occurs.  [#4019](https://github.com/meteor/meteor/issues/4019)

* New `meteor lint` command.

### Minimongo

* The `$push` query modifier now supports a `$position` argument.  [#4312](https://github.com/meteor/meteor/issues/4312)

* `c.update(selector, replacementDoc)` no longer shares mutable state between
  replacementDoc and Minimongo internals. [#4377](https://github.com/meteor/meteor/issues/4377)

### Email

* `Email.send` now has a new option, `attachments`, in the same style as
  `mailcomposer`.
  [Details here.](https://github.com/andris9/mailcomposer#add-attachments)

### Tracker

* New `Tracker.Computation#onStop` method.  [#3915](https://github.com/meteor/meteor/issues/3915)

* `ReactiveDict` has two new methods, `clear` and `all`. `clear` resets
  the dictionary as if no items had been added, meaning all calls to `get` will
  return `undefined`. `all` converts the dictionary into a regular JavaScript
  object with a snapshot of the keys and values. Inside an autorun, `all`
  registers a dependency on any changes to the dictionary. [#3135](https://github.com/meteor/meteor/issues/3135)

### Utilities

* New `beforeSend` option to `HTTP.call` on the client allows you to directly
  access the `XMLHttpRequest` object and abort the call.  [#4419](https://github.com/meteor/meteor/issues/4419) [#3243](https://github.com/meteor/meteor/issues/3243) [#3266](https://github.com/meteor/meteor/issues/3266)

* Parse `application/javascript` and `application/x-javascript` HTTP replies as
  JSON too.  [#4595](https://github.com/meteor/meteor/issues/4595)

* `Match.test` from the `check` package now properly compares boolean literals,
  just like it does with Numbers and Strings. This applies to the `check`
  function as well.

* Provide direct access to the `mailcomposer` npm module used by the `email`
  package on `EmailInternals.NpmModules`. Allow specifying a `MailComposer`
  object to `Email.send` instead of individual options.  [#4209](https://github.com/meteor/meteor/issues/4209)

* Expose `Spiderable.requestTimeoutMs` from `spiderable` package to
  allow apps to set the timeout for running phantomjs.

* The `spiderable` package now reports the URL it's trying to fetch on failure.


### Other bug fixes and improvements

* Upgraded dependencies:

  - Node: 0.10.40 (from 0.10.36)
  - uglify-js: 2.4.20 (from 2.4.17)
  - http-proxy: 1.11.1 (from 1.6.0)

* `Meteor.loginWithGoogle` now supports `prompt`. Choose a prompt to always be
  displayed on Google login.

* Upgraded `coffeescript` package to depend on NPM packages
  coffeescript@1.9.2 and source-map@0.4.2. [#4302](https://github.com/meteor/meteor/issues/4302)

* Upgraded `fastclick` to 1.0.6 to fix an issue in iOS Safari. [#4393](https://github.com/meteor/meteor/issues/4393)

* Fix `Error: Can't render headers after they are sent to the client`.  [#4253](https://github.com/meteor/meteor/issues/4253) [#4750](https://github.com/meteor/meteor/issues/4750)

* `Meteor.settings.public` is always available on client and server,
  and modifications made on the server (for example, during app initialization)
  affect the value seen by connecting clients. [#4704](https://github.com/meteor/meteor/issues/4704)

### Windows

* Increase the buffer size for `netstat` when looking for running Mongo servers. [#4125](https://github.com/meteor/meteor/issues/4125)

* The Windows installer now always fetches the latest available version of
  Meteor at runtime, so that it doesn't need to be recompiled for every release.

* Fix crash in `meteor mongo` on Windows.  [#4711](https://github.com/meteor/meteor/issues/4711)


## v1.1.0.3, 2015-08-03

### Accounts

* When using Facebook API version 2.4, properly fetch `email` and other fields.
  Facebook recently forced all new apps to use version 2.4 of their API.  [#4743](https://github.com/meteor/meteor/issues/4743)


## v1.1.0.2, 2015-04-06

### `meteor` command-line tool

* Revert a change in 1.1.0.1 that caused `meteor mongo` to fail on some Linux
  systems. [#4115](https://github.com/meteor/meteor/issues/4115), [#4124](https://github.com/meteor/meteor/issues/4124), [#4134](https://github.com/meteor/meteor/issues/4134)


## v1.1.0.1, 2015-04-02

### Blaze

* Fix a regression in 1.1 in Blaze Templates: an error happening when View is
  invalidated immediately, causing a client-side crash (accessing
  `destroyMembers` of `undefined`). [#4097](https://github.com/meteor/meteor/issues/4097)

## v1.1, 2015-03-31

### Windows Support

* The Meteor command line tool now officially supports Windows 7, Windows 8.1,
  Windows Server 2008, and Windows Server 2012. It can run from PowerShell or
  Command Prompt.

* There is a native Windows installer that will be available for download from
  <https://www.meteor.com/install> starting with this release.

* In this release, Meteor on Windows supports all features available on Linux
  and Mac except building mobile apps with PhoneGap/Cordova.

* The `meteor admin get-machine` command now supports an additional
  architecture, `os.windows.x86_32`, which can be used to build binary packages
  for Windows.

### Version Solver

* The code that selects compatible package versions for `meteor update`
  and resolves conflicts on `meteor add` has been rewritten from the ground up.
  The core solver algorithm is now based on MiniSat, an open-source SAT solver,
  improving performance and maintainability.

* Refresh the catalog instead of downgrading packages when the versions in
  `.meteor/versions` aren't in the cache.  [#3653](https://github.com/meteor/meteor/issues/3653)

* Don't downgrade packages listed in `.meteor/packages`, or upgrade to a new
  major version, unless the new flag `--allow-incompatible-update` is passed
  as an override.

* Error messages are more detailed when constraints are unsatisfiable.

* Prefer "patched" versions of new indirect dependencies, and take patches
  to them on `meteor update` (for example, `1.0.1` or `1.0.0_1` over `1.0.0`).

* Version Solver is instrumented for profiling (`METEOR_PROFILE=1` in the
  environment).

* Setting the `METEOR_PRINT_CONSTRAINT_SOLVER_INPUT` environment variable
  prints information useful for diagnosing constraint solver bugs.

### Tracker

* Schedule the flush cycle using a better technique than `setTimeout` when
  available.  [#3889](https://github.com/meteor/meteor/issues/3889)

* Yield to the event loop during the flush cycle, unless we're executing a
  synchronous `Tracker.flush()`.  [#3901](https://github.com/meteor/meteor/issues/3901)

* Fix error reporting not being source-mapped properly. [#3655](https://github.com/meteor/meteor/issues/3655)

* Introduce a new option for `Tracker.autorun` - `onError`. This callback can be
  used to handle errors caught in the reactive computations. [#3822](https://github.com/meteor/meteor/issues/3822)

### Blaze

* Fix stack overflow from nested templates and helpers by avoiding recursion
  during rendering.  [#3028](https://github.com/meteor/meteor/issues/3028)

### `meteor` command-line tool

* Don't fail if `npm` prints more than 200K.  [#3887](https://github.com/meteor/meteor/issues/3887)


### Other bug fixes and improvements

* Upgraded dependencies:

  - uglify-js: 2.4.17 (from 2.4.13)

Patches contributed by GitHub users hwillson, mitar, murillo128, Primigenus,
rjakobsson, and tmeasday.


## v1.0.5, 2015-03-25

* This version of Meteor now uses version 2.2 of the Facebook API for
  authentication, instead of 1.0. If you use additional Facebook API methods
  beyond login, you may need to request new permissions.

  Facebook will automatically switch all apps to API version 2.0 on April
  30th, 2015. Please make sure to update your application's permissions and API
  calls by that date.

  For more details, see
  https://github.com/meteor/meteor/wiki/Facebook-Graph-API-Upgrade


## v1.0.4.2, 2015-03-20

* Fix regression in 1.0.4 where using Cordova for the first time in a project
  with hyphens in its directory name would fail.  [#3950](https://github.com/meteor/meteor/issues/3950)


## v1.0.4.1, 2015-03-18

* Fix regression in 1.0.4 where `meteor publish-for-arch` only worked for
  packages without colons in their name.  [#3951](https://github.com/meteor/meteor/issues/3951)

## v1.0.4, 2015-03-17

### Mongo Driver

* Meteor is now tested against MongoDB 2.6 by default (and the bundled version
  used by `meteor run` has been upgraded). It should still work fine with
  MongoDB 2.4.  Previous versions of Meteor mostly worked with MongoDB 2.6, with
  a few caveats:

    - Some upsert invocations did not work with MongoDB in previous versions of
      Meteor.
    - Previous versions of Meteor required setting up a special "user-defined
      role" with access to the `system.replset` table to use the oplog observe
      driver with MongoDB 2.6.  These extra permissions are not required with
      this version of Meteor.

  The MongoDB command needed to set up user permissions for the oplog observe
  driver is slightly different in MongoDB 2.6; see
  https://github.com/meteor/meteor/wiki/Oplog-Observe-Driver for details.

  We have also tested Meteor against the recently-released MongoDB 3.0.0.
  While we are not shipping MongoDB 3.0 with Meteor in this release (preferring
  to wait until its deployment is more widespread), we believe that Meteor
  1.0.4 apps will work fine when used with MongoDB 3.0.0 servers.

* Fix 0.8.1 regression where failure to connect to Mongo at startup would log a
  message but otherwise be ignored. Now it crashes the process, as it did before
  0.8.1.  [#3038](https://github.com/meteor/meteor/issues/3038)

* Use correct transform for allow/deny rules in `update` when different rules
  have different transforms.  [#3108](https://github.com/meteor/meteor/issues/3108)

* Provide direct access to the collection and database objects from the npm
  Mongo driver via new `rawCollection` and `rawDatabase` methods on
  `Mongo.Collection`.  [#3640](https://github.com/meteor/meteor/issues/3640)

* Observing or publishing an invalid query now throws an error instead of
  effectively hanging the server.  [#2534](https://github.com/meteor/meteor/issues/2534)


### Livequery

* If the oplog observe driver gets too far behind in processing the oplog, skip
  entries and re-poll queries instead of trying to keep up.  [#2668](https://github.com/meteor/meteor/issues/2668)

* Optimize common cases faced by the "crossbar" data structure (used by oplog
  tailing and DDP method write tracking).  [#3697](https://github.com/meteor/meteor/issues/3697)

* The oplog observe driver recovers from failed attempts to apply the modifier
  from the oplog (eg, because of empty field names).


### Minimongo

* When acting as an insert, `c.upsert({_id: 'x'}, {foo: 1})` now uses the `_id`
  of `'x'` rather than a random `_id` in the Minimongo implementation of
  `upsert`, just like it does for `c.upsert({_id: 'x'}, {$set: {foo: 1}})`.
  (The previous behavior matched a bug in the MongoDB 2.4 implementation of
  upsert that is fixed in MongoDB 2.6.)  [#2278](https://github.com/meteor/meteor/issues/2278)

* Avoid unnecessary work while paused in minimongo.

* Fix bugs related to observing queries with field filters: `changed` callbacks
  should not trigger unless a field in the filter has changed, and `changed`
  callbacks need to trigger when a parent of an included field is
  unset.  [#2254](https://github.com/meteor/meteor/issues/2254) [#3571](https://github.com/meteor/meteor/issues/3571)

* Disallow setting fields with empty names in minimongo, to match MongoDB 2.6
  semantics.


### DDP

* Subscription handles returned from `Meteor.subscribe` and
  `TemplateInstance#subscribe` now have a `subscriptionId` property to identify
  which subscription the handle is for.

* The `onError` callback to `Meteor.subscribe` has been replaced with a more
  general `onStop` callback that has an error as an optional first argument.
  The `onStop` callback is called when the subscription is terminated for
  any reason.  `onError` is still supported for backwards compatibility. [#1461](https://github.com/meteor/meteor/issues/1461)

* The return value from a server-side `Meteor.call` or `Meteor.apply` is now a
  clone of what the function returned rather than sharing mutable state.  [#3201](https://github.com/meteor/meteor/issues/3201)

* Make it easier to use the Node DDP client implementation without running a web
  server too.  [#3452](https://github.com/meteor/meteor/issues/3452)


### Blaze

* Template instances now have a `subscribe` method that functions exactly like
  `Meteor.subscribe`, but stops the subscription when the template is destroyed.
  There is a new method on Template instances called `subscriptionsReady()`
  which is a reactive function that returns true when all of the subscriptions
  made with `TemplateInstance#subscribe` are ready. There is also a built-in
  helper that returns the same thing and can be accessed with
  `Template.subscriptionsReady` inside any template.

* Add `onRendered`, `onCreated`, and `onDestroyed` methods to
  `Template`. Assignments to `Template.foo.rendered` and so forth are deprecated
  but are still supported for backwards compatibility.

* Fix bug where, when a helper or event handler was called from inside a custom
  block helper,  `Template.instance()` returned the `Template.contentBlock`
  template instead of the actual user-defined template, making it difficult to
  use `Template.instance()` for local template state.

* `Template.instance()` now works inside `Template.body`.  [#3631](https://github.com/meteor/meteor/issues/3631)

* Allow specifying attributes on `<body>` tags in templates.

* Improve performance of rendering large arrays.  [#3596](https://github.com/meteor/meteor/issues/3596)


### Isobuild

* Support `Npm.require('foo/bar')`.  [#3505](https://github.com/meteor/meteor/issues/3505) [#3526](https://github.com/meteor/meteor/issues/3526)

* In `package.js` files, `Npm.require` can only require built-in Node modules
  (and dev bundle modules, though you shouldn't depend on that), not the modules
  from its own `Npm.depends`. Previously, such code would work but only on the
  second time a `package.js` was executed.

* Ignore vim swap files in the `public` and `private` directories.  [#3322](https://github.com/meteor/meteor/issues/3322)

* Fix regression in 1.0.2 where packages might not be rebuilt when the compiler
  version changes.


### Meteor Accounts

* The `accounts-password` `Accounts.emailTemplates` can now specify arbitrary
  email `headers`.  The `from` address can now be set separately on the
  individual templates, and is a function there rather than a static
  string. [#2858](https://github.com/meteor/meteor/issues/2858) [#2854](https://github.com/meteor/meteor/issues/2854)

* Add login hooks on the client: `Accounts.onLogin` and
  `Accounts.onLoginFailure`. [#3572](https://github.com/meteor/meteor/issues/3572)

* Add a unique index to the collection that stores OAuth login configuration to
  ensure that only one configuration exists per service.  [#3514](https://github.com/meteor/meteor/issues/3514)

* On the server, a new option
  `Accounts.setPassword(user, password, { logout: false })` overrides the
  default behavior of logging out all logged-in connections for the user.  [#3846](https://github.com/meteor/meteor/issues/3846)


### Webapp

* `spiderable` now supports escaped `#!` fragments.  [#2938](https://github.com/meteor/meteor/issues/2938)

* Disable `appcache` on Firefox by default.  [#3248](https://github.com/meteor/meteor/issues/3248)

* Don't overly escape `Meteor.settings.public` and other parts of
  `__meteor_runtime_config__`.  [#3730](https://github.com/meteor/meteor/issues/3730)

* Reload the client program on `SIGHUP` or Node-specific IPC messages, not
  `SIGUSR2`.


### `meteor` command-line tool

* Enable tab-completion of global variables in `meteor shell`.  [#3227](https://github.com/meteor/meteor/issues/3227)

* Improve the stability of `meteor shell`.  [#3437](https://github.com/meteor/meteor/issues/3437) [#3595](https://github.com/meteor/meteor/issues/3595) [#3591](https://github.com/meteor/meteor/issues/3591)

* `meteor login --email` no longer takes an ignored argument.  [#3532](https://github.com/meteor/meteor/issues/3532)

* Fix regression in 1.0.2 where `meteor run --settings s` would ignore errors
  reading or parsing the settings file.  [#3757](https://github.com/meteor/meteor/issues/3757)

* Fix crash in `meteor publish` in some cases when the package is inside an
  app. [#3676](https://github.com/meteor/meteor/issues/3676)

* Fix crashes in `meteor search --show-all` and `meteor search --maintainer`.
  \#3636

* Kill PhantomJS processes after `meteor --test`, and only run the app
  once. [#3205](https://github.com/meteor/meteor/issues/3205) [#3793](https://github.com/meteor/meteor/issues/3793)

* Give a better error when Mongo fails to start up due to a full disk.  [#2378](https://github.com/meteor/meteor/issues/2378)

* After killing existing `mongod` servers, also clear the `mongod.lock` file.

* Stricter validation for package names: they cannot begin with a hyphen, end
  with a dot, contain two consecutive dots, or start or end with a colon.  (No
  packages on Atmosphere fail this validation.)  Additionally, `meteor create
  --package` applies the same validation as `meteor publish` and disallows
  packages with multiple colons.  (Packages with multiple colons like
  `local-test:iron:router` are used internally by `meteor test-packages` so that
  is not a strict validation rule.)

* `meteor create --package` now no longer creates a directory with the full
  name of the package, since Windows file systems cannot have colon characters
  in file paths. Instead, the command now creates a directory named the same
  as the second part of the package name after the colon (without the username
  prefix).


### Meteor Mobile

* Upgrade the Cordova CLI dependency from 3.5.1 to 4.2.0. See the release notes
  for the 4.x series of the Cordova CLI [on Apache
  Cordova](http://cordova.apache.org/announcements/2014/10/16/cordova-4.html).

* Related to the recently discovered [attack
  vectors](http://cordova.apache.org/announcements/2014/08/04/android-351.html)
  in Android Cordova apps, Meteor Cordova apps no longer allow access to all
  domains by default. If your app access external resources over XHR, you need
  to add them to the whitelist of allowed domains with the newly added
  [`App.accessRule`
  method](https://docs.meteor.com/#/full/App-accessRule) in your
  `mobile-config.js` file.

* Upgrade Cordova Plugins dependencies in Meteor Core packages:
  - `org.apache.cordova.file`: from 1.3.0 to 1.3.3
  - `org.apache.cordova.file-transfer`: from 0.4.4 to 0.5.0
  - `org.apache.cordova.splashscreen`: from 0.3.3 to 1.0.0
  - `org.apache.cordova.console`: from 0.2.10 to 0.2.13
  - `org.apache.cordova.device`: from 0.2.11 to 0.3.0
  - `org.apache.cordova.statusbar`: from 0.1.7 to 0.1.10
  - `org.apache.cordova.inappbrowser`: from 0.5.1 to 0.6.0
  - `org.apache.cordova.inappbrowser`: from 0.5.1 to 0.6.0

* Use the newer `ios-sim` binary, compiled with Xcode 6 on OS X Mavericks.


### Tracker

* Use `Session.set({k1: v1, k2: v2})` to set multiple values at once.


### Utilities

* Provide direct access to all options supported by the `request` npm module via
  the new server-only `npmRequestOptions` option to `HTTP.call`.  [#1703](https://github.com/meteor/meteor/issues/1703)


### Other bug fixes and improvements

* Many internal refactorings towards supporting Meteor on Windows are in this
  release.

* Remove some packages used internally to support legacy MDG systems
  (`application-configuration`, `ctl`, `ctl-helper`, `follower-livedata`,
  `dev-bundle-fetcher`, and `star-translate`).

* Provide direct access to some npm modules used by core packages on the
  `NpmModules` field of `WebAppInternals`, `MongoInternals`, and
  `HTTPInternals`.

* Upgraded dependencies:

  - node: 0.10.36 (from 0.10.33)
  - Fibers: 1.0.5 (from 1.0.1)
  - MongoDB: 2.6.7 (from 2.4.12)
  - openssl in mongo: 1.0.2 (from 1.0.1j)
  - MongoDB driver: 1.4.32 (from 1.4.1)
  - bson: 0.2.18 (from 0.2.7)
  - request: 2.53.0 (from 2.47.0)


Patches contributed by GitHub users 0a-, awatson1978, awwx, bwhitty,
christianbundy, d4nyll, dandv, DanielDent, DenisGorbachev, fay-jai, gsuess,
hwillson, jakozaur, meonkeys, mitar, netanelgilad, queso, rbabayoff, RobertLowe,
romanzolotarev, Siilwyn, and tmeasday.


## v.1.0.3.2, 2015-02-25

* Fix regression in 1.0.3 where the `meteor` tool could crash when downloading
  the second build of a given package version; for example, when running `meteor
  deploy` on an OSX or 32-bit Linux system for an app containing a binary
  package.  [#3761](https://github.com/meteor/meteor/issues/3761)


## v.1.0.3.1, 2015-01-20

* Rewrite `meteor show` and `meteor search` to show package information for
  local packages and to show if the package is installed for non-local
  packages. Introduce the `--show-all` flag, and deprecate the
  `--show-unmigrated` and `--show-old flags`.  Introduce the `--ejson` flag to
  output an EJSON object.

* Support README.md files in`meteor publish`. Take in the documentation file in
  `package.js` (set to `README.md` by default) and upload it to the server at
  publication time. Excerpt the first non-header Markdown section for use in
  `meteor show`.

* Support updates of package version metadata after that version has been
  published by running `meteor publish --update` from the package directory.

* Add `meteor test-packages --velocity` (similar to `meteor run --test`).  [#3330](https://github.com/meteor/meteor/issues/3330)

* Fix `meteor update <packageName>` to update `<packageName>` even if it's an
  indirect dependency of your app.  [#3282](https://github.com/meteor/meteor/issues/3282)

* Fix stack trace when a browser tries to use the server like a proxy.  [#1212](https://github.com/meteor/meteor/issues/1212)

* Fix inaccurate session statistics and possible multiple invocation of
  Connection.onClose callbacks.

* Switch CLI tool filesystem calls from synchronous to yielding (pro: more
  concurrency, more responsive to signals; con: could introduce concurrency
  bugs)

* Don't apply CDN prefix on Cordova. [#3278](https://github.com/meteor/meteor/issues/3278) [#3311](https://github.com/meteor/meteor/issues/3311)

* Don't try to refresh client app in the runner unless the app actually has the
  autoupdate package. [#3365](https://github.com/meteor/meteor/issues/3365)

* Fix custom release banner logic. [#3353](https://github.com/meteor/meteor/issues/3353)

* Apply HTTP followRedirects option to non-GET requests.  [#2808](https://github.com/meteor/meteor/issues/2808)

* Clean up temporary directories used by package downloads sooner.  [#3324](https://github.com/meteor/meteor/issues/3324)

* If the tool knows about the requested release but doesn't know about the build
  of its tool for the platform, refresh the catalog rather than failing
  immediately.  [#3317](https://github.com/meteor/meteor/issues/3317)

* Fix `meteor --get-ready` to not add packages to your app.

* Fix some corner cases in cleaning up app processes in the runner. Drop
  undocumented `--keepalive` support. [#3315](https://github.com/meteor/meteor/issues/3315)

* Fix CSS autoupdate when `$ROOT_URL` has a non-trivial path.  [#3111](https://github.com/meteor/meteor/issues/3111)

* Save Google OAuth idToken to the User service info object.

* Add git info to `meteor --version`.

* Correctly catch a case of illegal `Tracker.flush` during `Tracker.autorun`.  [#3037](https://github.com/meteor/meteor/issues/3037)

* Upgraded dependencies:

  - jquery: 1.11.2 (from 1.11.0)

Patches by GitHub users DanielDent, DanielDornhardt, PooMaster, Primigenus,
Tarang, TomFreudenberg, adnissen, dandv, fay-jai, knownasilya, mquandalle,
ogourment, restebanez, rissem, smallhelm and tmeasday.

## v1.0.2.1, 2014-12-22

* Fix crash in file change watcher.  [#3336](https://github.com/meteor/meteor/issues/3336)

* Allow `meteor test-packages packages/*` even if not all package directories
  have tests.  [#3334](https://github.com/meteor/meteor/issues/3334)

* Fix typo in `meteor shell` output. [#3326](https://github.com/meteor/meteor/issues/3326)


## v1.0.2, 2014-12-19

### Improvements to the `meteor` command-line tool

* A new command called `meteor shell` attaches an interactive terminal to
  an already-running server process, enabling inspection and execution of
  server-side data and code, with dynamic tab completion of variable names
  and properties. To see `meteor shell` in action, type `meteor run` in an
  app directory, then (in another terminal) type `meteor shell` in the
  same app directory. You do not have to wait for the app to start before
  typing `meteor shell`, as it will automatically connect when the server
  is ready. Note that `meteor shell` currently works for local development
  only, and is not yet supported for apps running on remote hosts.

* We've done a major internal overhaul of the `meteor` command-line tool with an
  eye to correctness, maintainability, and performance.  Some details include:
  * Refresh the package catalog for build commands only when an error
    occurs that could be fixed by a refresh, not for every build command.
  * Never run the constraint solver to select package versions more than once
    per build.
  * Built packages ("isopacks") are now cached inside individual app directories
    instead of inside their source directories.
  * `meteor run` starts Mongo in parallel with building the application.
  * The constraint solver no longer leaves a `versions.json` file in your
    packages source directories; when publishing a package that is not inside an
    app, it will leave a `.versions` file (with the same format as
    `.meteor/versions`) which you should check into source control.
  * The constraint solver's model has been simplified so that plugins must use
    the same version of packages as their surrounding package when built from
    local source.

* Using `meteor debug` no longer requires manually continuing the debugger when
  your app restarts, and it no longer overwrites the symbol `_` inside your app.

* Output from the command-line tool is now word-wrapped to the width of your
  terminal.

* Remove support for the undocumented earliestCompatibleVersion feature of the
  package system.

* Reduce CPU usage and disk I/O bandwidth by using kernel file-system change
  notification events where possible. On file systems that do not support these
  events (NFS, Vagrant Virtualbox shared folders, etc), file changes will only
  be detected every 5 seconds; to detect changes more often in these cases (but
  use more CPU), set the `METEOR_WATCH_FORCE_POLLING` environment
  variable. [#2135](https://github.com/meteor/meteor/issues/2135)

* Reduce CPU usage by fixing a check for a parent process in `meteor
  run` that was happening constantly instead of every few seconds. [#3252](https://github.com/meteor/meteor/issues/3252)

* Fix crash when two plugins defined source handlers for the same
  extension. [#3015](https://github.com/meteor/meteor/issues/3015) [#3180](https://github.com/meteor/meteor/issues/3180)

* Fix bug (introduced in 0.9.3) where the warning about using experimental
  versions of packages was printed too often.

* Fix bug (introduced in 1.0) where `meteor update --patch` crashed.

* Fix bug (introduced in 0.9.4) where banners about new releases could be
  printed too many times.

* Fix crash when a package version contained a dot-separated pre-release part
  with both digits and non-digits. [#3147](https://github.com/meteor/meteor/issues/3147)

* Corporate HTTP proxy support is now implemented using our websocket library's
  new built-in implementation instead of a custom implementation. [#2515](https://github.com/meteor/meteor/issues/2515)

### Blaze

* Add default behavior for `Template.parentData` with no arguments. This
  selects the first parent. [#2861](https://github.com/meteor/meteor/issues/2861)

* Fix `Blaze.remove` on a template's view to correctly remove the DOM
  elements when the template was inserted using
  `Blaze.renderWithData`. [#3130](https://github.com/meteor/meteor/issues/3130)

* Allow curly braces to be escaped in Spacebars. Use the special
  sequences `{{|` and `{{{|` to insert a literal `{{` or `{{{`.

### Meteor Accounts

* Allow integration with OAuth1 servers that require additional query
  parameters to be passed with the access token. [#2894](https://github.com/meteor/meteor/issues/2894)

* Expire a user's password reset and login tokens in all circumstances when
  their password is changed.

### Other bug fixes and improvements

* Some packages are no longer released as part of the core release process:
  amplify, backbone, bootstrap, d3, jquery-history, and jquery-layout. This
  means that new versions of these packages can be published outside of the full
  Meteor release cycle.

* Require plain objects as the update parameter when doing replacements
  in server-side collections.

* Fix audit-argument-checks spurious failure when an argument is NaN. [#2914](https://github.com/meteor/meteor/issues/2914)

### Upgraded dependencies

  - node: 0.10.33 (from 0.10.29)
  - source-map-support: 0.2.8 (from 0.2.5)
  - semver: 4.1.0 (from 2.2.1)
  - request: 2.47.0 (from 2.33.0)
  - tar: 1.0.2 (from 1.0.1)
  - source-map: 0.1.40 (from 0.1.32)
  - sqlite3: 3.0.2 (from 3.0.0)
  - phantomjs npm module: 1.9.12 (from 1.8.1-1)
  - http-proxy: 1.6.0 (from a fork of 1.0.2)
  - esprima: 1.2.2 (from an unreleased 1.1-era commit)
  - escope: 1.0.1 (from 1.0.0)
  - openssl in mongo: 1.0.1j (from 1.0.1g)
  - faye-websocket: 0.8.1 (from using websocket-driver instead)
  - MongoDB: 2.4.12 (from 2.4.9)


Patches by GitHub users andylash, anstarovoyt, benweissmann, chrisbridgett,
colllin, dandv, ecwyne, graemian, JamesLefrere, kevinchiu, LyuGGang, matteodem,
mitar, mquandalle, musically-ut, ograycode, pcjpcj2, physiocoder, rgoomar,
timhaines, trusktr, Urigo, and zol.


## v1.0.1, 2014-12-09

* Fix a security issue in allow/deny rules that could result in data
  loss. If your app uses allow/deny rules, or uses packages that use
  allow/deny rules, we recommend that you update immediately.


## v1.0, 2014-10-28

### New Features

* Add the `meteor admin get-machine` command to make it easier to
  publish packages with binary dependencies for all
  architectures. `meteor publish` no longer publishes builds
  automatically if your package has binary NPM dependencies.

* New `localmarket` example, highlighting Meteor's support for mobile
  app development.

* Restyle the `leaderboard` example, and optimize it for both desktop
  and mobile.

### Performance

* Reduce unnecessary syncs with the package server, which speeds up
  startup times for many commands.

* Speed up `meteor deploy` by not bundling unnecessary files and
  programs.

* To make Meteor easier to use on slow or unreliable network
  connections, increase timeouts for DDP connections that the Meteor
  tool uses to communicate with the package server. [#2777](https://github.com/meteor/meteor/issues/2777), [#2789](https://github.com/meteor/meteor/issues/2789).

### Mobile App Support

* Implemented reasonable default behavior for launch screens on mobile
  apps.

* Don't build for Android when only the iOS build is required, and
  vice versa.

* Fix bug that could cause mobile apps to stop being able to receive hot
  code push updates.

* Fix bug where Cordova clients connected to http://example.com instead
  of https://example.com when https:// was specified in the
  --mobile-server option. [#2880](https://github.com/meteor/meteor/issues/2880)

* Fix stack traces when attempting to build or run iOS apps on Linux.

* Print a warning when building an app with mobile platforms and
  outputting the build into the source tree. Outputting a build into the
  source tree can cause subsequent builds to fail because they will
  treat the build output as source files.

* Exit from `meteor run` when new Cordova plugins or platforms are
  added, since we don't support hot code push for new plugins or
  platforms.

* Fix quoting of arguments to Cordova plugins.

* The `accounts-twitter` package now works in Cordova apps in local
  development. For workarounds for other login providers in local
  development mode, see
  https://github.com/meteor/meteor/wiki/OAuth-for-mobile-Meteor-clients.

### Packaging

* `meteor publish-for-arch` can publish packages built with different Meteor
  releases.

* Fix default `api.versionsFrom` field in packages created with `meteor
  create --package`.

* Fix bug where changes in an app's .meteor/versions file would not
  cause the app to be rebuilt.

### Other bug fixes and improvements

* Use TLSv1 in the `spiderable` package, for compatibility with servers
  that have disabled SSLv3 in response to the POODLE bug.

* Work around the `meteor run` proxy occasionally running out of sockets.

* Fix bug with regular expressions in minimongo. [#2817](https://github.com/meteor/meteor/issues/2817)

* Add READMEs for several core packages.

* Include protocols in URLs printed by `meteor deploy`.

* Improve error message for limited ordered observe. [#1643](https://github.com/meteor/meteor/issues/1643)

* Fix missing dependency on `random` in the `autoupdate` package. [#2892](https://github.com/meteor/meteor/issues/2892)

* Fix bug where all CSS would be removed from connected clients if a
  CSS-only change is made between local development server restarts or
  when deploying with `meteor deploy`.

* Increase height of the Google OAuth popup to the Google-recommended
  value.

* Fix the layout of the OAuth configuration dialog when used with
  Bootstrap.

* Allow build plugins to override the 'bare' option on added source
  files. [#2834](https://github.com/meteor/meteor/issues/2834)

Patches by GitHub users DenisGorbachev, ecwyne, mitar, mquandalle,
Primigenus, svda, yauh, and zol.


## v0.9.4.1, 2014-12-09 (backport)

* Fix a security issue in allow/deny rules that could result in data
  loss. If your app uses allow/deny rules, or uses packages that use
  allow/deny rules, we recommend that you update immediately.
  Backport from 1.0.1.


## v0.9.4, 2014-10-13

### New Features

* The new `meteor debug` command and `--debug-port` command line option
  to `meteor run` allow you to easily use node-inspector to debug your
  server-side code. Add a `debugger` statement to your code to create a
  breakpoint.

* Add new a `meteor run --test` command that runs
  [Velocity](https://github.com/meteor-velocity/velocity) tests in your
  app .

* Add new callbacks `Accounts.onResetPasswordLink`,
  `Accounts.onEnrollmentLink`, and `Accounts.onEmailVerificationLink`
  that make it easier to build custom user interfaces on top of the
  accounts system. These callbacks should be registered before
  `Meteor.startup` fires, and will be called if the URL matches a link
  in an email sent by `Accounts.resetPassword`, etc. See
  https://docs.meteor.com/#Accounts-onResetPasswordLink.

* A new configuration file for mobile apps,
  `<APP>/mobile-config.js`. This allows you to set app metadata, icons,
  splash screens, preferences, and PhoneGap/Cordova plugin settings
  without needing a `cordova_build_override` directory. See
  https://docs.meteor.com/#mobileconfigjs.


### API Changes

* Rename `{{> UI.dynamic}}` to `{{> Template.dynamic}}`, and likewise
  with `UI.contentBlock` and `UI.elseBlock`. The UI namespace is no
  longer used anywhere except for backwards compatibility.

* Deprecate the `Template.someTemplate.myHelper = ...` syntax in favor
  of `Template.someTemplate.helpers(...)`.  Using the older syntax still
  works, but prints a deprecation warning to the console.

* `Package.registerBuildPlugin` its associated functions have been added
  to the public API, cleaned up, and documented. The new function is
  identical to the earlier _transitional_registerBuildPlugin except for
  minor backwards-compatible API changes. See
  https://docs.meteor.com/#Package-registerBuildPlugin

* Rename the `showdown` package to `markdown`.

* Deprecate the `amplify`, `backbone`, `bootstrap`, and `d3` integration
  packages in favor of community alternatives.  These packages will no
  longer be maintained by MDG.


### Tool Changes

* Improved output from `meteor build` to make it easier to publish
  mobile apps to the App Store and Play Store. See the wiki pages for
  instructions on how to publish your
  [iOS](https://github.com/meteor/meteor/wiki/How-to-submit-your-iOS-app-to-App-Store)
  and
  [Android](https://github.com/meteor/meteor/wiki/How-to-submit-your-Android-app-to-Play-Store)
  apps.

* Packages can now be marked as debug-mode only by adding `debugOnly:
  true` to `Package.describe`. Debug-only packages are not included in
  the app when it is bundled for production (`meteor build` or `meteor
  run --production`). This allows package authors to build packages
  specifically for testing and debugging without increasing the size of
  the resulting app bundle or causing apps to ship with debug
  functionality built in.

* Rework the process for installing mobile development SDKs. There is
  now a `meteor install-sdk` command that automatically install what
  software it can and points to documentation for the parts that
  require manual installation.

* The `.meteor/cordova-platforms` file has been renamed to
  `.meteor/platforms` and now includes the default `server` and
  `browser` platforms. The default platforms can't currently be removed
  from a project, though this will be possible in the future. The old
  file will be automatically migrated to the new one when the app is run
  with Meteor 0.9.4 or above.

* The `unipackage.json` file inside downloaded packages has been renamed
  to `isopack.json` and has an improved forwards-compatible format. To
  maintain backwards compatibility with previous releases, packages will
  be built with both files.

* The local package metadata cache now uses SQLite, which is much faster
  than the previous implementation. This improves `meteor` command line
  tool startup time.

* The constraint solver used by the client to find compatible versions
  of packages is now much faster.

* The `--port` option to `meteor run` now requires a numeric port
  (e.g. `meteor run --port example.com` is no longer valid).

* The `--mobile-port` option `meteor run` has been reworked. The option
  is now `--mobile-server` in `meteor run` and `--server` in `meteor
  build`. `--server` is required for `meteor build` in apps with mobile
  platforms installed. `--mobile-server` defaults to an automatically
  detected IP address on port 3000, and `--server` requires a hostname
  but defaults to port 80 if a port is not specified.

* Operations that take longer than a few seconds (e.g. downloading
  packages, installing the Android SDK, etc) now show a progress bar.

* Complete support for using an HTTP proxy in the `meteor` command line
  tool. Now all DDP connections can work through a proxy.  Use the standard
  `http_proxy` environment variable to specify your proxy endpoint.  [#2515](https://github.com/meteor/meteor/issues/2515)


### Bug Fixes

* Fix behavior of ROOT_URL with path ending in `/`.

* Fix source maps when using a ROOT_URL with a path. [#2627](https://github.com/meteor/meteor/issues/2627)

* Change the mechanism that the Meteor tool uses to clean up app server
  processes. The new mechanism is more resilient to slow app bundles and
  other CPU-intensive tasks. [#2536](https://github.com/meteor/meteor/issues/2536), [#2588](https://github.com/meteor/meteor/issues/2588).


Patches by GitHub users cryptoquick, Gaelan, jperl, meonkeys, mitar,
mquandalle, prapicault, pscanf, richguan, rick-golden-healthagen,
rissem, rosh93, rzymek, and timoabend


## v0.9.3.1, 2014-09-30

* Don't crash when failing to contact the package server. [#2713](https://github.com/meteor/meteor/issues/2713)

* Allow more than one dash in package versions. [#2715](https://github.com/meteor/meteor/issues/2715)


## v0.9.3, 2014-09-25

### More Package Version Number Flexibility

* Packages now support relying on multiple major versions of their
  dependencies (eg `blaze@1.0.0 || 2.0.0`). Additionally, you can now
  call `api.versionsFrom(<release>)` multiple times, or with an array
  (eg `api.versionsFrom([<release1>, <release2>])`. Meteor will
  interpret this to mean that the package will work with packages from
  all the listed releases.

* Support for "wrapped package" version numbers. There is now a `_` field
  in version numbers. The `_` field must be an integer, and versions with
  the `_` are sorted after versions without. This allows using the
  upstream version number as the Meteor package version number and being
  able to publish multiple version of the Meteor package (e.g.
  `jquery@1.11.1_2`).

Note: packages using the `||` operator or the `_` symbol in their
versions or dependencies will be invisible to pre-0.9.3 users. Meteor
versions 0.9.2 and before do not understand the new version formats and
will not be able to use versions of packages that use the new features.


### Other Command-line Tool Improvements

* More detailed constraint solver output. Meteor now tells you which
  constraints prevent upgrading or adding new packages. This will make
  it much easier to update your app to new versions.

* Better handling of pre-release versions (e.g. versions with
  `-`). Pre-release packages will now be included in an app if and only
  if there is no way to meet the app's constraints without using a
  pre-release package.

* Add `meteor admin set-unmigrated` to allow maintainers to hide
  pre-0.9.0 packages in `meteor search` and `meteor show`. This will not
  stop users from continuing to use the package, but it helps prevent
  new users from finding old non-functional packages.

* Progress bars for time-intensive operations, like downloading large
  packages.


### Other Changes

* Offically support `Meteor.wrapAsync` (renamed from
  `Meteor._wrapAsync`). Additionally, `Meteor.wrapAsync` now lets you
  pass an object to bind as `this` in the wrapped call. See
  https://docs.meteor.com/#meteor_wrapasync.

* The `reactive-dict` package now allows an optional name argument to
  enable data persistence during hot code push.


Patches by GitHub users evliu, meonkeys, mitar, mizzao, mquandalle,
prapicault, waitingkuo, wulfmeister.



## v0.9.2.2, 2014-09-17

* Fix regression in 0.9.2 that prevented some users from accessing the
  Meteor development server in their browser. Specifically, 0.9.2
  unintentionally changed the development mode server's default bind
  host to localhost instead of 0.0.0.0. [#2596](https://github.com/meteor/meteor/issues/2596)


## v0.9.2.1, 2014-09-15

* Fix versions of packages that were published with `-cordova` versions
  in 0.9.2 (appcache, fastclick, htmljs, logging, mobile-status-bar,
  routepolicy, webapp-hashing).


## v0.9.2, 2014-09-15

This release contains our first support for building mobile apps in
Meteor, for both iOS and Android. This support comes via an
integration with Apache's Cordova/PhoneGap project.

  * You can use Cordova/PhoneGap packages in your application or inside
    a Meteor package to access a device's native functions directly from
    JavaScript code.
  * The `meteor add-platform` and `meteor run` commands now let you
    launch the app in the iOS or Android simulator or run it on an
    attached hardware device.
  * This release extends hot code push to support live updates into
    installed native apps.
  * The `meteor bundle` command has been renamed to `meteor build` and
    now outputs build projects for the mobile version of the targeted
    app.
  * See
    https://github.com/meteor/meteor/wiki/Meteor-Cordova-Phonegap-integration
    for more information about how to get started building mobile apps
    with Meteor.

* Better mobile support for OAuth login: you can now use a
  redirect-based flow inside UIWebViews, and the existing popup-based
  flow has been adapted to work in Cordova/PhoneGap apps.

#### Bug fixes and minor improvements

* Fix sorting on non-trivial keys in Minimongo. [#2439](https://github.com/meteor/meteor/issues/2439)

* Bug fixes and performance improvements for the package system's
  constraint solver.

* Improved error reporting for misbehaving oplog observe driver. [#2033](https://github.com/meteor/meteor/issues/2033) [#2244](https://github.com/meteor/meteor/issues/2244)

* Drop deprecated source map linking format used for older versions of
  Firefox.  [#2385](https://github.com/meteor/meteor/issues/2385)

* Allow Meteor tool to run from a symlink. [#2462](https://github.com/meteor/meteor/issues/2462)

* Assets added via a plugin are no longer considered source files. [#2488](https://github.com/meteor/meteor/issues/2488)

* Remove support for long deprecated `SERVER_ID` environment
  variable. Use `AUTOUPDATE_VERSION` instead.

* Fix bug in reload-safetybelt package that resulted in reload loops in
  Chrome with cookies disabled.

* Change the paths for static assets served from packages. The `:`
  character is replaced with the `_` character in package names so as to
  allow serving on mobile devices and ease operation on Windows. For
  example, assets from the `abc:bootstrap` package are now served at
  `/packages/abc_bootstrap` instead of `/packages/abc:bootstrap`.

* Also change the paths within a bundled Meteor app to allow for
  different client architectures (eg mobile). For example,
  `bundle/programs/client` is now `bundle/programs/web.browser`.


Patches by GitHub users awwx, mizzao, and mquandalle.



## v0.9.1.1, 2014-09-06

* Fix backwards compatibility for packages that had weak dependencies
  on packages renamed in 0.9.1 (`ui`, `deps`, `livedata`). [#2521](https://github.com/meteor/meteor/issues/2521)

* Fix error when using the `reactive-dict` package without the `mongo`
  package.


## v0.9.1, 2014-09-04

#### Organizations in Meteor developer accounts

Meteor 0.9.1 ships with organizations support in Meteor developer
accounts. Organizations are teams of users that make it easy to
collaborate on apps and packages.

Create an organization at
https://www.meteor.com/account-settings/organizations. Run the `meteor
authorized` command in your terminal to give an organization
permissions to your apps. To add an organization as a maintainer of
your packages, use the `meteor admin maintainers` command. You can
also publish packages with an organization's name in the package name
prefix instead of your own username.


#### One backwards incompatible change for templates

* Templates can no longer be named "body" or "instance".

#### Backwards compatible Blaze API changes

* New public and documented APIs:
  * `Blaze.toHTMLWithData()`
  * `Template.currentData()`
  * `Blaze.getView()`
  * `Template.parentData()` (previously `UI._parentData()`)
  * `Template.instance()` (previously `UI._templateInstance()`)
  * `Template.body` (previously `UI.body`)
  * `new Template` (previously `Template.__create__`)
  * `Blaze.getData()` (previously `UI.getElementData`, or `Blaze.getCurrentData` with no arguments)

* Deprecate the `ui` package. Instead, use the `blaze` package. The
  `UI` and `Blaze` symbols are now the same.

* Deprecate `UI.insert`. `UI.render` and `UI.renderWithData` now
  render a template and place it in the DOM.

* Add an underscore to some undocumented Blaze APIs to make them
  internal. Notably: `Blaze._materializeView`, `Blaze._createView`,
  `Blaze._toText`, `Blaze._destroyView`, `Blaze._destroyNode`,
  `Blaze._withCurrentView`, `Blaze._DOMBackend`,
  `Blaze._TemplateWith`

* Document Views. Views are the machinery powering DOM updates in
  Blaze.

* Expose `view` property on template instances.

#### Backwards compatible renames

* Package renames
  * `livedata` -> `ddp`
  * `mongo-livedata` -> `mongo`
  * `standard-app-packages` -> `meteor-platform`
* Symbol renames
  * `Meteor.Collection` -> `Mongo.Collection`
  * `Meteor.Collection.Cursor` -> `Mongo.Cursor`
  * `Meteor.Collection.ObjectID` -> `Mongo.ObjectID`
  * `Deps` -> `Tracker`

#### Other

* Add `reactive-var` package. Lets you define a single reactive
  variable, like a single key in `Session`.

* Don't throw an exception in Chrome when cookies and local storage
  are blocked.

* Bump DDP version to "1". Clients connecting with version "pre1" or
  "pre2" should still work.

* Allow query parameters in OAuth1 URLs. [#2404](https://github.com/meteor/meteor/issues/2404)

* Fix `meteor list` if not all packages on server. Fixes [#2468](https://github.com/meteor/meteor/issues/2468)

Patch by GitHub user mitar.


## v0.9.0.1, 2014-08-27

* Fix issues preventing hot code reload from automatically reloading webapps in
  two cases: when the old app was a pre-0.9.0 app, and when the app used
  appcache. (In both cases, an explicit reload still worked.)

* Fix publishing packages containing a plugin with platform-specific code but
  no platform-specific code in the main package.

* Fix `meteor add package@version` when the package was already added with a
  different version constraint.

* Improve treatment of pre-release packages (packages with a dash in their
  version). Guarantee that they will not be chosen by the constraint solver
  unless explicitly requested.  `meteor list` won't suggest that you update to
  them.

* Fix slow spiderable executions.

* Fix dev-mode client-only restart when client files changed very soon after
  server restart.

* Fix stack trace on `meteor add` constraint solver failure.

* Fix "access-denied" stack trace when publishing packages.


## v0.9.0, 2014-08-26

Meteor 0.9.0 introduces the Meteor Package Server. Incorporating lessons from
our community's Meteorite tool, Meteor 0.9.0 allows users to develop and publish
Meteor packages to a central repository. The `meteor publish` command is used to
publish packages. Non-core packages can now be added with `meteor add`, and you
can specify version constraints on the packages you use. Binary packages can be
published for additional architectures with `meteor publish-for-arch`, which
allows cross-platform deploys and bundling.  You can search for packages with
`meteor search` and display information on them with `meteor show`, or you can
use the Atmosphere web interface developed by Percolate Studio at
https://atmospherejs.com/

See https://docs.meteor.com/#writingpackages and
https://docs.meteor.com/#packagejs for more details.

Other packaging-related changes:

* `meteor list` now lists the packages your app is using, which was formerly the
  behavior of `meteor list --using`. To search for packages you are not
  currently using, use `meteor search`.  The concept of an "internal" package
  (which did not show up in `meteor list`) no longer exists.

* To prepare a bundle created with `meteor bundle` for execution on a
  server, you now run `npm install` with no arguments instead of having
  to specify a few specific npm modules and their versions
  explicitly. See the README in the generated bundle for more details.

* All `under_score`-style `package.js` APIs (`Package.on_use`, `api.add_files`,
  etc) have been replaced with `camelCase` names (`Package.onUse`,
  `api.addFiles`, etc).  The old names continue to work for now.

* There's a new `archMatching` option to `Plugin.registerSourceHandler`, which
  should be used by any plugin whose output is only for the client or only for
  the server (eg, CSS and HTML templating packages); this allows Meteor to avoid
  restarting the server when files processed by these plugins change.

Other changes:

* When running your app with the local development server, changes that only
  affect the client no longer require restarting the server.  Changes that only
  affect CSS no longer require the browser to refresh the page, both in local
  development and in some production environments.  [#490](https://github.com/meteor/meteor/issues/490)

* When a call to `match` fails in a method or subscription, log the
  failure on the server. (This matches the behavior described in our docs)

* The `appcache` package now defaults to functioning on all browsers
  that support the AppCache API, rather than a whitelist of browsers.
  The main effect of this change is that `appcache` is now enabled by
  default on Firefox, because Firefox no longer makes a confusing
  popup. You can still disable individual browsers with
  `AppCache.config`.  [#2241](https://github.com/meteor/meteor/issues/2241)

* The `forceApprovalPrompt` option can now be specified in `Accounts.ui.config`
  in addition to `Meteor.loginWithGoogle`.  [#2149](https://github.com/meteor/meteor/issues/2149)

* Don't leak websocket clients in server-to-server DDP in some cases (and fix
  "Got open from inactive client"
  error). https://github.com/faye/websocket-driver-node/pull/8

* Updated OAuth url for login with Meetup.

* Allow minimongo `changed` callbacks to mutate their `oldDocument`
  argument. [#2231](https://github.com/meteor/meteor/issues/2231)

* Fix upsert called from client with no callback.  [#2413](https://github.com/meteor/meteor/issues/2413)

* Avoid a few harmless exceptions in OplogObserveDriver.

* Refactor `observe-sequence` package.

* Fix `spiderable` race condition.

* Re-apply our fix of NPM bug https://github.com/npm/npm/issues/3265 which got
  accidentally reverted upstream.

* Workaround for a crash in recent Safari
  versions. https://github.com/meteor/meteor/commit/e897539adb

* Upgraded dependencies:
  - less: 1.7.4 (from 1.7.1)
  - tar: 1.0.1 (from 0.1.19)
  - fstream: 1.0.2 (from 0.1.25)

Patches by GitHub users Cangit, dandv, ImtiazMajeed, MaximDubrovin, mitar,
mquandalle, rcy, RichardLitt, thatneat, and twhy.


## v0.8.3.1, 2014-12-09 (backport)

* Fix a security issue in allow/deny rules that could result in data
  loss. If your app uses allow/deny rules, or uses packages that use
  allow/deny rules, we recommend that you update immediately.
  Backport from 1.0.1.


## v0.8.3, 2014-07-29

#### Blaze

* Refactor Blaze to simplify internals while preserving the public
  API. `UI.Component` has been replaced with `Blaze.View.`

* Fix performance issues and memory leaks concerning event handlers.

* Add `UI.remove`, which removes a template after `UI.render`/`UI.insert`.

* Add `this.autorun` to the template instance, which is like `Deps.autorun`
  but is automatically stopped when the template is destroyed.

* Create `<a>` tags as SVG elements when they have `xlink:href`
  attributes. (Previously, `<a>` tags inside SVGs were never created as
  SVG elements.)  [#2178](https://github.com/meteor/meteor/issues/2178)

* Throw an error in `{{foo bar}}` if `foo` is missing or not a function.

* Cursors returned from template helpers for #each should implement
  the `observeChanges` method and don't have to be Minimongo cursors
  (allowing new custom data stores for Blaze like Miniredis).

* Remove warnings when {{#each}} iterates over a list of strings,
  numbers, or other items that contains duplicates.  [#1980](https://github.com/meteor/meteor/issues/1980)

#### Meteor Accounts

* Fix regression in 0.8.2 where an exception would be thrown if
  `Meteor.loginWithPassword` didn't have a callback. Callbacks to
  `Meteor.loginWithPassword` are now optional again.  [#2255](https://github.com/meteor/meteor/issues/2255)

* Fix OAuth popup flow in mobile apps that don't support
  `window.opener`.  [#2302](https://github.com/meteor/meteor/issues/2302)

* Fix "Email already exists" error with MongoDB 2.6.  [#2238](https://github.com/meteor/meteor/issues/2238)


#### mongo-livedata and minimongo

* Fix performance issue where a large batch of oplog updates could block
  the node event loop for long periods.  [#2299](https://github.com/meteor/meteor/issues/2299).

* Fix oplog bug resulting in error message "Buffer inexplicably empty".  [#2274](https://github.com/meteor/meteor/issues/2274)

* Fix regression from 0.8.2 that caused collections to appear empty in
  reactive `findOne()` or `fetch` queries that run before a mutator
  returns.  [#2275](https://github.com/meteor/meteor/issues/2275)


#### Miscellaneous

* Stop including code by default that automatically refreshes the page
  if JavaScript and CSS don't load correctly. While this code is useful
  in some multi-server deployments, it can cause infinite refresh loops
  if there are errors on the page. Add the `reload-safetybelt` package
  to your app if you want to include this code.

* On the server, `Meteor.startup(c)` now calls `c` immediately if the
  server has already started up, matching the client behavior.  [#2239](https://github.com/meteor/meteor/issues/2239)

* Add support for server-side source maps when debugging with
  `node-inspector`.

* Add `WebAppInternals.addStaticJs()` for adding static JavaScript code
  to be served in the app, inline if allowed by `browser-policy`.

* Make the `tinytest/run` method return immediately, so that `wait`
  method calls from client tests don't block on server tests completing.

* Log errors from method invocations on the client if there is no
  callback provided.

* Upgraded dependencies:
  - node: 0.10.29 (from 0.10.28)
  - less: 1.7.1 (from 1.6.1)

Patches contributed by GitHub users Cangit, cmather, duckspeaker, zol.


## v0.8.2, 2014-06-23

#### Meteor Accounts

* Switch `accounts-password` to use bcrypt to store passwords on the
  server. (Previous versions of Meteor used a protocol called SRP.)
  Users will be transparently transitioned when they log in. This
  transition is one-way, so you cannot downgrade a production app once
  you upgrade to 0.8.2. If you are maintaining an authenticating DDP
  client:
     - Clients that use the plaintext password login handler (i.e. call
       the `login` method with argument `{ password: <plaintext
       password> }`) will continue to work, but users will not be
       transitioned from SRP to bcrypt when logging in with this login
       handler.
     - Clients that use SRP will no longer work. These clients should
       instead directly call the `login` method, as in
       `Meteor.loginWithPassword`. The argument to the `login` method
       can be either:
         - `{ password: <plaintext password> }`, or
         - `{ password: { digest: <password hash>, algorithm: "sha-256" } }`,
           where the password hash is the hex-encoded SHA256 hash of the
           plaintext password.

* Show the display name of the currently logged-in user after following
  an email verification link or a password reset link in `accounts-ui`.

* Add a `userEmail` option to `Meteor.loginWithMeteorDeveloperAccount`
  to pre-fill the user's email address in the OAuth popup.

* Ensure that the user object has updated token information before
  it is passed to email template functions. [#2210](https://github.com/meteor/meteor/issues/2210)

* Export the function that serves the HTTP response at the end of an
  OAuth flow as `OAuth._endOfLoginResponse`. This function can be
  overridden to make the OAuth popup flow work in certain mobile
  environments where `window.opener` is not supported.

* Remove support for OAuth redirect URLs with a `redirect` query
  parameter. This OAuth flow was never documented and never fully
  worked.


#### Blaze

* Blaze now tracks individual CSS rules in `style` attributes and won't
  overwrite changes to them made by other JavaScript libraries.

* Add `{{> UI.dynamic}}` to make it easier to dynamically render a
  template with a data context.

* Add `UI._templateInstance()` for accessing the current template
  instance from within a block helper.

* Add `UI._parentData(n)` for accessing parent data contexts from
  within a block helper.

* Add preliminary API for registering hooks to run when Blaze intends to
  insert, move, or remove DOM elements. For example, you can use these
  hooks to animate nodes as they are inserted, moved, or removed. To use
  them, you can set the `_uihooks` property on a container DOM
  element. `_uihooks` is an object that can have any subset of the
  following three properties:

    - `insertElement: function (node, next)`: called when Blaze intends
      to insert the DOM element `node` before the element `next`
    - `moveElement: function (node, next)`: called when Blaze intends to
      move the DOM element `node` before the element `next`
    - `removeElement: function (node)`: called when Blaze intends to
      remove the DOM element `node`

    Note that when you set one of these functions on a container
    element, Blaze will not do the actual operation; it's your
    responsibility to actually insert, move, or remove the node (by
    calling `$(node).remove()`, for example).

* The `findAll` method on template instances now returns a vanilla
  array, not a jQuery object. The `$` method continues to
  return a jQuery object. [#2039](https://github.com/meteor/meteor/issues/2039)

* Fix a Blaze memory leak by cleaning up event handlers when a template
  instance is destroyed. [#1997](https://github.com/meteor/meteor/issues/1997)

* Fix a bug where helpers used by {{#with}} were still re-running when
  their reactive data sources changed after they had been removed from
  the DOM.

* Stop not updating form controls if they're focused. If a field is
  edited by one user while another user is focused on it, it will just
  lose its value but maintain its focus. [#1965](https://github.com/meteor/meteor/issues/1965)

* Add `_nestInCurrentComputation` option to `UI.render`, fixing a bug in
  {{#each}} when an item is added inside a computation that subsequently
  gets invalidated. [#2156](https://github.com/meteor/meteor/issues/2156)

* Fix bug where "=" was not allowed in helper arguments. [#2157](https://github.com/meteor/meteor/issues/2157)

* Fix bug when a template tag immediately follows a Spacebars block
  comment. [#2175](https://github.com/meteor/meteor/issues/2175)


#### Command-line tool

* Add --directory flag to `meteor bundle`. Setting this flag outputs a
  directory rather than a tarball.

* Speed up updates of NPM modules by upgrading Node to include our fix for
  https://github.com/npm/npm/issues/3265 instead of passing `--force` to
  `npm install`.

* Always rebuild on changes to npm-shrinkwrap.json files.  [#1648](https://github.com/meteor/meteor/issues/1648)

* Fix uninformative error message when deploying to long hostnames. [#1208](https://github.com/meteor/meteor/issues/1208)

* Increase a buffer size to avoid failing when running MongoDB due to a
  large number of processes running on the machine, and fix the error
  message when the failure does occur. [#2158](https://github.com/meteor/meteor/issues/2158)

* Clarify a `meteor mongo` error message when using the MONGO_URL
  environment variable. [#1256](https://github.com/meteor/meteor/issues/1256)


#### Testing

* Run server tests from multiple clients serially instead of in
  parallel. This allows testing features that modify global server
  state.  [#2088](https://github.com/meteor/meteor/issues/2088)


#### Security

* Add Content-Type headers on JavaScript and CSS resources.

* Add `X-Content-Type-Options: nosniff` header to
  `browser-policy-content`'s default policy. If you are using
  `browser-policy-content` and you don't want your app to send this
  header, then call `BrowserPolicy.content.allowContentTypeSniffing()`.

* Use `Meteor.absoluteUrl()` to compute the redirect URL in the `force-ssl`
  package (instead of the host header).


#### Miscellaneous

* Allow `check` to work on the server outside of a Fiber. [#2136](https://github.com/meteor/meteor/issues/2136)

* EJSON custom type conversion functions should not be permitted to yield. [#2136](https://github.com/meteor/meteor/issues/2136)

* The legacy polling observe driver handles errors communicating with MongoDB
  better and no longer gets "stuck" in some circumstances.

* Automatically rewind cursors before calls to `fetch`, `forEach`, or `map`. On
  the client, don't cache the return value of `cursor.count()` (consistently
  with the server behavior). `cursor.rewind()` is now a no-op. [#2114](https://github.com/meteor/meteor/issues/2114)

* Remove an obsolete hack in reporting line numbers for LESS errors. [#2216](https://github.com/meteor/meteor/issues/2216)

* Avoid exceptions when accessing localStorage in certain Internet
  Explorer configurations. [#1291](https://github.com/meteor/meteor/issues/1291), [#1688](https://github.com/meteor/meteor/issues/1688).

* Make `handle.ready()` reactively stop, where `handle` is a
  subscription handle.

* Fix an error message from `audit-argument-checks` after login.

* Make the DDP server send an error if the client sends a connect
  message with a missing or malformed `support` field. [#2125](https://github.com/meteor/meteor/issues/2125)

* Fix missing `jquery` dependency in the `amplify` package. [#2113](https://github.com/meteor/meteor/issues/2113)

* Ban inserting EJSON custom types as documents. [#2095](https://github.com/meteor/meteor/issues/2095)

* Fix incorrect URL rewrites in stylesheets. [#2106](https://github.com/meteor/meteor/issues/2106)

* Upgraded dependencies:
  - node: 0.10.28 (from 0.10.26)
  - uglify-js: 2.4.13 (from 2.4.7)
  - sockjs server: 0.3.9 (from 0.3.8)
  - websocket-driver: 0.3.4 (from 0.3.2)
  - stylus: 0.46.3 (from 0.42.3)

Patches contributed by GitHub users awwx, babenzele, Cangit, dandv,
ducdigital, emgee3, felixrabe, FredericoC, jbruni, kentonv, mizzao,
mquandalle, subhog, tbjers, tmeasday.


## v0.8.1.3, 2014-05-22

* Fix a security issue in the `spiderable` package. `spiderable` now
  uses the ROOT_URL environment variable instead of the Host header to
  determine which page to snapshot.

* Fix hardcoded Twitter URL in `oauth1` package. This fixes a regression
  in 0.8.0.1 that broke Atmosphere packages that do OAuth1
  logins. [#2154](https://github.com/meteor/meteor/issues/2154).

* Add `credentialSecret` argument to `Google.retrieveCredential`, which
  was forgotten in a previous release.

* Remove nonexistent `-a` and `-r` aliases for `--add` and `--remove` in
  `meteor help authorized`. [#2155](https://github.com/meteor/meteor/issues/2155)

* Add missing `underscore` dependency in the `oauth-encryption` package. [#2165](https://github.com/meteor/meteor/issues/2165)

* Work around IE8 bug that caused some apps to fail to render when
  minified. [#2037](https://github.com/meteor/meteor/issues/2037).


## v0.8.1.2, 2014-05-12

* Fix memory leak (introduced in 0.8.1) by making sure to unregister
  sessions at the server when they are closed due to heartbeat timeout.

* Add `credentialSecret` argument to `Google.retrieveCredential`,
  `Facebook.retrieveCredential`, etc., which is needed to use them as of
  0.8.1. [#2118](https://github.com/meteor/meteor/issues/2118)

* Fix 0.8.1 regression that broke apps using a `ROOT_URL` with a path
  prefix. [#2109](https://github.com/meteor/meteor/issues/2109)


## v0.8.1.1, 2014-05-01

* Fix 0.8.1 regression preventing clients from specifying `_id` on insert. [#2097](https://github.com/meteor/meteor/issues/2097)

* Fix handling of malformed URLs when merging CSS files. [#2103](https://github.com/meteor/meteor/issues/2103), [#2093](https://github.com/meteor/meteor/issues/2093)

* Loosen the checks on the `options` argument to `Collection.find` to
  allow undefined values.


## v0.8.1, 2014-04-30

#### Meteor Accounts

* Fix a security flaw in OAuth1 and OAuth2 implementations. If you are
  using any OAuth accounts packages (such as `accounts-google` or
  `accounts-twitter`), we recommend that you update immediately and log
  out your users' current sessions with the following MongoDB command:

    $ db.users.update({}, { $set: { 'services.resume.loginTokens': [] } }, { multi: true });

* OAuth redirect URLs are now required to be on the same origin as your app.

* Log out a user's other sessions when they change their password.

* Store pending OAuth login results in the database instead of
  in-memory, so that an OAuth flow succeeds even if different requests
  go to different server processes.

* When validateLoginAttempt callbacks return false, don't override a more
  specific error message.

* Add `Random.secret()` for generating security-critical secrets like
  login tokens.

* `Meteor.logoutOtherClients` now calls the user callback when other
  login tokens have actually been removed from the database, not when
  they have been marked for eventual removal.  [#1915](https://github.com/meteor/meteor/issues/1915)

* Rename `Oauth` to `OAuth`.  `Oauth` is now an alias for backwards
  compatibility.

* Add `oauth-encryption` package for encrypting sensitive account
  credentials in the database.

* A validate login hook can now override the exception thrown from
  `beginPasswordExchange` like it can for other login methods.

* Remove an expensive observe over all users in the `accounts-base`
  package.


#### Blaze

* Disallow `javascript:` URLs in URL attribute values by default, to
  help prevent cross-site scripting bugs. Call
  `UI._allowJavascriptUrls()` to allow them.

* Fix `UI.toHTML` on templates containing `{{#with}}`.

* Fix `{{#with}}` over a data context that is mutated.  [#2046](https://github.com/meteor/meteor/issues/2046)

* Clean up autoruns when calling `UI.toHTML`.

* Properly clean up event listeners when removing templates.

* Add support for `{{!-- block comments --}}` in Spacebars. Block comments may
  contain `}}`, so they are more useful than `{{! normal comments}}` for
  commenting out sections of Spacebars templates.

* Don't dynamically insert `<tbody>` tags in reactive tables

* When handling a custom jQuery event, additional arguments are
  no longer lost -- they now come after the template instance
  argument.  [#1988](https://github.com/meteor/meteor/issues/1988)


#### DDP and MongoDB

* Extend latency compensation to support an arbitrary sequence of
  inserts in methods.  Previously, documents created inside a method
  stub on the client would eventually be replaced by new documents
  from the server, causing the screen to flicker.  Calling `insert`
  inside a method body now generates the same ID on the client (inside
  the method stub) and on the server.  A sequence of inserts also
  generates the same sequence of IDs.  Code that wants a random stream
  that is consistent between method stub and real method execution can
  get one with `DDP.randomStream`.
  https://trello.com/c/moiiS2rP/57-pattern-for-creating-multiple-database-records-from-a-method

* The document passed to the `insert` callback of `allow` and `deny` now only
  has a `_id` field if the client explicitly specified one; this allows you to
  use `allow`/`deny` rules to prevent clients from specifying their own
  `_id`. As an exception, `allow`/`deny` rules with a `transform` always have an
  `_id`.

* DDP now has an implementation of bidirectional heartbeats which is consistent
  across SockJS and websocket transports. This enables connection keepalive and
  allows servers and clients to more consistently and efficiently detect
  disconnection.

* The DDP protocol version number has been incremented to "pre2" (adding
  randomSeed and heartbeats).

* The oplog observe driver handles errors communicating with MongoDB
  better and knows to re-poll all queries after a MongoDB failover.

* Fix bugs involving mutating DDP method arguments.


#### meteor command-line tool

* Move boilerplate HTML from tools to webapp.  Change internal
  `Webapp.addHtmlAttributeHook` API.

* Add `meteor list-sites` command for listing the sites that you have
  deployed to meteor.com with your Meteor developer account.

* Third-party template languages can request that their generated source loads
  before other JavaScript files, just like *.html files, by passing the
  isTemplate option to Plugin.registerSourceHandler.

* You can specify a particular interface for the dev mode runner to bind to with
  `meteor -p host:port`.

* Don't include proprietary tar tags in bundle tarballs.

* Convert relative URLs to absolute URLs when merging CSS files.


#### Upgraded dependencies

* Node.js from 0.10.25 to 0.10.26.
* MongoDB driver from 1.3.19 to 1.4.1
* stylus: 0.42.3 (from 0.42.2)
* showdown: 0.3.1
* css-parse: an unreleased version (from 1.7.0)
* css-stringify: an unreleased version (from 1.4.1)


Patches contributed by GitHub users aldeed, apendua, arbesfeld, awwx, dandv,
davegonzalez, emgee3, justinsb, mquandalle, Neftedollar, Pent, sdarnell,
and timhaines.


## v0.8.0.1, 2014-04-21

* Fix security flaw in OAuth1 implementation. Clients can no longer
  choose the callback_url for OAuth1 logins.


## v0.8.0, 2014-03-27

Meteor 0.8.0 introduces Blaze, a total rewrite of our live templating engine,
replacing Spark. Advantages of Blaze include:

  * Better interoperability with jQuery plugins and other techniques which
    directly manipulate the DOM
  * More fine-grained updates: only the specific elements or attributes that
    change are touched rather than the entire template
  * A fully documented templating language
  * No need for the confusing `{{#constant}}`, `{{#isolate}}`, and `preserve`
    directives
  * Uses standard jQuery delegation (`.on`) instead of our custom implementation
  * Blaze supports live SVG templates that work just like HTML templates

See
[the Using Blaze wiki page](https://github.com/meteor/meteor/wiki/Using-Blaze)
for full details on upgrading your app to 0.8.0.  This includes:

* The `Template.foo.rendered` callback is now only called once when the template
  is rendered, rather than repeatedly as it is "re-rendered", because templates
  now directly update changed data instead of fully re-rendering.

* The `accounts-ui` login buttons are now invoked as a `{{> loginButtons}}`
  rather than as `{{loginButtons}}`.

* Previous versions of Meteor used a heavily modified version of the Handlebars
  templating language. In 0.8.0, we've given it its own name: Spacebars!
  Spacebars has an
  [explicit specification](https://github.com/meteor/meteor/blob/devel/packages/spacebars/README.md)
  instead of being defined as a series of changes to Handlebars. There are some
  incompatibilities with our previous Handlebars fork, such as a
  [different way of specifying dynamic element attributes](https://github.com/meteor/meteor/blob/devel/packages/spacebars/README.md#in-attribute-values)
  and a
  [new way of defining custom block helpers](https://github.com/meteor/meteor/blob/devel/packages/spacebars/README.md#custom-block-helpers).

* Your template files must consist of
  [well-formed HTML](https://github.com/meteor/meteor/blob/devel/packages/spacebars/README.md#html-dialect). Invalid
  HTML is now a compilation failure.  (There is a current limitation in our HTML
  parser such that it does not support
  [omitting end tags](http://www.w3.org/TR/html5/syntax.html#syntax-tag-omission)
  on elements such as `<P>` and `<LI>`.)

* `Template.foo` is no longer a function. It is instead a
  "component". Components render to an intermediate representation of an HTML
  tree, not a string, so there is no longer an easy way to render a component to
  a static HTML string.

* `Meteor.render` and `Spark.render` have been removed. Use `UI.render` and
  `UI.insert` instead.

* The `<body>` tag now defines a template just like the `<template>` tag, which
  can have helpers and event handlers.  Define them directly on the object
  `UI.body`.

* Previous versions of Meteor shipped with a synthesized `tap` event,
  implementing a zero-delay click event on mobile browsers. Unfortunately, this
  event never worked very well. We're eliminating it. Instead, use one of the
  excellent third party solutions.

* The `madewith` package (which supported adding a badge to your website
  displaying its score from http://madewith.meteor.com/) has been removed, as it
  is not compatible with the new version of that site.

* The internal `spark`, `liverange`, `universal-events`, and `domutils` packages
  have been removed.

* The `Handlebars` namespace has been deprecated.  `Handlebars.SafeString` is
  now `Spacebars.SafeString`, and `Handlebars.registerHelper` is now
  `UI.registerHelper`.

Patches contributed by GitHub users cmather and mart-jansink.


## v0.7.2.3, 2014-12-09 (backport)

* Fix a security issue in allow/deny rules that could result in data
  loss. If your app uses allow/deny rules, or uses packages that use
  allow/deny rules, we recommend that you update immediately.
  Backport from 1.0.1.

## v0.7.2.2, 2014-04-21 (backport)

* Fix a security flaw in OAuth1 and OAuth2 implementations.
  Backport from 0.8.1; see its entry for recommended actions to take.

## v0.7.2.1, 2014-04-30 (backport)

* Fix security flaw in OAuth1 implementation. Clients can no longer
  choose the callback_url for OAuth1 logins.
  Backport from 0.8.0.1.

## v0.7.2, 2014-03-18

* Support oplog tailing on queries with the `limit` option. All queries
  except those containing `$near` or `$where` selectors or the `skip`
  option can now be used with the oplog driver.

* Add hooks to login process: `Accounts.onLogin`,
  `Accounts.onLoginFailure`, and `Accounts.validateLoginAttempt`. These
  functions allow for rate limiting login attempts, logging an audit
  trail, account lockout flags, and more. See:
  http://docs.meteor.com/#accounts_validateloginattempt [#1815](https://github.com/meteor/meteor/issues/1815)

* Change the `Accounts.registerLoginHandler` API for custom login
  methods. Login handlers now require a name and no longer have to deal
  with generating resume tokens. See
  https://github.com/meteor/meteor/blob/devel/packages/accounts-base/accounts_server.js
  for details. OAuth based login handlers using the
  `Oauth.registerService` packages are not affected.

* Add support for HTML email in `Accounts.emailTemplates`.  [#1785](https://github.com/meteor/meteor/issues/1785)

* minimongo: Support `{a: {$elemMatch: {x: 1, $or: [{a: 1}, {b: 1}]}}}`  [#1875](https://github.com/meteor/meteor/issues/1875)

* minimongo: Support `{a: {$regex: '', $options: 'i'}}`  [#1874](https://github.com/meteor/meteor/issues/1874)

* minimongo: Fix sort implementation with multiple sort fields which each look
  inside an array. eg, ensure that with sort key `{'a.x': 1, 'a.y': 1}`, the
  document `{a: [{x: 0, y: 4}]}` sorts before
  `{a: [{x: 0, y: 5}, {x: 1, y: 3}]}`, because the 3 should not be used as a
  tie-breaker because it is not "next to" the tied 0s.

* minimongo: Fix sort implementation when selector and sort key share a field,
  that field matches an array in the document, and only some values of the array
  match the selector. eg, ensure that with sort key `{a: 1}` and selector
  `{a: {$gt: 3}}`, the document `{a: [4, 6]}` sorts before `{a: [1, 5]}`,
  because the 1 should not be used as a sort key because it does not match the
  selector. (We only approximate the MongoDB behavior here by only supporting
  relatively selectors.)

* Use `faye-websocket` (0.7.2) npm module instead of `websocket` (1.0.8) for
  server-to-server DDP.

* Update Google OAuth package to use new `profile` and `email` scopes
  instead of deprecated URL-based scopes.  [#1887](https://github.com/meteor/meteor/issues/1887)

* Add `_throwFirstError` option to `Deps.flush`.

* Make `facts` package data available on the server as
  `Facts._factsByPackage`.

* Fix issue where `LESS` compilation error could crash the `meteor run`
  process.  [#1877](https://github.com/meteor/meteor/issues/1877)

* Fix crash caused by empty HTTP host header in `meteor run` development
  server.  [#1871](https://github.com/meteor/meteor/issues/1871)

* Fix hot code reload in private browsing mode in Safari.

* Fix appcache size calculation to avoid erronious warnings. [#1847](https://github.com/meteor/meteor/issues/1847)

* Remove unused `Deps._makeNonReactive` wrapper function. Call
  `Deps.nonreactive` directly instead.

* Avoid setting the `oplogReplay` on non-oplog collections. Doing so
  caused mongod to crash.

* Add startup message to `test-in-console` to ease automation. [#1884](https://github.com/meteor/meteor/issues/1884)

* Upgraded dependencies
  - amplify: 1.1.2 (from 1.1.0)

Patches contributed by GitHub users awwx, dandv, queso, rgould, timhaines, zol


## v0.7.1.2, 2014-02-27

* Fix bug in tool error handling that caused `meteor` to crash on Mac
  OSX when no computer name is set.

* Work around a bug that caused MongoDB to fail an assertion when using
  tailable cursors on non-oplog collections.


## v0.7.1.1, 2014-02-24

* Integrate with Meteor developer accounts, a new way of managing your
  meteor.com deployed sites. When you use `meteor deploy`, you will be
  prompted to create a developer account.
    - Once you've created a developer account, you can log in and out
      from the command line with `meteor login` and `meteor logout`.
    - You can claim legacy sites with `meteor claim`. This command will
      prompt you for your site password if you are claiming a
      password-protected site; after claiming it, you will not need to
      enter the site password again.
    - You can add or remove authorized users, and view the list of
      authorized users, for a site with `meteor authorized`.
    - You can view your current username with `meteor whoami`.
    - This release also includes the `accounts-meteor-developer` package
      for building Meteor apps that allow users to log in with their own
      developer accounts.

* Improve the oplog tailing implementation for getting real-time database
  updates from MongoDB.
    - Add support for all operators except `$where` and `$near`. Limit and
      skip are not supported yet.
    - Add optimizations to avoid needless data fetches from MongoDB.
    - Fix an error ("Cannot call method 'has' of null") in an oplog
      callback. [#1767](https://github.com/meteor/meteor/issues/1767)

* Add and improve support for minimongo operators.
  - Support `$comment`.
  - Support `obj` name in `$where`.
  - `$regex` matches actual regexps properly.
  - Improve support for `$nin`, `$ne`, `$not`.
  - Support using `{ $in: [/foo/, /bar/] }`. [#1707](https://github.com/meteor/meteor/issues/1707)
  - Support `{$exists: false}`.
  - Improve type-checking for selectors.
  - Support `{x: {$elemMatch: {$gt: 5}}}`.
  - Match Mongo's behavior better when there are arrays in the document.
  - Support `$near` with sort.
  - Implement updates with `{ $set: { 'a.$.b': 5 } }`.
  - Support `{$type: 4}` queries.
  - Optimize `remove({})` when observers are paused.
  - Make update-by-id constant time.
  - Allow `{$set: {'x._id': 1}}`.  [#1794](https://github.com/meteor/meteor/issues/1794)

* Upgraded dependencies
  - node: 0.10.25 (from 0.10.22). The workaround for specific Node
    versions from 0.7.0 is now removed; 0.10.25+ is supported.
  - jquery: 1.11.0 (from 1.8.2). See
    http://jquery.com/upgrade-guide/1.9/ for upgrade instructions.
  - jquery-waypoints: 2.0.4 (from 1.1.7). Contains
    backwards-incompatible changes.
  - source-map: 0.3.2 (from 0.3.30) [#1782](https://github.com/meteor/meteor/issues/1782)
  - websocket-driver: 0.3.2 (from 0.3.1)
  - http-proxy: 1.0.2 (from a pre-release fork of 1.0)
  - semver: 2.2.1 (from 2.1.0)
  - request: 2.33.0 (from 2.27.0)
  - fstream: 0.1.25 (from 0.1.24)
  - tar: 0.1.19 (from 0.1.18)
  - eachline: a fork of 2.4.0 (from 2.3.3)
  - source-map: 0.1.31 (from 0.1.30)
  - source-map-support: 0.2.5 (from 0.2.3)
  - mongo: 2.4.9 (from 2.4.8)
  - openssl in mongo: 1.0.1f (from 1.0.1e)
  - kexec: 0.2.0 (from 0.1.1)
  - less: 1.6.1 (from 1.3.3)
  - stylus: 0.42.2 (from 0.37.0)
  - nib: 1.0.2 (from 1.0.0)
  - coffeescript: 1.7.1 (from 1.6.3)

* CSS preprocessing and sourcemaps:
  - Add sourcemap support for CSS stylesheet preprocessors. Use
    sourcemaps for stylesheets compiled with LESS.
  - Improve CSS minification to deal with `@import` statements correctly.
  - Lint CSS files for invalid `@` directives.
  - Change the recommended suffix for imported LESS files from
    `.lessimport` to `.import.less`. Add `.import.styl` to allow
    `stylus` imports. `.lessimport` continues to work but is deprecated.

* Add `clientAddress` and `httpHeaders` to `this.connection` in method
  calls and publish functions.

* Hash login tokens before storing them in the database. Legacy unhashed
  tokens are upgraded to hashed tokens in the database as they are used
  in login requests.

* Change default accounts-ui styling and add more CSS classes.

* Refactor command-line tool. Add test harness and better tests. Run
  `meteor self-test --help` for info on running the tools test suite.

* Speed up application re-build in development mode by re-using file
  hash computation between file change watching code and application
  build code..

* Fix issues with documents containing a key named `length` with a
  numeric value. Underscore treated these as arrays instead of objects,
  leading to exceptions when . Patch Underscore to not treat plain
  objects (`x.constructor === Object`) with numeric `length` fields as
  arrays. [#594](https://github.com/meteor/meteor/issues/594) [#1737](https://github.com/meteor/meteor/issues/1737)

* Deprecate `Accounts.loginServiceConfiguration` in favor of
  `ServiceConfiguration.configurations`, exported by the
  `service-configuration` package. `Accounts.loginServiceConfiguration`
  is maintained for backwards-compatibility, but it is defined in a
  `Meteor.startup` block and so cannot be used from top-level code.

* Cursors with a field specifier containing `{_id: 0}` can no longer be
  used with `observeChanges` or `observe`. This includes the implicit
  calls to these functions that are done when returning a cursor from a
  publish function or using `{{#each}}`.

* Transform functions must return objects and may not change the `_id`
  field, though they may leave it out.

* Remove broken IE7 support from the `localstorage` package. Meteor
  accounts logins no longer persist in IE7.

* Fix the `localstorage` package when used with Safari in private
  browsing mode. This fixes a problem with login token storage and
  account login. [#1291](https://github.com/meteor/meteor/issues/1291)

* Types added with `EJSON.addType` now have default `clone` and `equals`
  implementations. Users may still specify `clone` or `equals` functions
  to override the default behavior.  [#1745](https://github.com/meteor/meteor/issues/1745)

* Add `frame-src` to `browser-policy-content` and account for
  cross-browser CSP disparities.

* Deprecate `Oauth.initiateLogin` in favor of `Oauth.showPopup`.

* Add `WebApp.rawConnectHandlers` for adding connect handlers that run
  before any other Meteor handlers, except `connect.compress()`. Raw
  connect handlers see the URL's full path (even if ROOT_URL contains a
  non-empty path) and they run before static assets are served.

* Add `Accounts.connection` to allow using Meteor accounts packages with
  a non-default DDP connection.

* Detect and reload if minified CSS files fail to load at startup. This
  prevents the application from running unstyled if the page load occurs
  while the server is switching versions.

* Allow Npm.depends to specify any http or https URL containing a full
  40-hex-digit SHA.  [#1686](https://github.com/meteor/meteor/issues/1686)

* Add `retry` package for connection retry with exponential backoff.

* Pass `update` and `remove` return values correctly when using
  collections validated with `allow` and `deny` rules. [#1759](https://github.com/meteor/meteor/issues/1759)

* If you're using Deps on the server, computations and invalidation
  functions are not allowed to yield. Throw an error instead of behaving
  unpredictably.

* Fix namespacing in coffeescript files added to a package with the
  `bare: true` option. [#1668](https://github.com/meteor/meteor/issues/1668)

* Fix races when calling login and/or logoutOtherClients from multiple
  tabs. [#1616](https://github.com/meteor/meteor/issues/1616)

* Include oauth_verifier as a header rather than a parameter in
  the `oauth1` package. [#1825](https://github.com/meteor/meteor/issues/1825)

* Fix `force-ssl` to allow local development with `meteor run` in IPv6
  environments. [#1751](https://github.com/meteor/meteor/issues/1751)`

* Allow cursors on named local collections to be returned from a publish
  function in an array.  [#1820](https://github.com/meteor/meteor/issues/1820)

* Fix build failure caused by a directory in `programs/` without a
  package.js file.

* Do a better job of handling shrinkwrap files when an npm module
  depends on something that isn't a semver. [#1684](https://github.com/meteor/meteor/issues/1684)

* Fix failures updating npm dependencies when a node_modules directory
  exists above the project directory.  [#1761](https://github.com/meteor/meteor/issues/1761)

* Preserve permissions (eg, executable bit) on npm files.  [#1808](https://github.com/meteor/meteor/issues/1808)

* SockJS tweak to support relative base URLs.

* Don't leak sockets on error in dev-mode proxy.

* Clone arguments to `added` and `changed` methods in publish
  functions. This allows callers to reuse objects and prevents already
  published data from changing after the fact.  [#1750](https://github.com/meteor/meteor/issues/1750)

* Ensure springboarding to a different meteor tools version always uses
  `exec` to run the old version. This simplifies process management for
  wrapper scripts.

Patches contributed by GitHub users DenisGorbachev, EOT, OyoKooN, awwx,
dandv, icellan, jfhamlin, marcandre, michaelbishop, mitar, mizzao,
mquandalle, paulswartz, rdickert, rzymek, timhaines, and yeputons.


## v0.7.0.1, 2013-12-20

* Two fixes to `meteor run` Mongo startup bugs that could lead to hangs with the
  message "Initializing mongo database... this may take a moment.".  [#1696](https://github.com/meteor/meteor/issues/1696)

* Apply the Node patch to 0.10.24 as well (see the 0.7.0 section for details).

* Fix gratuitous IE7 incompatibility.  [#1690](https://github.com/meteor/meteor/issues/1690)


## v0.7.0, 2013-12-17

This version of Meteor contains a patch for a bug in Node 0.10 which
most commonly affects websockets. The patch is against Node version
0.10.22 and 0.10.23. We strongly recommend using one of these precise
versions of Node in production so that the patch will be applied. If you
use a newer version of Node with this version of Meteor, Meteor will not
apply the patch and will instead disable websockets.

* Rework how Meteor gets realtime database updates from MongoDB. Meteor
  now reads the MongoDB "oplog" -- a special collection that records all
  the write operations as they are applied to your database. This means
  changes to the database are instantly noticed and reflected in Meteor,
  whether they originated from Meteor or from an external database
  client. Oplog tailing is automatically enabled in development mode
  with `meteor run`, and can be enabled in production with the
  `MONGO_OPLOG_URL` environment variable. Currently the only supported
  selectors are equality checks; `$`-operators, `limit` and `skip`
  queries fall back to the original poll-and-diff algorithm. See
  https://github.com/meteor/meteor/wiki/Oplog-Observe-Driver
  for details.

* Add `Meteor.onConnection` and add `this.connection` to method
  invocations and publish functions. These can be used to store data
  associated with individual clients between subscriptions and method
  calls. See http://docs.meteor.com/#meteor_onconnection for details. [#1611](https://github.com/meteor/meteor/issues/1611)

* Bundler failures cause non-zero exit code in `meteor run`.  [#1515](https://github.com/meteor/meteor/issues/1515)

* Fix error when publish function callbacks are called during session shutdown.

* Rework hot code push. The new `autoupdate` package drives automatic
  reloads on update using standard DDP messages instead of a hardcoded
  message at DDP startup. Now the hot code push only triggers when
  client code changes; server-only code changes will not cause the page
  to reload.

* New `facts` package publishes internal statistics about Meteor.

* Add an explicit check that publish functions return a cursor, an array
  of cursors, or a falsey value. This is a safety check to to prevent
  users from accidentally returning Collection.findOne() or some other
  value and expecting it to be published.

* Implement `$each`, `$sort`, and `$slice` options for minimongo's `$push`
  modifier.  [#1492](https://github.com/meteor/meteor/issues/1492)

* Introduce `--raw-logs` option to `meteor run` to disable log
  coloring and timestamps.

* Add `WebAppInternals.setBundledJsCssPrefix()` to control where the
  client loads bundled JavaScript and CSS files. This allows serving
  files from a CDN to decrease page load times and reduce server load.

* Attempt to exit cleanly on `SIGHUP`. Stop accepting incoming
  connections, kill DDP connections, and finish all outstanding requests
  for static assets.

* In the HTTP server, only keep sockets with no active HTTP requests alive for 5
  seconds.

* Fix handling of `fields` option in minimongo when only `_id` is present. [#1651](https://github.com/meteor/meteor/issues/1651)

* Fix issue where setting `process.env.MAIL_URL` in app code would not
  alter where mail was sent. This was a regression in 0.6.6 from 0.6.5. [#1649](https://github.com/meteor/meteor/issues/1649)

* Use stderr instead of stdout (for easier automation in shell scripts) when
  prompting for passwords and when downloading the dev bundle. [#1600](https://github.com/meteor/meteor/issues/1600)

* Ensure more downtime during file watching.  [#1506](https://github.com/meteor/meteor/issues/1506)

* Fix `meteor run` with settings files containing non-ASCII characters.  [#1497](https://github.com/meteor/meteor/issues/1497)

* Support `EJSON.clone` for `Meteor.Error`. As a result, they are properly
  stringified in DDP even if thrown through a `Future`.  [#1482](https://github.com/meteor/meteor/issues/1482)

* Fix passing `transform: null` option to `collection.allow()` to disable
  transformation in validators.  [#1659](https://github.com/meteor/meteor/issues/1659)

* Fix livedata error on `this.removed` during session shutdown. [#1540](https://github.com/meteor/meteor/issues/1540) [#1553](https://github.com/meteor/meteor/issues/1553)

* Fix incompatibility with Phusion Passenger by removing an unused line. [#1613](https://github.com/meteor/meteor/issues/1613)

* Ensure install script creates /usr/local on machines where it does not
  exist (eg. fresh install of OSX Mavericks).

* Set x-forwarded-* headers in `meteor run`.

* Clean up package dirs containing only ".build".

* Check for matching hostname before doing end-of-oauth redirect.

* Only count files that actually go in the cache towards the `appcache`
  size check. [#1653](https://github.com/meteor/meteor/issues/1653).

* Increase the maximum size spiderable will return for a page from 200kB
  to 5MB.

* Upgraded dependencies:
  * SockJS server from 0.3.7 to 0.3.8, including new faye-websocket module.
  * Node from 0.10.21 to 0.10.22
  * MongoDB from 2.4.6 to 2.4.8
  * clean-css from 1.1.2 to 2.0.2
  * uglify-js from a fork of 2.4.0 to 2.4.7
  * handlebars npm module no longer available outside of handlebars package

Patches contributed by GitHub users AlexeyMK, awwx, dandv, DenisGorbachev,
emgee3, FooBarWidget, mitar, mcbain, rzymek, and sdarnell.


## v0.6.6.3, 2013-11-04

* Fix error when publish function callbacks are called during session
  shutdown.  [#1540](https://github.com/meteor/meteor/issues/1540) [#1553](https://github.com/meteor/meteor/issues/1553)

* Improve `meteor run` CPU usage in projects with many
  directories.  [#1506](https://github.com/meteor/meteor/issues/1506)


## v0.6.6.2, 2013-10-21

* Upgrade Node from 0.10.20 to 0.10.21 (security update).


## v0.6.6.1, 2013-10-12

* Fix file watching on OSX. Work around Node issue [#6251](https://github.com/meteor/meteor/issues/6251) by not using
  fs.watch. [#1483](https://github.com/meteor/meteor/issues/1483)


## v0.6.6, 2013-10-10


#### Security

* Add `browser-policy` package for configuring and sending
  Content-Security-Policy and X-Frame-Options HTTP headers.
  [See the docs](http://docs.meteor.com/#browserpolicy) for more.

* Use cryptographically strong pseudorandom number generators when available.

#### MongoDB

* Add upsert support. `Collection.update` now supports the `{upsert:
  true}` option. Additionally, add a `Collection.upsert` method which
  returns the newly inserted object id if applicable.

* `update` and `remove` now return the number of documents affected.  [#1046](https://github.com/meteor/meteor/issues/1046)

* `$near` operator for `2d` and `2dsphere` indices.

* The `fields` option to the collection methods `find` and `findOne` now works
  on the client as well.  (Operators such as `$elemMatch` and `$` are not yet
  supported in `fields` projections.) [#1287](https://github.com/meteor/meteor/issues/1287)

* Pass an index and the cursor itself to the callbacks in `cursor.forEach` and
  `cursor.map`, just like the corresponding `Array` methods.  [#63](https://github.com/meteor/meteor/issues/63)

* Support `c.find(query, {limit: N}).count()` on the client.  [#654](https://github.com/meteor/meteor/issues/654)

* Improve behavior of `$ne`, `$nin`, and `$not` selectors with objects containing
  arrays.  [#1451](https://github.com/meteor/meteor/issues/1451)

* Fix various bugs if you had two documents with the same _id field in
  String and ObjectID form.

#### Accounts

* [Behavior Change] Expire login tokens periodically. Defaults to 90
  days. Use `Accounts.config({loginExpirationInDays: null})` to disable
  token expiration.

* [Behavior Change] Write dates generated by Meteor Accounts to Mongo as
  Date instead of number; existing data can be converted by passing it
  through `new Date()`. [#1228](https://github.com/meteor/meteor/issues/1228)

* Log out and close connections for users if they are deleted from the
  database.

* Add Meteor.logoutOtherClients() for logging out other connections
  logged in as the current user.

* `restrictCreationByEmailDomain` option in `Accounts.config` to restrict new
  users to emails of specific domain (eg. only users with @meteor.com emails) or
  a custom validator. [#1332](https://github.com/meteor/meteor/issues/1332)

* Support OAuth1 services that require request token secrets as well as
  authentication token secrets.  [#1253](https://github.com/meteor/meteor/issues/1253)

* Warn if `Accounts.config` is only called on the client.  [#828](https://github.com/meteor/meteor/issues/828)

* Fix bug where callbacks to login functions could be called multiple
  times when the client reconnects.

#### DDP

* Fix infinite loop if a client disconnects while a long yielding method is
  running.

* Unfinished code to support DDP session resumption has been removed. Meteor
  servers now stop processing messages from clients and reclaim memory
  associated with them as soon as they are disconnected instead of a few minutes
  later.

#### Tools

* The pre-0.6.5 `Package.register_extension` API has been removed. Use
  `Package._transitional_registerBuildPlugin` instead, which was introduced in
  0.6.5. (A bug prevented the 0.6.5 reimplementation of `register_extension`
  from working properly anyway.)

* Support using an HTTP proxy in the `meteor` command line tool. This
  allows the `update`, `deploy`, `logs`, and `mongo` commands to work
  behind a proxy. Use the standard `http_proxy` environment variable to
  specify your proxy endpoint.  [#429](https://github.com/meteor/meteor/issues/429), [#689](https://github.com/meteor/meteor/issues/689), [#1338](https://github.com/meteor/meteor/issues/1338)

* Build Linux binaries on an older Linux machine. Meteor now supports
  running on Linux machines with glibc 2.9 or newer (Ubuntu 10.04+, RHEL
  and CentOS 6+, Fedora 10+, Debian 6+). Improve error message when running
  on Linux with unsupported glibc, and include Mongo stderr if it fails
  to start.

* Install NPM modules with `--force` to avoid corrupted local caches.

* Rebuild NPM modules in packages when upgrading to a version of Meteor that
  uses a different version of Node.

* Disable the Mongo http interface. This lets you run meteor on two ports
  differing by 1000 at the same time.

#### Misc

* [Known issue] Breaks support for pre-release OSX 10.9 'Mavericks'.
  Will be addressed shortly. See issues:
  https://github.com/joyent/node/issues/6251
  https://github.com/joyent/node/issues/6296

* `EJSON.stringify` now takes options:
  - `canonical` causes objects keys to be stringified in sorted order
  - `indent` allows formatting control over the EJSON stringification

* EJSON now supports `Infinity`, `-Infinity` and `NaN`.

* Check that the argument to `EJSON.parse` is a string.  [#1401](https://github.com/meteor/meteor/issues/1401)

* Better error from functions that use `Meteor._wrapAsync` (eg collection write
  methods and `HTTP` methods) and in DDP server message processing.  [#1387](https://github.com/meteor/meteor/issues/1387)

* Support `appcache` on Chrome for iOS.

* Support literate CoffeeScript files with the extension `.coffee.md` (in
  addition to the already-supported `.litcoffee` extension). [#1407](https://github.com/meteor/meteor/issues/1407)

* Make `madewith` package work again (broken in 0.6.5).  [#1448](https://github.com/meteor/meteor/issues/1448)

* Better error when passing a string to `{{#each}}`. [#722](https://github.com/meteor/meteor/issues/722)

* Add support for JSESSIONID cookies for sticky sessions. Set the
  `USE_JSESSIONID` environment variable to enable placing a JSESSIONID
  cookie on sockjs requests.

* Simplify the static analysis used to detect package-scope variables.

* Upgraded dependencies:
  * Node from 0.8.24 to 0.10.20
  * MongoDB from 2.4.4 to 2.4.6
  * MongoDB driver from 1.3.17 to 1.3.19
  * http-proxy from 0.10.1 to a pre-release of 1.0.0
  * stylus from 0.30.1 to 0.37.0
  * nib from 0.8.2 to 1.0.0
  * optimist from 0.3.5 to 0.6.0
  * semver from 1.1.0 to 2.1.0
  * request from 2.12.0 to 2.27.0
  * keypress from 0.1.0 to 0.2.1
  * underscore from 1.5.1 to 1.5.2
  * fstream from 0.1.21 to 0.1.24
  * tar from 0.1.14 to 0.1.18
  * source-map from 0.1.26 to 0.1.30
  * source-map-support from a fork of 0.1.8 to 0.2.3
  * escope from a fork of 0.0.15 to 1.0.0
  * estraverse from 1.1.2-1 to 1.3.1
  * simplesmtp from 0.1.25 to 0.3.10
  * stream-buffers from 0.2.3 to 0.2.5
  * websocket from 1.0.7 to 1.0.8
  * cli-color from 0.2.2 to 0.2.3
  * clean-css from 1.0.11 to 1.1.2
  * UglifyJS2 from a fork of 2.3.6 to a different fork of 2.4.0
  * connect from 2.7.10 to 2.9.0
  * send from 0.1.0 to 0.1.4
  * useragent from 2.0.1 to 2.0.7
  * replaced byline with eachline 2.3.3

Patches contributed by GitHub users ansman, awwx, codeinthehole, jacott,
Maxhodges, meawoppl, mitar, mizzao, mquandalle, nathan-muir, RobertLowe, ryw,
sdarnell, and timhaines.


## v0.6.5.3, 2014-12-09 (backport)

* Fix a security issue in allow/deny rules that could result in data
  loss. If your app uses allow/deny rules, or uses packages that use
  allow/deny rules, we recommend that you update immediately.
  Backport from 1.0.1.


## v0.6.5.2, 2013-10-21

* Upgrade Node from 0.8.24 to 0.8.26 (security patch)


## v0.6.5.1, 2013-08-28

* Fix syntax errors on lines that end with a backslash. [#1326](https://github.com/meteor/meteor/issues/1326)

* Fix serving static files with special characters in their name. [#1339](https://github.com/meteor/meteor/issues/1339)

* Upgrade `esprima` JavaScript parser to fix bug parsing complex regexps.

* Export `Spiderable` from `spiderable` package to allow users to set
  `Spiderable.userAgentRegExps` to control what user agents are treated
  as spiders.

* Add EJSON to standard-app-packages. [#1343](https://github.com/meteor/meteor/issues/1343)

* Fix bug in d3 tab character parsing.

* Fix regression when using Mongo ObjectIDs in Spark templates.


## v0.6.5, 2013-08-14

* New package system with package compiler and linker:

  * Each package now has it own namespace for variable
    declarations. Global variables used in a package are limited to
    package scope.

  * Packages must explicitly declare which symbols they export with
    `api.export` in `package.js`.

  * Apps and packages only see the exported symbols from packages they
    explicitly use. For example, if your app uses package A which in
    turn depends on package B, only package A's symbols will be
    available in the app.

  * Package names can only contain alphanumeric characters, dashes, and
    dots. Packages with spaces and underscores must be renamed.

  * Remove hardcoded list of required packages. New default
    `standard-app-packages` package adds dependencies on the core Meteor
    stack. This package can be removed to make an app with only parts of
    the Meteor stack. `standard-app-packages` will be automatically
    added to a project when it is updated to Meteor 0.6.5.

  * Custom app packages in the `packages` directory are no longer
    automatically used. They must be explicitly added to the app with
    `meteor add <packagename>`. To help with the transition, all
    packages in the `packages` directory will be automatically added to
    the project when it is updated to Meteor 0.6.5.

  * New "unipackage" on-disk format for built packages. Compiled packages are
    cached and rebuilt only when their source or dependencies change.

  * Add "unordered" and "weak" package dependency modes to allow
    circular package dependencies and conditional code inclusion.

  * New API (`_transitional_registerBuildPlugin`) for declaring
    compilers, preprocessors, and file extension handlers. These new
    build plugins are full compilation targets in their own right, and
    have their own namespace, source files, NPM requirements, and package
    dependencies. The old `register_extension` API is deprecated. Please
    note that the `package.js` format and especially
    `_transitional_registerBuildPlugin` are not frozen interfaces and
    are subject to change in future releases.

  * Add `api.imply`, which allows one package to "imply" another. If
    package A implies package B, then anything that depends on package
    A automatically depends on package B as well (and receives package
    B's imports). This is useful for creating umbrella packages
    (`standard-app-packages`) or sometimes for factoring common code
    out of related packages (`accounts-base`).

* Move HTTP serving out of the server bootstrap and into the `webapp`
  package. This allows building Meteor apps that are not web servers
  (eg. command line tools, DDP clients, etc.). Connect middlewares can
  now be registered on the new `WebApp.connectHandlers` instead of the
  old `__meteor_bootstrap__.app`.

* The entire Meteor build process now has first-class source map
  support. A source map is maintained for every source file as it
  passes through the build pipeline. Currently, the source maps are
  only served in development mode. Not all web browsers support source
  maps yet and for those that do, you may have to turn on an option to
  enable them. Source maps will always be used when reporting
  exceptions on the server.

* Update the `coffeescript` package to generate source maps.

* Add new `Assets` API and `private` subdirectory for including and
  accessing static assets on the server. http://docs.meteor.com/#assets

* Add `Meteor.disconnect`. Call this to disconnect from the
  server and stop all live data updates. [#1151](https://github.com/meteor/meteor/issues/1151)

* Add `Match.Integer` to `check` for 32-bit signed integers.

* `Meteor.connect` has been renamed to `DDP.connect` and is now fully
  supported on the server. Server-to-server DDP connections use
  websockets, and can be used for both method calls and subscriptions.

* Rename `Meteor.default_connection` to `Meteor.connection` and
  `Meteor.default_server` to `Meteor.server`.

* Rename `Meteor.http` to `HTTP`.

* `ROOT_URL` may now have a path part. This allows serving multiple
  Meteor apps on the same domain.

* Support creating named unmanaged collections with
  `new Meteor.Collection("name", {connection: null})`.

* New `Log` function in the `logging` package which prints with
  timestamps, color, filenames and linenumbers.

* Include http response in errors from oauth providers. [#1246](https://github.com/meteor/meteor/issues/1246)

* The `observe` callback `movedTo` now has a fourth argument `before`.

* Move NPM control files for packages from `.npm` to
  `.npm/package`. This is to allow build plugins such as `coffeescript`
  to depend on NPM packages. Also, when removing the last NPM
  dependency, clean up the `.npm` dir.

* Remove deprecated `Meteor.is_client` and `Meteor.is_server` variables.

* Implement "meteor bundle --debug" [#748](https://github.com/meteor/meteor/issues/748)

* Add `forceApprovalPrompt` option to `Meteor.loginWithGoogle`. [#1226](https://github.com/meteor/meteor/issues/1226)

* Make server-side Mongo `insert`s, `update`s, and `remove`s run
  asynchronously when a callback is passed.

* Improve memory usage when calling `findOne()` on the server.

* Delete login tokens from server when user logs out.

* Rename package compatibility mode option to `add_files` from `raw` to
  `bare`.

* Fix Mongo selectors of the form: {$regex: /foo/}.

* Fix Spark memory leak.  [#1157](https://github.com/meteor/meteor/issues/1157)

* Fix EPIPEs during dev mode hot code reload.

* Fix bug where we would never quiesce if we tried to revive subs that errored
  out (5e7138d)

* Fix bug where `this.fieldname` in handlebars template might refer to a
  helper instead of a property of the current data context. [#1143](https://github.com/meteor/meteor/issues/1143)

* Fix submit events on IE8. [#1191](https://github.com/meteor/meteor/issues/1191)

* Handle `Meteor.loginWithX` being called with a callback but no options. [#1181](https://github.com/meteor/meteor/issues/1181)

* Work around a Chrome bug where hitting reload could cause a tab to
  lose the DDP connection and never recover. [#1244](https://github.com/meteor/meteor/issues/1244)

* Upgraded dependencies:
  * Node from 0.8.18 to 0.8.24
  * MongoDB from 2.4.3 to 2.4.4, now with SSL support
  * CleanCSS from 0.8.3 to 1.0.11
  * Underscore from 1.4.4 to 1.5.1
  * Fibers from 1.0.0 to 1.0.1
  * MongoDB Driver from 1.3.7 to 1.3.17

Patches contributed by GitHub users btipling, mizzao, timhaines and zol.


## v0.6.4.1, 2013-07-19

* Update mongodb driver to use version 0.2.1 of the bson module.


## v0.6.4, 2013-06-10

* Separate OAuth flow logic from Accounts into separate packages. The
  `facebook`, `github`, `google`, `meetup`, `twitter`, and `weibo`
  packages can be used to perform an OAuth exchange without creating an
  account and logging in.  [#1024](https://github.com/meteor/meteor/issues/1024)

* If you set the `DISABLE_WEBSOCKETS` environment variable, browsers will not
  attempt to connect to your app using Websockets. Use this if you know your
  server environment does not properly proxy Websockets to reduce connection
  startup time.

* Make `Meteor.defer` work in an inactive tab in iOS.  [#1023](https://github.com/meteor/meteor/issues/1023)

* Allow new `Random` instances to be constructed with specified seed. This
  can be used to create repeatable test cases for code that picks random
  values.  [#1033](https://github.com/meteor/meteor/issues/1033)

* Fix CoffeeScript error reporting to include source file and line
  number again.  [#1052](https://github.com/meteor/meteor/issues/1052)

* Fix Mongo queries which nested JavaScript RegExp objects inside `$or`.  [#1089](https://github.com/meteor/meteor/issues/1089)

* Upgraded dependencies:
  * Underscore from 1.4.2 to 1.4.4  [#776](https://github.com/meteor/meteor/issues/776)
  * http-proxy from 0.8.5 to 0.10.1  [#513](https://github.com/meteor/meteor/issues/513)
  * connect from 1.9.2 to 2.7.10
  * Node mongodb client from 1.2.13 to 1.3.7  [#1060](https://github.com/meteor/meteor/issues/1060)

Patches contributed by GitHub users awwx, johnston, and timhaines.


## v0.6.3, 2013-05-15

* Add new `check` package for ensuring that a value matches a required
  type and structure. This is used to validate untrusted input from the
  client. See http://docs.meteor.com/#match for details.

* Use Websockets by default on supported browsers. This reduces latency
  and eliminates the constant network spinner on iOS devices.

* With `autopublish` on, publish many useful fields on `Meteor.users`.

* Files in the `client/compatibility/` subdirectory of a Meteor app do
  not get wrapped in a new variable scope. This is useful for
  third-party libraries which expect `var` statements at the outermost
  level to be global.

* Add synthetic `tap` event for use on touch enabled devices. This is a
  replacement for `click` that fires immediately.

* When using the `http` package synchronously on the server, errors
  are thrown rather than passed in `result.error`

* The `manager` option to the `Meteor.Collection` constructor is now called
  `connection`. The old name still works for now.  [#987](https://github.com/meteor/meteor/issues/987)

* The `localstorage-polyfill` smart package has been replaced by a
  `localstorage` package, which defines a `Meteor._localStorage` API instead of
  trying to replace the DOM `window.localStorage` facility. (Now, apps can use
  the existence of `window.localStorage` to detect if the full localStorage API
  is supported.)  [#979](https://github.com/meteor/meteor/issues/979)

* Upgrade MongoDB from 2.2.1 to 2.4.3.

* Upgrade CoffeeScript from 1.5.0 to 1.6.2.  [#972](https://github.com/meteor/meteor/issues/972)

* Faster reconnects when regaining connectivity.  [#696](https://github.com/meteor/meteor/issues/696)

* `Email.send` has a new `headers` option to set arbitrary headers.  [#963](https://github.com/meteor/meteor/issues/963)

* Cursor transform functions on the server no longer are required to return
  objects with correct `_id` fields.  [#974](https://github.com/meteor/meteor/issues/974)

* Rework `observe()` callback ordering in minimongo to improve fiber
  safety on the server. This makes subscriptions on server to server DDP
  more usable.

* Use binary search in minimongo when updating ordered queries.  [#969](https://github.com/meteor/meteor/issues/969)

* Fix EJSON base64 decoding bug.  [#1001](https://github.com/meteor/meteor/issues/1001)

* Support `appcache` on Chromium.  [#958](https://github.com/meteor/meteor/issues/958)

Patches contributed by GitHub users awwx, jagill, spang, and timhaines.


## v0.6.2.1, 2013-04-24

* When authenticating with GitHub, include a user agent string. This
  unbreaks "Sign in with GitHub"

Patch contributed by GitHub user pmark.


## v0.6.2, 2013-04-16

* Better error reporting:
  * Capture real stack traces for `Meteor.Error`.
  * Report better errors with misconfigured OAuth services.

* Add per-package upgrade notices to `meteor update`.

* Experimental server-to-server DDP support: `Meteor.connect` on the
  server will connect to a remote DDP endpoint via WebSockets. Method
  calls should work fine, but subscriptions and minimongo on the server
  are still a work in progress.

* Upgrade d3 from 2.x to 3.1.4. See
  https://github.com/mbostock/d3/wiki/Upgrading-to-3.0 for compatibility notes.

* Allow CoffeeScript to set global variables when using `use strict`. [#933](https://github.com/meteor/meteor/issues/933)

* Return the inserted documented ID from `LocalCollection.insert`. [#908](https://github.com/meteor/meteor/issues/908)

* Add Weibo token expiration time to `services.weibo.expiresAt`.

* `Spiderable.userAgentRegExps` can now be modified to change what user agents
  are treated as spiders by the `spiderable` package.

* Prevent observe callbacks from affecting the arguments to identical
  observes. [#855](https://github.com/meteor/meteor/issues/855)

* Fix meteor command line tool when run from a home directory with
  spaces in its name. If you previously installed meteor release 0.6.0
  or 0.6.1 you'll need to uninstall and reinstall meteor to support
  users with spaces in their usernames (see
  https://github.com/meteor/meteor/blob/master/README.md#uninstalling-meteor)

Patches contributed by GitHub users andreas-karlsson, awwx, jacott,
joshuaconner, and timhaines.


## v0.6.1, 2013-04-08

* Correct NPM behavior in packages in case there is a `node_modules` directory
  somewhere above the app directory. [#927](https://github.com/meteor/meteor/issues/927)

* Small bug fix in the low-level `routepolicy` package.

Patches contributed by GitHub users andreas-karlsson and awwx.


## v0.6.0, 2013-04-04

* Meteor has a brand new distribution system! In this new system, code-named
  Engine, packages are downloaded individually and on demand. All of the
  packages in each official Meteor release are prefetched and cached so you can
  still use Meteor while offline. You can have multiple releases of Meteor
  installed simultaneously; apps are pinned to specific Meteor releases.
  All `meteor` commands accept a `--release` argument to specify which release
  to use; `meteor update` changes what release the app is pinned to.
  Inside an app, the name of the release is available at `Meteor.release`.
  When running Meteor directly from a git checkout, the release is ignored.

* Variables declared with `var` at the outermost level of a JavaScript
  source file are now private to that file. Remove the `var` to share
  a value between files.

* Meteor now supports any x86 (32- or 64-bit) Linux system, not just those which
  use Debian or RedHat package management.

* Apps may contain packages inside a top-level directory named `packages`.

* Packages may depend on [NPM modules](https://npmjs.org), using the new
  `Npm.depends` directive in their `package.js` file. (Note: if the NPM module
  has architecture-specific binary components, bundles built with `meteor
  bundle` or `meteor deploy` will contain the components as built for the
  developer's platform and may not run on other platforms.)

* Meteor's internal package tests (as well as tests you add to your app's
  packages with the unsupported `Tinytest` framework) are now run with the new
  command `meteor test-packages`.

* `{{#each}}` helper can now iterate over falsey values without throwing an
  exception. [#815](https://github.com/meteor/meteor/issues/815), [#801](https://github.com/meteor/meteor/issues/801)

* `{{#with}}` helper now only includes its block if its argument is not falsey,
  and runs an `{{else}}` block if provided if the argument is falsey. [#770](https://github.com/meteor/meteor/issues/770), [#866](https://github.com/meteor/meteor/issues/866)

* Twitter login now stores `profile_image_url` and `profile_image_url_https`
  attributes in the `user.services.twitter` namespace. [#788](https://github.com/meteor/meteor/issues/788)

* Allow packages to register file extensions with dots in the filename.

* When calling `this.changed` in a publish function, it is no longer an error to
  clear a field which was never set. [#850](https://github.com/meteor/meteor/issues/850)

* Deps API
  * Add `dep.depend()`, deprecate `Deps.depend(dep)` and
    `dep.addDependent()`.
  * If first run of `Deps.autorun` throws an exception, stop it and don't
    rerun.  This prevents a Spark exception when template rendering fails
    ("Can't call 'firstNode' of undefined").
  * If an exception is thrown during `Deps.flush` with no stack, the
    message is logged instead. [#822](https://github.com/meteor/meteor/issues/822)

* When connecting to MongoDB, use the JavaScript BSON parser unless specifically
  requested in `MONGO_URL`; the native BSON parser sometimes segfaults. (Meteor
  only started using the native parser in 0.5.8.)

* Calls to the `update` collection function in untrusted code may only use a
  whitelisted list of modifier operators.

Patches contributed by GitHub users awwx, blackcoat, cmather, estark37,
mquandalle, Primigenus, raix, reustle, and timhaines.


## v0.5.9, 2013-03-14

* Fix regression in 0.5.8 that prevented users from editing their own
  profile. [#809](https://github.com/meteor/meteor/issues/809)

* Fix regression in 0.5.8 where `Meteor.loggingIn()` would not update
  reactively. [#811](https://github.com/meteor/meteor/issues/811)


## v0.5.8, 2013-03-13

* Calls to the `update` and `remove` collection functions in untrusted code may
  no longer use arbitrary selectors. You must specify a single document ID when
  invoking these functions from the client (other than in a method stub).

  You may still use other selectors when calling `update` and `remove` on the
  server and from client method stubs, so you can replace calls that are no
  longer supported (eg, in event handlers) with custom method calls.

  The corresponding `update` and `remove` callbacks passed to `allow` and `deny`
  now take a single document instead of an array.

* Add new `appcache` package. Add this package to your project to speed
  up page load and make hot code reload smoother using the HTML5
  AppCache API. See http://docs.meteor.com/#appcache for details.

* Rewrite reactivity library. `Meteor.deps` is now `Deps` and has a new
  API. `Meteor.autorun` and `Meteor.flush` are now called `Deps.autorun` and
  `Deps.flush` (the old names still work for now). The other names under
  `Meteor.deps` such as `Context` no longer exist. The new API is documented at
  http://docs.meteor.com/#deps

* You can now provide a `transform` option to collections, which is a
  function that documents coming out of that collection are passed
  through. `find`, `findOne`, `allow`, and `deny` now take `transform` options,
  which may override the Collection's `transform`.  Specifying a `transform`
  of `null` causes you to receive the documents unmodified.

* Publish functions may now return an array of cursors to publish. Currently,
  the cursors must all be from different collections. [#716](https://github.com/meteor/meteor/issues/716)

* User documents have id's when `onCreateUser` and `validateNewUser` hooks run.

* Encode and store custom EJSON types in MongoDB.

* Support literate CoffeeScript files with the extension `.litcoffee`. [#766](https://github.com/meteor/meteor/issues/766)

* Add new login service provider for Meetup.com in `accounts-meetup` package.

* If you call `observe` or `observeChanges` on a cursor created with the
  `reactive: false` option, it now only calls initial add callbacks and
  does not continue watching the query. [#771](https://github.com/meteor/meteor/issues/771)

* In an event handler, if the data context is falsey, default it to `{}`
  rather than to the global object. [#777](https://github.com/meteor/meteor/issues/777)

* Allow specifying multiple event handlers for the same selector. [#753](https://github.com/meteor/meteor/issues/753)

* Revert caching header change from 0.5.5. This fixes image flicker on redraw.

* Stop making `Session` available on the server; it's not useful there. [#751](https://github.com/meteor/meteor/issues/751)

* Force URLs in stack traces in browser consoles to be hyperlinks. [#725](https://github.com/meteor/meteor/issues/725)

* Suppress spurious `changed` callbacks with empty `fields` from
  `Cursor.observeChanges`.

* Fix logic bug in template branch matching. [#724](https://github.com/meteor/meteor/issues/724)

* Make `spiderable` user-agent test case insensitive. [#721](https://github.com/meteor/meteor/issues/721)

* Fix several bugs in EJSON type support:
  * Fix `{$type: 5}` selectors for binary values on browsers that do
    not support `Uint8Array`.
  * Fix EJSON equality on falsey values.
  * Fix for returning a scalar EJSON type from a method. [#731](https://github.com/meteor/meteor/issues/731)

* Upgraded dependencies:
  * mongodb driver to version 1.2.13 (from 0.1.11)
  * mime module removed (it was unused)


Patches contributed by GitHub users awwx, cmather, graemian, jagill,
jmhredsox, kevinxucs, krizka, mitar, raix, and rasmuserik.


## v0.5.7, 2013-02-21

* The DDP wire protocol has been redesigned.

  * The handshake message is now versioned. This breaks backwards
    compatibility between sites with `Meteor.connect()`. Older meteor
    apps can not talk to new apps and vice versa. This includes the
    `madewith` package, apps using `madewith` must upgrade.

  * New [EJSON](http://docs.meteor.com/#ejson) package allows you to use
    Dates, Mongo ObjectIDs, and binary data in your collections and
    Session variables.  You can also add your own custom datatypes.

  * Meteor now correctly represents empty documents in Collections.

  * There is an informal specification in `packages/livedata/DDP.md`.


* Breaking API changes

  * Changed the API for `observe`.  Observing with `added`, `changed`
    and `removed` callbacks is now unordered; for ordering information
    use `addedAt`, `changedAt`, `removedAt`, and `movedTo`. Full
    documentation is in the [`observe` docs](http://docs.meteor.com/#observe).
    All callers of `observe` need to be updated.

  * Changed the API for publish functions that do not return a cursor
    (ie functions that call `this.set` and `this.unset`). See the
    [`publish` docs](http://docs.meteor.com/#meteor_publish) for the new
    API.


* New Features

  * Added new [`observeChanges`](http://docs.meteor.com/#observe_changes)
    API for keeping track of the contents of a cursor more efficiently.

  * There is a new reactive function on subscription handles: `ready()`
    returns true when the subscription has received all of its initial
    documents.

  * Added `Session.setDefault(key, value)` so you can easily provide
    initial values for session variables that will not be clobbered on
    hot code push.

  * You can specify that a collection should use MongoDB ObjectIDs as
    its `_id` fields for inserts instead of strings. This allows you to
    use Meteor with existing MongoDB databases that have ObjectID
    `_id`s. If you do this, you must use `EJSON.equals()` for comparing
    equality instead of `===`. See http://docs.meteor.com/#meteor_collection.

  * New [`random` package](http://docs.meteor.com/#random) provides
    several functions for generating random values. The new
    `Random.id()` function is used to provide shorter string IDs for
    MongoDB documents. `Meteor.uuid()` is deprecated.

  * `Meteor.status()` can return the status `failed` if DDP version
    negotiation fails.


* Major Performance Enhancements

  * Rewrote subscription duplication detection logic to use a more
    efficient algorithm. This significantly reduces CPU usage on the
    server during initial page load and when dealing with large amounts
    of data.

  * Reduced unnecessary MongoDB re-polling of live queries. Meteor no
    longer polls for changes on queries that specify `_id` when
    updates for a different specific `_id` are processed. This
    drastically improves performance when dealing with many
    subscriptions and updates to individual objects, such as those
    generated by the `accounts-base` package on the `Meteor.users`
    collection.


* Upgraded UglifyJS2 to version 2.2.5


Patches contributed by GitHub users awwx and michaelglenadams.


## v0.5.6, 2013-02-15

* Fix 0.5.5 regression: Minimongo selectors matching subdocuments under arrays
  did not work correctly.

* Some Bootstrap icons should have appeared white.

Patches contributed by GitHub user benjaminchelli.

## v0.5.5, 2013-02-13

* Deprecate `Meteor.autosubscribe`. `Meteor.subscribe` now works within
  `Meteor.autorun`.

* Allow access to `Meteor.settings.public` on the client. If the JSON
  file you gave to `meteor --settings` includes a field called `public`,
  that field will be available on the client as well as the server.

* `@import` works in `less`. Use the `.lessimport` file extension to
  make a less file that is ignored by preprocessor so as to avoid double
  processing. [#203](https://github.com/meteor/meteor/issues/203)

* Upgrade Fibers to version 1.0.0. The `Fiber` and `Future` symbols are
  no longer exposed globally. To use fibers directly you can use:
   `var Fiber = __meteor_bootstrap__.require('fibers');` and
   `var Future = __meteor_bootstrap__.require('fibers/future');`

* Call version 1.1 of the Twitter API when authenticating with
  OAuth. `accounts-twitter` users have until March 5th, 2013 to
  upgrade before Twitter disables the old API. [#527](https://github.com/meteor/meteor/issues/527)

* Treat Twitter ids as strings, not numbers, as recommended by
  Twitter. [#629](https://github.com/meteor/meteor/issues/629)

* You can now specify the `_id` field of a document passed to `insert`.
  Meteor still auto-generates `_id` if it is not present.

* Expose an `invalidated` flag on `Meteor.deps.Context`.

* Populate user record with additional data from Facebook and Google. [#664](https://github.com/meteor/meteor/issues/664)

* Add Facebook token expiration time to `services.facebook.expiresAt`. [#576](https://github.com/meteor/meteor/issues/576)

* Allow piping a password to `meteor deploy` on `stdin`. [#623](https://github.com/meteor/meteor/issues/623)

* Correctly type cast arguments to handlebars helper. [#617](https://github.com/meteor/meteor/issues/617)

* Fix leaked global `userId` symbol.

* Terminate `phantomjs` properly on error when using the `spiderable`
  package. [#571](https://github.com/meteor/meteor/issues/571)

* Stop serving non-cachable files with caching headers. [#631](https://github.com/meteor/meteor/issues/631)

* Fix race condition if server restarted between page load and initial
  DDP connection. [#653](https://github.com/meteor/meteor/issues/653)

* Resolve issue where login methods sometimes blocked future methods. [#555](https://github.com/meteor/meteor/issues/555)

* Fix `Meteor.http` parsing of JSON responses on Firefox. [#553](https://github.com/meteor/meteor/issues/553)

* Minimongo no longer uses `eval`. [#480](https://github.com/meteor/meteor/issues/480)

* Serve 404 for `/app.manifest`. This allows experimenting with the
  upcoming `appcache` smart package. [#628](https://github.com/meteor/meteor/issues/628)

* Upgraded many dependencies, including:
  * node.js to version 0.8.18
  * jquery-layout to version 1.3.0RC
  * Twitter Bootstrap to version 2.3.0
  * Less to version 1.3.3
  * Uglify to version 2.2.3
  * useragent to version 2.0.1

Patches contributed by GitHub users awwx, bminer, bramp, crunchie84,
danawoodman, dbimmler, Ed-von-Schleck, geoffd123, jperl, kevee,
milesmatthias, Primigenus, raix, timhaines, and xenolf.


## v0.5.4, 2013-01-08

* Fix 0.5.3 regression: `meteor run` could fail on OSX 10.8 if environment
  variables such as `DYLD_LIBRARY_PATH` are set.


## v0.5.3, 2013-01-07

* Add `--settings` argument to `meteor deploy` and `meteor run`. This
  allows you to specify deployment-specific information made available
  to server code in the variable `Meteor.settings`.

* Support unlimited open tabs in a single browser. Work around the
  browser per-hostname connection limit by using randomized hostnames
  for deployed apps. [#131](https://github.com/meteor/meteor/issues/131)

* minimongo improvements:
  * Allow observing cursors with `skip` or `limit`.  [#528](https://github.com/meteor/meteor/issues/528)
  * Allow sorting on `dotted.sub.keys`.  [#533](https://github.com/meteor/meteor/issues/533)
  * Allow querying specific array elements (`foo.1.bar`).
  * `$and`, `$or`, and `$nor` no longer accept empty arrays (for consistency
    with Mongo)

* Re-rendering a template with Spark no longer reverts changes made by
  users to a `preserve`d form element. Instead, the newly rendered value
  is only applied if it is different from the previously rendered value.
  Additionally, `<INPUT>` elements with type other than TEXT can now have
  reactive values (eg, the labels on submit buttons can now be
  reactive).  [#510](https://github.com/meteor/meteor/issues/510) [#514](https://github.com/meteor/meteor/issues/514) [#523](https://github.com/meteor/meteor/issues/523) [#537](https://github.com/meteor/meteor/issues/537) [#558](https://github.com/meteor/meteor/issues/558)

* Support JavaScript RegExp objects in selectors in Collection write
  methods on the client, eg `myCollection.remove({foo: /bar/})`.  [#346](https://github.com/meteor/meteor/issues/346)

* `meteor` command-line improvements:
  * Improve error message when mongod fails to start.
  * The `NODE_OPTIONS` environment variable can be used to pass command-line
    flags to node (eg, `--debug` or `--debug-brk` to enable the debugger).
  * Die with error if an app name is mistakenly passed to `meteor reset`.

* Add support for "offline" access tokens with Google login. [#464](https://github.com/meteor/meteor/issues/464) [#525](https://github.com/meteor/meteor/issues/525)

* Don't remove `serviceData` fields from previous logins when logging in
  with an external service.

* Improve `OAuth1Binding` to allow making authenticated API calls to
  OAuth1 providers (eg Twitter).  [#539](https://github.com/meteor/meteor/issues/539)

* New login providers automatically work with `{{loginButtons}}` without
  needing to edit the `accounts-ui-unstyled` package.  [#572](https://github.com/meteor/meteor/issues/572)

* Use `Content-Type: application/json` by default when sending JSON data
  with `Meteor.http`.

* Improvements to `jsparse`: hex literals, keywords as property names, ES5 line
  continuations, trailing commas in object literals, line numbers in error
  messages, decimal literals starting with `.`, regex character classes with
  slashes.

* Spark improvements:
  * Improve rendering of `<SELECT>` elements on IE.  [#496](https://github.com/meteor/meteor/issues/496)
  * Don't lose nested data contexts in IE9/10 after two seconds.  [#458](https://github.com/meteor/meteor/issues/458)
  * Don't print a stack trace if DOM nodes are manually removed
    from the document without calling `Spark.finalize`.  [#392](https://github.com/meteor/meteor/issues/392)

* Always use the `autoReconnect` flag when connecting to Mongo.  [#425](https://github.com/meteor/meteor/issues/425)

* Fix server-side `observe` with no `added` callback.  [#589](https://github.com/meteor/meteor/issues/589)

* Fix re-sending method calls on reconnect.  [#538](https://github.com/meteor/meteor/issues/538)

* Remove deprecated `/sockjs` URL support from `Meteor.connect`.

* Avoid losing a few bits of randomness in UUID v4 creation.  [#519](https://github.com/meteor/meteor/issues/519)

* Update clean-css package from 0.8.2 to 0.8.3, fixing minification of `0%`
  values in `hsl` colors.  [#515](https://github.com/meteor/meteor/issues/515)

Patches contributed by GitHub users Ed-von-Schleck, egtann, jwulf, lvbreda,
martin-naumann, meawoppl, nwmartin, timhaines, and zealoushacker.


## v0.5.2, 2012-11-27

* Fix 0.5.1 regression: Cursor `observe` works during server startup.  [#507](https://github.com/meteor/meteor/issues/507)

## v0.5.1, 2012-11-20

* Speed up server-side subscription handling by avoiding redundant work
  when the same Mongo query is observed multiple times concurrently (eg,
  by multiple users subscribing to the same subscription), and by using
  a simpler "unordered" algorithm.

* Meteor now waits to invoke method callbacks until all the data written by the
  method is available in the local cache. This way, method callbacks can see the
  full effects of their writes. This includes the callbacks passed to
  `Meteor.call` and `Meteor.apply`, as well as to the `Meteor.Collection`
  `insert`/`update`/`remove` methods.

  If you want to process the method's result as soon as it arrives from the
  server, even if the method's writes are not available yet, you can now specify
  an `onResultReceived` callback to `Meteor.apply`.

* Rework latency compensation to show server data changes sooner. Previously, as
  long as any method calls were in progress, Meteor would buffer all data
  changes sent from the server until all methods finished. Meteor now only
  buffers writes to documents written by client stubs, and applies the writes as
  soon as all methods that wrote that document have finished.

* `Meteor.userLoaded()` and `{{currentUserLoaded}}` have been removed.
  Previously, during the login process on the client, `Meteor.userId()` could be
  set but the document at `Meteor.user()` could be incomplete. Meteor provided
  the function `Meteor.userLoaded()` to differentiate between these states. Now,
  this in-between state does not occur: when a user logs in, `Meteor.userId()`
  only is set once `Meteor.user()` is fully loaded.

* New reactive function `Meteor.loggingIn()` and template helper
  `{{loggingIn}}`; they are true whenever some login method is in progress.
  `accounts-ui` now uses this to show an animation during login.

* The `sass` CSS preprocessor package has been removed. It was based on an
  unmaintained NPM module which did not implement recent versions of the Sass
  language and had no error handling.  Consider using the `less` or `stylus`
  packages instead.  [#143](https://github.com/meteor/meteor/issues/143)

* `Meteor.setPassword` is now called `Accounts.setPassword`, matching the
  documentation and original intention.  [#454](https://github.com/meteor/meteor/issues/454)

* Passing the `wait` option to `Meteor.apply` now waits for all in-progress
  method calls to finish before sending the method, instead of only guaranteeing
  that its callback occurs after the callbacks of in-progress methods.

* New function `Accounts.callLoginMethod` which should be used to call custom
  login handlers (such as those registered with
  `Accounts.registerLoginHandler`).

* The callbacks for `Meteor.loginWithToken` and `Accounts.createUser` now match
  the other login callbacks: they are called with error on error or with no
  arguments on success.

* Fix bug where method calls could be dropped during a brief disconnection. [#339](https://github.com/meteor/meteor/issues/339)

* Prevent running the `meteor` command-line tool and server on unsupported Node
  versions.

* Fix Minimongo query bug with nested objects.  [#455](https://github.com/meteor/meteor/issues/455)

* In `accounts-ui`, stop page layout from changing during login.

* Use `path.join` instead of `/` in paths (helpful for the unofficial Windows
  port) [#303](https://github.com/meteor/meteor/issues/303)

* The `spiderable` package serves pages to
  [`facebookexternalhit`](https://www.facebook.com/externalhit_uatext.php) [#411](https://github.com/meteor/meteor/issues/411)

* Fix error on Firefox with DOM Storage disabled.

* Avoid invalidating listeners if setUserId is called with current value.

* Upgrade many dependencies, including:
  * MongoDB 2.2.1 (from 2.2.0)
  * underscore 1.4.2 (from 1.3.3)
  * bootstrap 2.2.1 (from 2.1.1)
  * jQuery 1.8.2 (from 1.7.2)
  * less 1.3.1 (from 1.3.0)
  * stylus 0.30.1 (from 0.29.0)
  * coffee-script 1.4.0 (from 1.3.3)

Patches contributed by GitHub users ayal, dandv, possibilities, TomWij,
tmeasday, and workmad3.

## v0.5.0, 2012-10-17

* This release introduces Meteor Accounts, a full-featured auth system that supports
  - fine-grained user-based control over database reads and writes
  - federated login with any OAuth provider (with built-in support for
    Facebook, GitHub, Google, Twitter, and Weibo)
  - secure password login
  - email validation and password recovery
  - an optional set of UI widgets implementing standard login/signup/password
    change/logout flows

  When you upgrade to Meteor 0.5.0, existing apps will lose the ability to write
  to the database from the client. To restore this, either:
  - configure each of your collections with
    [`collection.allow`](http://docs.meteor.com/#allow) and
    [`collection.deny`](http://docs.meteor.com/#deny) calls to specify which
    users can perform which write operations, or
  - add the `insecure` smart package (which is included in new apps by default)
    to restore the old behavior where anyone can write to any collection which
    has not been configured with `allow` or `deny`

  For more information on Meteor Accounts, see
  http://docs.meteor.com/#dataandsecurity and
  http://docs.meteor.com/#accounts_api

* The new function `Meteor.autorun` allows you run any code in a reactive
  context. See http://docs.meteor.com/#meteor_autorun

* Arrays and objects can now be stored in the `Session`; mutating the value you
  retrieve with `Session.get` does not affect the value in the session.

* On the client, `Meteor.apply` takes a new `wait` option, which ensures that no
  further method calls are sent to the server until this method is finished; it
  is used for login and logout methods in order to keep the user ID
  well-defined. You can also specifiy an `onReconnect` handler which is run when
  re-establishing a connection; Meteor Accounts uses this to log back in on
  reconnect.

* Meteor now provides a compatible replacement for the DOM `localStorage`
  facility that works in IE7, in the `localstorage-polyfill` smart package.

* Meteor now packages the D3 library for manipulating documents based on data in
  a smart package called `d3`.

* `Meteor.Collection` now takes its optional `manager` argument (used to
  associate a collection with a server you've connected to with
  `Meteor.connect`) as a named option. (The old call syntax continues to work
  for now.)

* Fix a bug where trying to immediately resubscribe to a record set after
  unsubscribing could fail silently.

* Better error handling for failed Mongo writes from inside methods; previously,
  errors here could cause clients to stop processing data from the server.


Patches contributed by GitHub users bradens, dandv, dybskiy, possibilities,
zhangcheng, and 75lb.


## v0.4.2, 2012-10-02

* Fix connection failure on iOS6. SockJS 0.3.3 includes this fix.

* The new `preserve-inputs` package, included by default in new Meteor apps,
  restores the pre-v0.4.0 behavior of "preserving" all form input elements by ID
  and name during re-rendering; users who want more precise control over
  preservation can still use the APIs added in v0.4.0.

* A few changes to the `Meteor.absoluteUrl` function:
  - Added a `replaceLocalhost` option.
  - The `ROOT_URL` environment variable is respected by `meteor run`.
  - It is now included in all apps via the `meteor` package. Apps that
    explicitly added the now-deprecated `absolute-url` smart package will log a
    deprecation warning.

* Upgrade Node from 0.8.8 to 0.8.11.

* If a Handlebars helper function `foo` returns null, you can now run do
  `{{foo.bar}}` without error, just like when `foo` is a non-existent property.

* If you pass a non-scalar object to `Session.set`, an error will now be thrown
  (matching the behavior of `Session.equals`). [#215](https://github.com/meteor/meteor/issues/215)

* HTML pages are now served with a `charset=utf-8` Content-Type header. [#264](https://github.com/meteor/meteor/issues/264)

* The contents of `<select>` tags can now be reactive even in IE 7 and 8.

* The `meteor` tool no longer gets confused if a parent directory of your
  project is named `public`. [#352](https://github.com/meteor/meteor/issues/352)

* Fix a race condition in the `spiderable` package which could include garbage
  in the spidered page.

* The REPL run by `admin/node.sh` no longer crashes Emacs M-x shell on exit.

* Refactor internal `reload` API.

* New internal `jsparse` smart package. Not yet exposed publicly.


Patch contributed by GitHub user yanivoliver.


## v0.4.1, 2012-09-24

* New `email` smart package, with [`Email.send`](http://docs.meteor.com/#email)
  API.

* Upgrade Node from 0.6.17 to 0.8.8, as well as many Node modules in the dev
  bundle; those that are user-exposed are:
  * coffee-script: 1.3.3 (from 1.3.1)
  * stylus: 0.29.0 (from 0.28.1)
  * nib: 0.8.2 (from 0.7.0)

* All publicly documented APIs now use `camelCase` rather than
  `under_scores`. The old spellings continue to work for now. New names are:
  - `Meteor.isClient`/`isServer`
  - `this.isSimulation` inside a method invocation
  - `Meteor.deps.Context.onInvalidate`
  - `Meteor.status().retryCount`/`retryTime`

* Spark improvements
  * Optimize selector matching for event maps.
  * Fix `Spark._currentRenderer` behavior in timer callbacks.
  * Fix bug caused by interaction between `Template.foo.preserve` and
    `{{#constant}}`. [#323](https://github.com/meteor/meteor/issues/323)
  * Allow `{{#each}}` over a collection of objects without `_id`. [#281](https://github.com/meteor/meteor/issues/281)
  * Spark now supports Firefox 3.6.
  * Added a script to build a standalone spark.js that does not depend on
    Meteor (it depends on jQuery or Sizzle if you need IE7 support,
    and otherwise is fully standalone).

* Database writes from within `Meteor.setTimeout`/`setInterval`/`defer` will be
  batched with other writes from the current method invocation if they start
  before the method completes.

* Make `Meteor.Cursor.forEach` fully synchronous even if the user's callback
  yields. [#321](https://github.com/meteor/meteor/issues/321).

* Recover from exceptions thrown in `Meteor.publish` handlers.

* Upgrade bootstrap to version 2.1.1. [#336](https://github.com/meteor/meteor/issues/336), [#337](https://github.com/meteor/meteor/issues/337), [#288](https://github.com/meteor/meteor/issues/288), [#293](https://github.com/meteor/meteor/issues/293)

* Change the implementation of the `meteor deploy` password prompt to not crash
  Emacs M-x shell.

* Optimize `LocalCollection.remove(id)` to be O(1) rather than O(n).

* Optimize client-side database performance when receiving updated data from the
  server outside of method calls.

* Better error reporting when a package in `.meteor/packages` does not exist.

* Better error reporting for coffeescript. [#331](https://github.com/meteor/meteor/issues/331)

* Better error handling in `Handlebars.Exception`.


Patches contributed by GitHub users fivethirty, tmeasday, and xenolf.


## v0.4.0, 2012-08-30

* Merge Spark, a new live page update engine
  * Breaking API changes
     * Input elements no longer preserved based on `id` and `name`
       attributes. Use [`preserve`](http://docs.meteor.com/#template_preserve)
       instead.
     * All `Meteor.ui` functions removed. Use `Meteor.render`,
       `Meteor.renderList`, and
       [Spark](https://github.com/meteor/meteor/wiki/Spark) functions instead.
     * New template functions (eg. `created`, `rendered`, etc) may collide with
       existing helpers. Use `Template.foo.helpers()` to avoid conflicts.
     * New syntax for declaring event maps. Use
       `Template.foo.events({...})`. For backwards compatibility, both syntaxes
       are allowed for now.
  * New Template features
     * Allow embedding non-Meteor widgets (eg. Google Maps) using
       [`{{#constant}}`](http://docs.meteor.com/#constant)
     * Callbacks when templates are rendered. See
       http://docs.meteor.com/#template_rendered
     * Explicit control of which nodes are preserved during re-rendering. See
       http://docs.meteor.com/#template_preserve
     * Easily find nodes within a template in event handlers and callbacks. See
       http://docs.meteor.com/#template_find
     * Allow parts of a template to be independently reactive with the
       [`{{#isolate}}`](http://docs.meteor.com/#isolate) block helper.

* Use PACKAGE_DIRS environment variable to override package location. [#227](https://github.com/meteor/meteor/issues/227)

* Add `absolute-url` package to construct URLs pointing to the application.

* Allow modifying documents returned by `observe` callbacks. [#209](https://github.com/meteor/meteor/issues/209)

* Fix periodic crash after client disconnect. [#212](https://github.com/meteor/meteor/issues/212)

* Fix minimingo crash on dotted queries with undefined keys. [#126](https://github.com/meteor/meteor/issues/126)


## v0.3.9, 2012-08-07

* Add `spiderable` package to allow web crawlers to index Meteor apps.

* `meteor deploy` uses SSL to protect application deployment.

* Fix `stopImmediatePropagation()`. [#205](https://github.com/meteor/meteor/issues/205)


## v0.3.8, 2012-07-12

* HTTPS support
  * Add `force-ssl` package to require site to load over HTTPS.
  * Use HTTPS for install script and `meteor update`.
  * Allow runtime configuration of default DDP endpoint.

* Handlebars improvements
  * Implement dotted path traversal for helpers and methods.
  * Allow functions in helper arguments.
  * Change helper nesting rules to allow functions as arguments.
  * Fix `{{this.foo}}` to never invoke helper `foo`.
  * Make event handler `this` reflect the node that matched the selector instead
    of the event target node.
  * Fix keyword arguments to helpers.

* Add `nib` support to stylus package. [#175](https://github.com/meteor/meteor/issues/175)

* Upgrade bootstrap to version 2.0.4. [#173](https://github.com/meteor/meteor/issues/173)

* Print changelog after `meteor update`.

* Fix mouseenter and mouseleave events. [#224](https://github.com/meteor/meteor/issues/224)

* Fix issue with spurious heartbeat failures on busy connections.

* Fix exception in minimongo when matching non-arrays using `$all`. [#183](https://github.com/meteor/meteor/issues/183)

* Fix serving an empty file when no cacheable assets exist. [#179](https://github.com/meteor/meteor/issues/179)


## v0.3.7, 2012-06-06

* Better parsing of `.html` template files
  * Allow HTML comments (`<!-- -->`) at top level
  * Allow whitespace anywhere in open/close tag
  * Provide names and line numbers on error
  * More helpful error messages

* Form control improvements
  * Fix reactive radio buttons in Internet Explorer.
  * Fix reactive textareas to update consistently across browsers, matching text
    field behavior.

* `http` package bug fixes:
  * Send correct Content-Type when POSTing `params` from the server. [#172](https://github.com/meteor/meteor/issues/172)
  * Correctly detect JSON response Content-Type when a charset is present.

* Support `Handlebars.SafeString`. [#160](https://github.com/meteor/meteor/issues/160)

* Fix intermittent "Cursor is closed" mongo error.

* Fix "Cannot read property 'nextSibling' of null" error in certain nested
  templates. [#142](https://github.com/meteor/meteor/issues/142)

* Add heartbeat timer on the client to notice when the server silently goes
  away.


## v0.3.6, 2012-05-16

* Rewrite event handling. `this` in event handlers now refers to the data
  context of the element that generated the event, *not* the top-level data
  context of the template where the event is declared.

* Add /websocket endpoint for raw websockets. Pass websockets through
  development mode proxy.

* Simplified API for Meteor.connect, which now receives a URL to a Meteor app
  rather than to a sockjs endpoint.

* Fix livedata to support subscriptions with overlapping documents.

* Update node.js to 0.6.17 to fix potential security issue.


## v0.3.5, 2012-04-28

* Fix 0.3.4 regression: Call event map handlers on bubbled events. [#107](https://github.com/meteor/meteor/issues/107)


## v0.3.4, 2012-04-27

* Add Twitter `bootstrap` package. [#84](https://github.com/meteor/meteor/issues/84)

* Add packages for `sass` and `stylus` CSS pre-processors. [#40](https://github.com/meteor/meteor/issues/40), [#50](https://github.com/meteor/meteor/issues/50)

* Bind events correctly on top level elements in a template.

* Fix dotted path selectors in minimongo. [#88](https://github.com/meteor/meteor/issues/88)

* Make `backbone` package also run on the server.

* Add `bare` option to coffee-script compilation so variables can be shared
  between multiple coffee-script file. [#85](https://github.com/meteor/meteor/issues/85)

* Upgrade many dependency versions. User visible highlights:
 * node.js 0.6.15
 * coffee-script 1.3.1
 * less 1.3.0
 * sockjs 0.3.1
 * underscore 1.3.3
 * backbone 0.9.2

* Several documentation fixes and test coverage improvements.


## v0.3.3, 2012-04-20

* Add `http` package for making HTTP requests to remote servers.

* Add `madewith` package to put a live-updating Made with Meteor badge on apps.

* Reduce size of mongo database on disk (--smallfiles).

* Prevent unnecessary hot-code pushes on deployed apps during server migration.

* Fix issue with spaces in directory names. [#39](https://github.com/meteor/meteor/issues/39)

* Workaround browser caching issues in development mode by using query
  parameters on all JavaScript and CSS requests.

* Many documentation and test fixups.


## v0.3.2, 2012-04-10

* Initial public launch<|MERGE_RESOLUTION|>--- conflicted
+++ resolved
@@ -1,6 +1,5 @@
 ## v.NEXT
 
-<<<<<<< HEAD
 ## v1.7.1, TBD
 
 * Compiler plugins that call `inputFile.addJavaScript` or
@@ -57,12 +56,11 @@
   safely, since the `PATH` environment variable will now be set so that
   `meteor` always refers to the same `meteor` used to run `meteor npm`.
   [PR #9941](https://github.com/meteor/meteor/pull/9941)
-=======
+
 * Meteor's `self-test` has been updated to use "headless" Chrome rather
   than PhantomJS for browser tests. PhantomJS can still be forced by
   passing the `--phantom` flag to the `meteor self-test` command.
   [PR #9814](https://github.com/meteor/meteor/pull/9814)
->>>>>>> af26e8b0
 
 * Importing a directory containing an `index.*` file now works for
   non-`.js` file extensions. As before, the list of possible extensions is
