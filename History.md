## v.NEXT

<<<<<<< HEAD
* Node has been upgraded to version 8.5.0.

* The `npm` npm package has been upgraded to version 5.4.1, a major
  upgrade from 4.6.1, requiring internal updates to dependency management
  logic for Meteor packages that use `Npm.depends`. While these changes
  should be backwards-compatible for existing Meteor packages, if you are
  the maintainer of any packages, you should pay close attention to your
  `npm-shrinkwrap.json` files when first using this version of `npm`. For
  normal Meteor application development, this change primarily affects the
  version of `npm` used by `meteor npm ...` commands.
  [PR #8835](https://github.com/meteor/meteor/pull/8835)

* The `meteor-babel` package has been upgraded to version 0.24.6, to take
  better advantage of native language features in Node 8.

* The `meteor-promise` package has been upgraded to version 0.8.6, to
  enable better handling of `UnhandledPromiseRejectionWarning`s.

* The `node-gyp` npm package has been upgraded to version 3.6.2.

* The `node-pre-gyp` npm package has been updated to version 0.6.36.

* The `fibers` npm package has been upgraded to version 2.0.0.

* The `pathwatcher` npm package has been upgraded to version 7.1.0.

* The `http-proxy` npm package has been upgraded to version 1.16.2.

* The `semver` npm package has been upgraded to version 5.4.1.

* When running Meteor tool tests (i.e. `./meteor self-test`) during the
  course of developing Meteor itself, it is no longer necessary to
  `./meteor npm install -g phantomjs-prebuilt browserstack-webdriver`.
  These will now be installed automatically upon their use.
=======
* DDP's `connection.onReconnect = func` feature has been deprecated. This
  functionality was previously supported as a way to set a function to be
  called as the first step of reconnecting. This approach has proven to be
  inflexible as only one function can be defined to be called when
  reconnecting. Meteor's accounts system was already setting an
  `onReconnect` callback to be used internally, which means anyone setting
  their own `onReconnect` callback was inadvertently overwriting code used
  internally. Moving forward the `DDP.onReconnect(callback)` method should be
  used to register callbacks to call when a connection reconnects. The
  connection that is reconnecting is passed as the only argument to
  `callback`. This is used by the accounts system to re-login on reconnects
  without interfering with other code that uses `connection.onReconnect`.
  [Issue #5665](https://github.com/meteor/meteor/issues/5665)
  [PR #9092](https://github.com/meteor/meteor/pull/9092)
>>>>>>> 069d3dff

* The `webapp` package has been updated to support UNIX domain sockets. If a
  `UNIX_SOCKET_PATH` environment variable is set with a valid
  UNIX socket file path (e.g. `UNIX_SOCKET_PATH=/tmp/socktest.sock`), Meteor's
  HTTP server will use that socket file for inter-process communication,
  instead of TCP. This can be useful in cases like using Nginx to proxy
  requests back to an internal Meteor application. Leveraging UNIX domain
  sockets for inter-process communication reduces the sometimes unnecessary
  overhead required by TCP based communication.
  [Issue #7392](https://github.com/meteor/meteor/issues/7392)
  [PR #8702](https://github.com/meteor/meteor/pull/8702)

* The `fastclick` package (previously included by default in Cordova
  applications through the `mobile-experience` package) has been deprecated.
  This package is no longer maintained and has years of outstanding
  unresolved issues, some of which are impacting Meteor users. Most modern
  mobile web browsers have removed the 300ms tap delay that `fastclick` worked
  around, as long as the following `<head />` `meta` element is set (which
  is generally considered a mobile best practice regardless, and which the
  Meteor boilerplate generator already sets by default for Cordova apps):
  `<meta name="viewport" content="width=device-width">`
  If anyone is still interested in using `fastclick` with their application,
  it can be installed from npm directly (`meteor npm install --save fastclick`).
  Reference:
  [Mobile Chrome](https://developers.google.com/web/updates/2013/12/300ms-tap-delay-gone-away)
  [Mobile Safari](https://bugs.webkit.org/show_bug.cgi?id=150604)
  [PR #9039](https://github.com/meteor/meteor/pull/9039)

* Minimongo cursors are now JavaScript iterable objects and can now be iterated over
  using `for...of` loops, spread operator, `yield*`, and destructuring assignments.
  [PR #8888](https://github.com/meteor/meteor/pull/8888)

## v1.5.2, 2017-09-05

* Node 4.8.4 has been patched to include
  https://github.com/nodejs/node/pull/14829, an important PR implemented
  by our own @abernix (:tada:), which fixes a faulty backport of garbage
  collection-related logic in V8 that was causing occasional segmentation
  faults during Meteor development and testing, ever since Node 4.6.2
  (Meteor 1.4.2.3). When Node 4.8.5 is officially released with these
  changes, we will immediately publish a small follow-up release.
  [Issue #8648](https://github.com/meteor/meteor/issues/8648)

* When Meteor writes to watched files during the build process, it no
  longer relies on file watchers to detect the change and invalidate the
  optimistic file system cache, which should fix a number of problems
  related by the symptom of endless rebuilding.
  [Issue #8988](https://github.com/meteor/meteor/issues/8988)
  [Issue #8942](https://github.com/meteor/meteor/issues/8942)
  [PR #9007](https://github.com/meteor/meteor/pull/9007)

* The `cordova-lib` npm package has been updated to 7.0.1, along with
  cordova-android (6.2.3) and cordova-ios (4.4.0), and various plugins.
  [PR #8919](https://github.com/meteor/meteor/pull/8919) resolves the
  umbrella [issue #8686](https://github.com/meteor/meteor/issues/8686), as
  well as several Android build issues:
  [#8408](https://github.com/meteor/meteor/issues/8408),
  [#8424](https://github.com/meteor/meteor/issues/8424), and
  [#8464](https://github.com/meteor/meteor/issues/8464).

* The [`boilerplate-generator`](https://github.com/meteor/meteor/tree/release-1.5.2/packages/boilerplate-generator)
  package responsible for generating initial HTML documents for Meteor
  apps has been refactored by @stevenhao to avoid using the
  `spacebars`-related packages, which means it is now possible to remove
  Blaze as a dependency from the server as well as the client.
  [PR #8820](https://github.com/meteor/meteor/pull/8820)

* The `meteor-babel` package has been upgraded to version 0.23.1.

* The `reify` npm package has been upgraded to version 0.12.0, which
  includes a minor breaking
  [change](https://github.com/benjamn/reify/commit/8defc645e556429283e0b522fd3afababf6525ea)
  that correctly skips exports named `default` in `export * from "module"`
  declarations. If you have any wrapper modules that re-export another
  module's exports using `export * from "./wrapped/module"`, and the
  wrapped module has a `default` export that you want to be included, you
  should now explicitly re-export `default` using a second declaration:
  ```js
  export * from "./wrapped/module";
  export { default } "./wrapped/module";
  ```

* The `meteor-promise` package has been upgraded to version 0.8.5,
  and the `promise` polyfill package has been upgraded to 8.0.1.

* The `semver` npm package has been upgraded to version 5.3.0.
  [PR #8859](https://github.com/meteor/meteor/pull/8859)

* The `faye-websocket` npm package has been upgraded to version 0.11.1,
  and its dependency `websocket-driver` has been upgraded to a version
  containing [this fix](https://github.com/faye/websocket-driver-node/issues/21),
  thanks to [@sdarnell](https://github.com/sdarnell).
  [meteor-feature-requests#160](https://github.com/meteor/meteor-feature-requests/issues/160)

* The `uglify-js` npm package has been upgraded to version 3.0.28.

* Thanks to PRs [#8960](https://github.com/meteor/meteor/pull/8960) and
  [#9018](https://github.com/meteor/meteor/pull/9018) by @GeoffreyBooth, a
  [`coffeescript-compiler`](https://github.com/meteor/meteor/tree/release-1.5.2/packages/non-core/coffeescript-compiler)
  package has been extracted from the `coffeescript` package, similar to
  how the `babel-compiler` package is separate from the `ecmascript`
  package, so that other packages (such as
  [`vue-coffee`](https://github.com/meteor-vue/vue-meteor/tree/master/packages/vue-coffee))
  can make use of `coffeescript-compiler`. All `coffeescript`-related
  packages have been moved to
  [`packages/non-core`](https://github.com/meteor/meteor/tree/release-1.5.2/packages/non-core),
  so that they can be published independently from Meteor releases.

* `meteor list --tree` can now be used to list all transitive package
  dependencies (and versions) in an application. Weakly referenced dependencies
  can also be listed by using the `--weak` option. For more information, run
  `meteor help list`.
  [PR #8936](https://github.com/meteor/meteor/pull/8936)

* The `star.json` manifest created within the root of a `meteor build` bundle
  will now contain `nodeVersion` and `npmVersion` which will specify the exact
  versions of Node.js and npm (respectively) which the Meteor release was
  bundled with.  The `.node_version.txt` file will still be written into the
  root of the bundle, but it may be deprecated in a future version of Meteor.
  [PR #8956](https://github.com/meteor/meteor/pull/8956)

* A new package called `mongo-dev-server` has been created and wired into
  `mongo` as a dependency. As long as this package is included in a Meteor
  application (which it is by default since all new Meteor apps have `mongo`
  as a dependency), a local development MongoDB server is started alongside
  the application. This package was created to provide a way to disable the
  local development Mongo server, when `mongo` isn't needed (e.g. when using
  Meteor as a build system only). If an application has no dependency on
  `mongo`, the `mongo-dev-server` package is not added, which means no local
  development Mongo server is started.
  [Feature Request #31](https://github.com/meteor/meteor-feature-requests/issues/31)
  [PR #8853](https://github.com/meteor/meteor/pull/8853)

* `Accounts.config` no longer mistakenly allows tokens to expire when
  the `loginExpirationInDays` option is set to `null`.
  [Issue #5121](https://github.com/meteor/meteor/issues/5121)
  [PR #8917](https://github.com/meteor/meteor/pull/8917)

* The `"env"` field is now supported in `.babelrc` files.
  [PR #8963](https://github.com/meteor/meteor/pull/8963)

* Files contained by `client/compatibility/` directories or added with
  `api.addFiles(files, ..., { bare: true })` are now evaluated before
  importing modules with `require`, which may be a breaking change if you
  depend on the interleaving of `bare` files with eager module evaluation.
  [PR #8972](https://github.com/meteor/meteor/pull/8972)

* When `meteor test-packages` runs in a browser, uncaught exceptions will
  now be displayed above the test results, along with the usual summary of
  test failures, in case those uncaught errors have something to do with
  later test failures.
  [Issue #4979](https://github.com/meteor/meteor/issues/4979)
  [PR #9034](https://github.com/meteor/meteor/pull/9034)

## v1.5.1, 2017-07-12

* Node has been upgraded to version 4.8.4.

* A new core Meteor package called `server-render` provides generic
  support for server-side rendering of HTML, as described in the package's
  [`README.md`](https://github.com/meteor/meteor/blob/release-1.5.1/packages/server-render/README.md).
  [PR #8841](https://github.com/meteor/meteor/pull/8841)

* To reduce the total number of file descriptors held open by the Meteor
  build system, native file watchers will now be started only for files
  that have changed at least once. This new policy means you may have to
  [wait up to 5000ms](https://github.com/meteor/meteor/blob/6bde360b9c075f1c78c3850eadbdfa7fe271f396/tools/fs/safe-watcher.js#L20-L21)
  for changes to be detected when you first edit a file, but thereafter
  changes will be detected instantaneously. In return for that small
  initial waiting time, the number of open file descriptors will now be
  bounded roughly by the number of files you are actively editing, rather
  than the number of files involved in the build (often thousands), which
  should help with issues like
  [#8648](https://github.com/meteor/meteor/issues/8648). If you need to
  disable the new behavior for any reason, simply set the
  `METEOR_WATCH_PRIORITIZE_CHANGED` environment variable to `"false"`, as
  explained in [PR #8866](https://github.com/meteor/meteor/pull/8866).

* All `observe` and `observeChanges` callbacks are now bound using
  `Meteor.bindEnvironment`.  The same `EnvironmentVariable`s that were
  present when `observe` or `observeChanges` was called are now available
  inside the callbacks. [PR #8734](https://github.com/meteor/meteor/pull/8734)

* A subscription's `onReady` is now fired again during a re-subscription, even
  if the subscription has the same arguments.  Previously, when subscribing
  to a publication the `onReady` would have only been called if the arguments
  were different, creating a confusing difference in functionality.  This may be
  breaking behavior if an app uses the firing of `onReady` as an assumption
  that the data was just received from the server.  If such functionality is
  still necessary, consider using
  [`observe`](https://docs.meteor.com/api/collections.html#Mongo-Cursor-observe)
  or
  [`observeChanges`](https://docs.meteor.com/api/collections.html#Mongo-Cursor-observeChanges)
  [PR #8754](https://github.com/meteor/meteor/pull/8754)
  [Issue #1173](https://github.com/meteor/meteor/issues/1173)

* The `minimongo` and `mongo` packages are now compliant with the upsert behavior
  of MongoDB 2.6 and higher. **As a result support for MongoDB 2.4 has been dropped.**
  This mainly changes the effect of the selector on newly inserted documents.
  [PR #8815](https://github.com/meteor/meteor/pull/8815)

* `reactive-dict` now supports setting initial data when defining a named
  `ReactiveDict`. No longer run migration logic when used on the server,
  this is to prevent duplicate name error on reloads. Initial data is now
  properly serialized.

* `accounts-password` now uses `example.com` as a default "from" address instead
  of `meteor.com`. This change could break account-related e-mail notifications
  (forgot password, activation, etc.) for applications which do not properly
  configure a "from" domain since e-mail providers will often reject mail sent
  from `example.com`. Ensure that `Accounts.emailTemplates.from` is set to a
  proper domain in all applications.
  [PR #8760](https://github.com/meteor/meteor/issues/8760)

* The `accounts-facebook` and `facebook-oauth` packages have been updated to
  use the v2.9 of the Facebook Graph API for the Login Dialog since the v2.2
  version will be deprecated by Facebook in July.  There shouldn't be a problem
  regardless since Facebook simply rolls over to the next active version
  (v2.3, in this case) however this should assist in avoiding deprecation
  warnings and should enable any new functionality which has become available.
  [PR #8858](https://github.com/meteor/meteor/pull/8858)

* Add `DDP._CurrentPublicationInvocation` and `DDP._CurrentMethodInvocation`.
  `DDP._CurrentInvocation` remains for backwards-compatibility. This change
  allows method calls from publications to inherit the `connection` from the
  the publication which called the method.
  [PR #8629](https://github.com/meteor/meteor/pull/8629)

  > Note: If you're calling methods from publications that are using `this.connection`
  > to see if the method was called from server code or not. These checks will now
  > be more restrictive because `this.connection` will now be available when a
  > method is called from a publication.

* Fix issue with publications temporarily having `DDP._CurrentInvocation` set on
  re-run after a user logged in.  This is now provided through
  `DDP._CurrentPublicationInvocation` at all times inside a publication,
  as described above.
  [PR #8031](https://github.com/meteor/meteor/pull/8031)
  [PR #8629](https://github.com/meteor/meteor/pull/8629)

* `Meteor.userId()` and `Meteor.user()` can now be used in both method calls and
  publications.
  [PR #8629](https://github.com/meteor/meteor/pull/8629)

* `this.onStop` callbacks in publications are now run with the publication's
  context and with its `EnvironmentVariable`s bound.
  [PR #8629](https://github.com/meteor/meteor/pull/8629)

* The `minifier-js` package will now replace `process.env.NODE_ENV` with
  its string value (or `"development"` if unspecified).

* The `meteor-babel` npm package has been upgraded to version 0.22.0.

* The `reify` npm package has been upgraded to version 0.11.24.

* The `uglify-js` npm package has been upgraded to version 3.0.18.

* Illegal characters in paths written in build output directories will now
  be replaced with `_`s rather than removed, so that file and directory
  names consisting of only illegal characters do not become empty
  strings. [PR #8765](https://github.com/meteor/meteor/pull/8765).

* Additional "extra" packages (packages that aren't saved in `.meteor/packages`)
  can be included temporarily using the `--extra-packages`
  option.  For example: `meteor run --extra-packages bundle-visualizer`.
  Both `meteor test` and `meteor test-packages` also support the
  `--extra-packages` option and commas separate multiple package names.
  [PR #8769](https://github.com/meteor/meteor/pull/8769)

  > Note: Packages specified using the `--extra-packages` option override
  > version constraints from `.meteor/packages`.

* The `coffeescript` package has been updated to use CoffeeScript version
  1.12.6. [PR #8777](https://github.com/meteor/meteor/pull/8777)

* It's now possible to pipe a series of statements to `meteor shell`,
  whereas previously the input had to be an expression; for example:
  ```sh
  > echo 'import pkg from "babel-runtime/package.json";
  quote> pkg.version' |
  pipe> meteor shell
  "6.23.0"
  ```
  [Issue #8823](https://github.com/meteor/meteor/issues/8823)
  [PR #8833](https://github.com/meteor/meteor/pull/8833)

* Any `Error` thrown by a DDP method with the `error.isClientSafe`
  property set to `true` will now be serialized and displayed to the
  client, whereas previously only `Meteor.Error` objects were considered
  client-safe. [PR #8756](https://github.com/meteor/meteor/pull/8756)

## v1.5, 2017-05-30

* The `meteor-base` package implies a new `dynamic-import` package, which
  provides runtime support for [the proposed ECMAScript dynamic
  `import(...)` syntax](https://github.com/tc39/proposal-dynamic-import),
  enabling asynchronous module fetching or "code splitting." If your app
  does not use the `meteor-base` package, you can use the package by
  simply running `meteor add dynamic-import`. See this [blog
  post](https://blog.meteor.com/meteor-1-5-react-loadable-f029a320e59c)
  and [PR #8327](https://github.com/meteor/meteor/pull/8327) for more
  information about how dynamic `import(...)` works in Meteor, and how to
  use it in your applications.

* The `ecmascript-runtime` package, which provides polyfills for various
  new ECMAScript runtime APIs and language features, has been split into
  `ecmascript-runtime-client` and `ecmascript-runtime-server`, to reflect
  the different needs of browsers versus Node 4. The client runtime now
  relies on the `core-js` library found in the `node_modules` directory of
  the application, rather than a private duplicate installed via
  `Npm.depends`. This is unlikely to be a disruptive change for most
  developers, since the `babel-runtime` npm package is expected to be
  installed, and `core-js` is a dependency of `babel-runtime`, so
  `node_modules/core-js` should already be present. If that's not the
  case, just run `meteor npm install --save core-js` to install it.

* The `npm` npm package has been upgraded to version 4.6.1.

* The `meteor-babel` npm package has been upgraded to version 0.21.4,
  enabling the latest Reify compiler and the transform-class-properties
  plugin, among other improvements.

* The `reify` npm package has been upgraded to version 0.11.21, fixing
  [issue #8595](https://github.com/meteor/meteor/issues/8595) and
  improving compilation and runtime performance.

> Note: With this version of Reify, `import` declarations are compiled to
  `module.watch(require(id), ...)` instead of `module.importSync(id, ...)`
  or the older `module.import(id, ...)`. The behavior of the compiled code
  should be the same as before, but the details seemed different enough to
  warrant a note.

* The `install` npm package has been upgraded to version 0.10.1.

* The `meteor-promise` npm package has been upgraded to version 0.8.4.

* The `uglify-js` npm package has been upgraded to version 3.0.13, fixing
  [#8704](https://github.com/meteor/meteor/issues/8704).

* If you're using the `standard-minifier-js` Meteor package, as most
  Meteor developers do, it will now produce a detailed analysis of package
  and module sizes within your production `.js` bundle whenever you run
  `meteor build` or `meteor run --production`. These data are served by
  the application web server at the same URL as the minified `.js` bundle,
  except with a `.stats.json` file extension instead of `.js`. If you're
  using a different minifier plugin, and would like to support similar
  functionality, refer to
  [these](https://github.com/meteor/meteor/pull/8327/commits/084801237a8c288d99ec82b0fbc1c76bdf1aab16)
  [commits](https://github.com/meteor/meteor/pull/8327/commits/1c8bc7353e9a8d526880634a58c506b423c4a55e)
  for inspiration.

* To visualize the bundle size data produced by `standard-minifier-js`,
  run `meteor add bundle-visualizer` and then start your development
  server in production mode with `meteor run --production`. Be sure to
  remove the `bundle-visualizer` package before actually deploying your
  app, or the visualization will be displayed to your users.

* If you've been developing an app with multiple versions of Meteor, or
  testing with beta versions, and you haven't recently run `meteor reset`,
  your `.meteor/local/bundler-cache` directory may have become quite
  large. This is just a friendly reminder that this directory is perfectly
  safe to delete, and Meteor will repopulate it with only the most recent
  cached bundles.

* Apps created with `meteor create --bare` now use the `static-html`
  package for processing `.html` files instead of `blaze-html-templates`,
  to avoid large unnecessary dependencies like the `jquery` package.

* Babel plugins now receive file paths without leading `/` characters,
  which should prevent confusion about whether the path should be treated
  as absolute. [PR #8610](https://github.com/meteor/meteor/pull/8610)

* It is now possible to override the Cordova iOS and/or Android
  compatibility version by setting the `METEOR_CORDOVA_COMPAT_VERSION_IOS`
  and/or `METEOR_CORDOVA_COMPAT_VERSION_ANDROID` environment variables.
  [PR #8581](https://github.com/meteor/meteor/pull/8581)

* Modules in `node_modules` directories will no longer automatically have
  access to the `Buffer` polyfill on the client, since that polyfill
  contributed more than 22KB of minified JavaScript to the client bundle,
  and was rarely used. If you really need the Buffer API on the client,
  you should now obtain it explicitly with `require("buffer").Buffer`.
  [Issue #8645](https://github.com/meteor/meteor/issues/8645).

* Packages in `node_modules` directories are now considered non-portable
  (and thus may be automatically rebuilt for the current architecture), if
  their `package.json` files contain any of the following install hooks:
  `install`, `preinstall`, or `postinstall`. Previously, a package was
  considered non-portable only if it contained any `.node` binary modules.
  [Issue #8225](https://github.com/meteor/meteor/issues/8225)

## v1.4.4.3, 2017-05-22

* Node has been upgraded to version 4.8.3.

* A bug in checking body lengths of HTTP responses that was affecting
  Galaxy deploys has been fixed.
  [PR #8709](https://github.com/meteor/meteor/pull/8709).

## v1.4.4.2, 2017-05-02

* Node has been upgraded to version 4.8.2.

* The `npm` npm package has been upgraded to version 4.5.0.
  Note that when using npm `scripts` there has been a change regarding
  what happens when `SIGINT` (Ctrl-C) is received.  Read more
  [here](https://github.com/npm/npm/releases/tag/v4.5.0).

* Fix a regression which prevented us from displaying a helpful banner when
  running `meteor debug` because of a change in Node.js.

* Update `node-inspector` npm to 1.1.1, fixing a problem encountered when trying
  to press "Enter" in the inspector console.
  [Issue #8469](https://github.com/meteor/meteor/issues/8469)

* The `email` package has had its `mailcomposer` npm package swapped with
  a Node 4 fork of `nodemailer` due to its ability to support connection pooling
  in a similar fashion as the original `mailcomposer`.
  [Issue #8591](https://github.com/meteor/meteor/issues/8591)
  [PR #8605](https://github.com/meteor/meteor/pull/8605)

    > Note: The `MAIL_URL` should be configured with a scheme which matches the
    > protocol desired by your e-mail vendor/mail-transport agent.  For
    > encrypted connections (typically listening on port 465), this means
    > using `smtps://`.  Unencrypted connections or those secured through
    > a `STARTTLS` connection upgrade (typically using port 587 and sometimes
    > port 25) should continue to use `smtp://`.  TLS/SSL will be automatically
    > enabled if the mail provider supports it.

* A new `Tracker.inFlush()` has been added to provide a global Tracker
  "flushing" state.
  [PR #8565](https://github.com/meteor/meteor/pull/8565).

* The `meteor-babel` npm package has been upgraded to version 0.20.1, and
  the `reify` npm package has been upgraded to version 0.7.4, fixing
  [issue #8595](https://github.com/meteor/meteor/issues/8595).
  (This was fixed between full Meteor releases, but is being mentioned here.)

## v1.4.4.1, 2017-04-07

* A change in Meteor 1.4.4 to remove "garbage" directories asynchronously
  in `files.renameDirAlmostAtomically` had unintended consequences for
  rebuilding some npm packages, so that change was reverted, and those
  directories are now removed before `files.renameDirAlmostAtomically`
  returns. [PR #8574](https://github.com/meteor/meteor/pull/8574)

## v1.4.4, 2017-04-07

* Node has been upgraded to version 4.8.1.

* The `npm` npm package has been upgraded to version 4.4.4.
  It should be noted that this version reduces extra noise
  previously included in some npm errors.

* The `node-gyp` npm package has been upgraded to 3.6.0 which
  adds support for VS2017 on Windows.

* The `node-pre-gyp` npm package has been updated to 0.6.34.

* Thanks to the outstanding efforts of @sethmurphy18, the `minifier-js`
  package now uses [Babili](https://github.com/babel/babili) instead of
  [UglifyJS](https://github.com/mishoo/UglifyJS2), resolving numerous
  long-standing bugs due to UglifyJS's poor support for ES2015+ syntax.
  [Issue #8378](https://github.com/meteor/meteor/issues/8378)
  [PR #8397](https://github.com/meteor/meteor/pull/8397)

* The `meteor-babel` npm package has been upgraded to version 0.19.1, and
  `reify` has been upgraded to version 0.6.6, fixing several subtle bugs
  introduced by Meteor 1.4.3 (see below), including
  [issue #8461](https://github.com/meteor/meteor/issues/8461).

* The Reify module compiler is now a Babel plugin, making it possible for
  other custom Babel plugins configured in `.babelrc` or `package.json`
  files to run before Reify, fixing bugs that resulted from running Reify
  before other plugins in Meteor 1.4.3.
  [Issue #8399](https://github.com/meteor/meteor/issues/8399)
  [Issue #8422](https://github.com/meteor/meteor/issues/8422)
  [`meteor-babel` issue #13](https://github.com/meteor/babel/issues/13)

* Two new `export ... from ...` syntax extensions are now supported:
  ```js
  export * as namespace from "./module"
  export def from "./module"
  ```
  Read the ECMA262 proposals here:
  * https://github.com/leebyron/ecmascript-export-ns-from
  * https://github.com/leebyron/ecmascript-export-default-from

* When `Meteor.call` is used on the server to invoke a method that
  returns a `Promise` object, the result will no longer be the `Promise`
  object, but the resolved value of the `Promise`.
  [Issue #8367](https://github.com/meteor/meteor/issues/8367)

> Note: if you actually want a `Promise` when calling `Meteor.call` or
  `Meteor.apply` on the server, use `Meteor.callAsync` and/or
  `Meteor.applyAsync` instead.
  [Issue #8367](https://github.com/meteor/meteor/issues/8367),
  https://github.com/meteor/meteor/commit/0cbd25111d1249a61ca7adce23fad5215408c821

* The `mailcomposer` and `smtp-connection` npms have been updated to resolve an
  issue with the encoding of long header lines.
  [Issue #8425](https://github.com/meteor/meteor/issues/8425)
  [PR #8495](https://github.com/meteor/meteor/pull/8495)

* `Accounts.config` now supports an `ambiguousErrorMessages` option which
  enabled generalization of messages produced by the `accounts-*` packages.
  [PR #8520](https://github.com/meteor/meteor/pull/8520)

* A bug which caused account enrollment tokens to be deleted too soon was fixed.
  [Issue #8218](https://github.com/meteor/meteor/issues/8218)
  [PR #8474](https://github.com/meteor/meteor/pull/8474)

* On Windows, bundles built during `meteor build` or `meteor deploy` will
  maintain the executable bit for commands installed in the
  `node_modules\.bin` directory.
  [PR #8503](https://github.com/meteor/meteor/pull/8503)

* On Windows, the upgrades to Node.js, `npm` and `mongodb` are now in-sync with
  other archs again after being mistakenly overlooked in 1.4.3.2.  An admin
  script enhancement has been applied to prevent this from happening again.
  [PR #8505](https://github.com/meteor/meteor/pull/8505)

## v1.4.3.2, 2017-03-14

* Node has been upgraded to version 4.8.0.

* The `npm` npm package has been upgraded to version 4.3.0.

* The `node-gyp` npm package has been upgraded to 3.5.0.

* The `node-pre-gyp` npm package has been updated to 0.6.33.

* The bundled version of MongoDB used by `meteor run` in development
  has been upgraded to 3.2.12.

* The `mongodb` npm package used by the `npm-mongo` Meteor package has
  been updated to version 2.2.24.
  [PR #8453](https://github.com/meteor/meteor/pull/8453)
  [Issue #8449](https://github.com/meteor/meteor/issues/8449)

* The `check` package has had its copy of `jQuery.isPlainObject`
  updated to a newer implementation to resolve an issue where the
  `nodeType` property of an object couldn't be checked, fixing
  [#7354](https://github.com/meteor/meteor/issues/7354).

* The `standard-minifier-js` and `minifier-js` packages now have improved
  error capturing to provide more information on otherwise unhelpful errors
  thrown when UglifyJS encounters ECMAScript grammar it is not familiar with.
  [#8414](https://github.com/meteor/meteor/pull/8414)

* Similar in behavior to `Meteor.loggingIn()`, `accounts-base` now offers a
  reactive `Meteor.loggingOut()` method (and related Blaze helpers,
  `loggingOut` and `loggingInOrOut`).
  [PR #8271](https://github.com/meteor/meteor/pull/8271)
  [Issue #1331](https://github.com/meteor/meteor/issues/1331)
  [Issue #769](https://github.com/meteor/meteor/issues/769)

* Using `length` as a selector field name and with a `Number` as a value
  in a `Mongo.Collection` transformation will no longer cause odd results.
  [#8329](https://github.com/meteor/meteor/issues/8329).

* `observe-sequence` (and thus Blaze) now properly supports `Array`s which were
  created in a vm or across frame boundaries, even if they were sub-classed.
  [Issue #8160](https://github.com/meteor/meteor/issues/8160)
  [PR #8401](https://github.com/meteor/meteor/pull/8401)

* Minimongo now supports `$bitsAllClear`, `$bitsAllSet`, `$bitsAnySet` and
  `$bitsAnyClear`.
  [#8350](https://github.com/meteor/meteor/pull/8350)

* A new [Development.md](Development.md) document has been created to provide
  an easier path for developers looking to make contributions to Meteor Core
  (that is, the `meteor` tool itself) along with plenty of helpful reminders
  for those that have already done so!
  [#8267](https://github.com/meteor/meteor/pull/8267)

* The suggestion to add a `{oauth-service}-config-ui` package will no longer be
  made on the console if `service-configuration` package is already installed.
  [Issue #8366](https://github.com/meteor/meteor/issues/8366)
  [PR #8429](https://github.com/meteor/meteor/pull/8429)

* `Meteor.apply`'s `throwStubExceptions` option is now properly documented in
  the documentation whereas it was previously only mentioned in the Guide.
  [Issue #8435](https://github.com/meteor/meteor/issues/8435)
  [PR #8443](https://github.com/meteor/meteor/pull/8443)

* `DDPRateLimiter.addRule` now accepts a callback which will be executed after
  a rule is executed, allowing additional actions to be taken if necessary.
  [Issue #5541](https://github.com/meteor/meteor/issues/5541)
  [PR #8237](https://github.com/meteor/meteor/pull/8237)

* `jquery` is no longer a dependency of the `http` package.
  [#8389](https://github.com/meteor/meteor/pull/8389)

* `jquery` is no longer in the default package list after running
  `meteor create`, however is still available thanks to `blaze-html-templates`.
  If you still require jQuery, the recommended approach is to install it from
  npm with `meteor npm install --save jquery` and then `import`-ing it into your
  application.
  [#8388](https://github.com/meteor/meteor/pull/8388)

* The `shell-server` package (i.e. `meteor shell`) has been updated to more
  gracefully handle recoverable errors (such as `SyntaxError`s) in the same
  fashion as the Node REPL.
  [Issue #8290](https://github.com/meteor/meteor/issues/8290)
  [PR #8446](https://github.com/meteor/meteor/pull/8446)

* The `webapp` package now reveals a `WebApp.connectApp` to make it easier to
  provide custom error middleware.
  [#8403](https://github.com/meteor/meteor/pull/8403)

* The `meteor update --all-packages` command has been properly documented in
  command-line help (i.e. `meteor update --help`).
  [PR #8431](https://github.com/meteor/meteor/pull/8431)
  [Issue #8154](https://github.com/meteor/meteor/issues/8154)

* Syntax errors encountered while scanning `package.json` files for binary
  dependencies are now safely and silently ignored.
  [Issue #8427](https://github.com/meteor/meteor/issues/8427)
  [PR #8468](https://github.com/meteor/meteor/pull/8468)

## v1.4.3.1, 2017-02-14

* The `meteor-babel` npm package has been upgraded to version 0.14.4,
  fixing [#8349](https://github.com/meteor/meteor/issues/8349).

* The `reify` npm package has been upgraded to version 0.4.9.

* Partial `npm-shrinkwrap.json` files are now disregarded when
  (re)installing npm dependencies of Meteor packages, fixing
  [#8349](https://github.com/meteor/meteor/issues/8349). Further
  discussion of the new `npm` behavior can be found
  [here](https://github.com/npm/npm/blob/latest/CHANGELOG.md#no-more-partial-shrinkwraps-breaking).

## v1.4.3, 2017-02-13

* Versions of Meteor [core
  packages](https://github.com/meteor/meteor/tree/release-1.4.3/packages)
  are once again constrained by the current Meteor release.

> Before Meteor 1.4, the current release dictated the exact version of
  every installed core package, which meant newer core packages could not
  be installed without publishing a new Meteor release. In order to
  support incremental development of core packages, Meteor 1.4 removed all
  release-based constraints on core package versions
  ([#7084](https://github.com/meteor/meteor/pull/7084)). Now, in Meteor
  1.4.3, core package versions must remain patch-compatible with the
  versions they had when the Meteor release was published. This middle
  ground restores meaning to Meteor releases, yet still permits patch
  updates to core packages.

* The `cordova-lib` npm package has been updated to 6.4.0, along with
  cordova-android (6.1.1) and cordova-ios (4.3.0), and various plugins.
  [#8239](https://github.com/meteor/meteor/pull/8239)

* The `coffeescript` Meteor package has been moved from
  `packages/coffeescript` to `packages/non-core/coffeescript`, so that it
  will not be subject to the constraints described above.

* CoffeeScript source maps should be now be working properly in development.
  [#8298](https://github.com/meteor/meteor/pull/8298)

* The individual account "service" packages (`facebook`, `google`, `twitter`,
  `github`, `meteor-developer`, `meetup` and `weibo`) have been split into:
  - `<service>-oauth` (which interfaces with the `<service>` directly) and
  - `<service>-config-ui` (the Blaze configuration templates for `accounts-ui`)

  This means you can now use `accounts-<service>` without needing Blaze.

  If you are using `accounts-ui` and `accounts-<service>`, you will probably
  need to install the `<service>-config-ui` package if you want to configure it
  using the Accounts UI.

  - [Issue #7715](https://github.com/meteor/meteor/issues/7715)
  - [PR(`facebook`) #7728](https://github.com/meteor/meteor/pull/7728)
  - [PR(`google`) #8275](https://github.com/meteor/meteor/pull/8275)
  - [PR(`twitter`) #8283](https://github.com/meteor/meteor/pull/8283)
  - [PR(`github`) #8303](https://github.com/meteor/meteor/pull/8303)
  - [PR(`meteor-developer`) #8305](https://github.com/meteor/meteor/pull/8305)
  - [PR(`meetup`) #8321](https://github.com/meteor/meteor/pull/8321)
  - [PR(`weibo`) #8302](https://github.com/meteor/meteor/pull/8302)

* The `url` and `http` packages now encode to a less error-prone
  format which more closely resembles that used by PHP, Ruby, `jQuery.param`
  and others. `Object`s and `Array`s can now be encoded, however, if you have
  previously relied on `Array`s passed as `params` being simply `join`-ed with
  commas, you may need to adjust your `HTTP.call` implementations.
  [#8261](https://github.com/meteor/meteor/pull/8261) and
  [#8342](https://github.com/meteor/meteor/pull/8342).

* The `npm` npm package is still at version 4.1.2 (as it was when Meteor
  1.4.3 was originally published), even though `npm` was downgraded to
  3.10.9 in Meteor 1.4.2.7.

* The `meteor-babel` npm package has been upgraded to version 0.14.3,
  fixing [#8021](https://github.com/meteor/meteor/issues/8021) and
  [#7662](https://github.com/meteor/meteor/issues/7662).

* The `reify` npm package has been upgraded to 0.4.7.

* Added support for frame-ancestors CSP option in browser-policy.
  [#7970](https://github.com/meteor/meteor/pull/7970)

* You can now use autoprefixer with stylus files added via packages.
  [#7727](https://github.com/meteor/meteor/pull/7727)

* Restored [#8213](https://github.com/meteor/meteor/pull/8213)
  after those changes were reverted in
  [v1.4.2.5](https://github.com/meteor/meteor/blob/devel/History.md#v1425).

* npm dependencies of Meteor packages will now be automatically rebuilt if
  the npm package's `package.json` file has "scripts" section containing a
  `preinstall`, `install`, or `postinstall` command, as well as when the
  npm package contains any `.node` files. Discussion
  [here](https://github.com/meteor/meteor/issues/8225#issuecomment-275044900).

* The `meteor create` command now runs `meteor npm install` automatically
  to install dependencies specified in the default `package.json` file.
  [#8108](https://github.com/meteor/meteor/pull/8108)

## v1.4.2.7, 2017-02-13

* The `npm` npm package has been *downgraded* from version 4.1.2 back to
  version 3.10.9, reverting the upgrade in Meteor 1.4.2.4.

## v1.4.2.6, 2017-02-08

* Fixed a critical [bug](https://github.com/meteor/meteor/issues/8325)
  that was introduced by the fix for
  [Issue #8136](https://github.com/meteor/meteor/issues/8136), which
  caused some npm packages in nested `node_modules` directories to be
  omitted from bundles produced by `meteor build` and `meteor deploy`.

## v1.4.2.5, 2017-02-03

* Reverted [#8213](https://github.com/meteor/meteor/pull/8213) as the
  change was deemed too significant for this release.

> Note: The decision to revert the above change was made late in the
  Meteor 1.4.2.4 release process, before it was ever recommended but too
  late in the process to avoid the additional increment of the version number.
  See [#8311](https://github.com/meteor/meteor/pull/8311) for additional
  information. This change will still be released in an upcoming version
  of Meteor with a more seamless upgrade.

## v1.4.2.4, 2017-02-02

* Node has been upgraded to version 4.7.3.

* The `npm` npm package has been upgraded from version 3.10.9 to 4.1.2.

> Note: This change was later deemed too substantial for a point release
  and was reverted in Meteor 1.4.2.7.

* Fix for [Issue #8136](https://github.com/meteor/meteor/issues/8136).

* Fix for [Issue #8222](https://github.com/meteor/meteor/issues/8222).

* Fix for [Issue #7849](https://github.com/meteor/meteor/issues/7849).

* The version of 7-zip included in the Windows dev bundle has been
  upgraded from 1602 to 1604 in an attempt to mitigate
  [Issue #7688](https://github.com/meteor/meteor/issues/7688).

* The `"main"` field of `package.json` modules will no longer be
  overwritten with the value of the optional `"browser"` field, now that
  the `install` npm package can make sense of the `"browser"` field at
  runtime. If you experience module resolution failures on the client
  after updating Meteor, make sure you've updated the `modules-runtime`
  Meteor package to at least version 0.7.8.
  [#8213](https://github.com/meteor/meteor/pull/8213)

## v1.4.2.3, 2016-11-17

* Style improvements for `meteor create --full`.
  [#8045](https://github.com/meteor/meteor/pull/8045)

> Note: Meteor 1.4.2.2 was finalized before
  [#8045](https://github.com/meteor/meteor/pull/8045) was merged, but
  those changes were [deemed important
  enough](https://github.com/meteor/meteor/pull/8044#issuecomment-260913739)
  to skip recommending 1.4.2.2 and instead immediately release 1.4.2.3.

## v1.4.2.2, 2016-11-15

* Node has been upgraded to version 4.6.2.

* `meteor create` now has a new `--full` option, which generates an larger app,
  demonstrating development techniques highlighted in the
  [Meteor Guide](http://guide.meteor.com)

  [Issue #6974](https://github.com/meteor/meteor/issues/6974)
  [PR #7807](https://github.com/meteor/meteor/pull/7807)

* Minimongo now supports `$min`, `$max` and partially supports `$currentDate`.

  [Issue #7857](https://github.com/meteor/meteor/issues/7857)
  [PR #7858](https://github.com/meteor/meteor/pull/7858)

* Fix for [Issue #5676](https://github.com/meteor/meteor/issues/5676)
  [PR #7968](https://github.com/meteor/meteor/pull/7968)

* It is now possible for packages to specify a *lazy* main module:
  ```js
  Package.onUse(function (api) {
    api.mainModule("client.js", "client", { lazy: true });
  });
  ```
  This means the `client.js` module will not be evaluated during app
  startup unless/until another module imports it, and will not even be
  included in the client bundle if no importing code is found. **Note 1:**
  packages with lazy main modules cannot use `api.export` to export global
  symbols to other packages/apps. **Note 2:** packages with lazy main
  modules should be restricted to Meteor 1.4.2.2 or later via
  `api.versionsFrom("1.4.2.2")`, since older versions of Meteor cannot
  import lazy main modules using `import "meteor/<package name>"` but must
  explicitly name the module: `import "meteor/<package name>/client.js"`.

## v1.4.2.1, 2016-11-08

* Installing the `babel-runtime` npm package in your application
  `node_modules` directory is now required for most Babel-transformed code
  to work, as the Meteor `babel-runtime` package no longer attempts to
  provide custom implementations of Babel helper functions. To install
  the `babel-runtime` package, simply run the command
  ```sh
  meteor npm install --save babel-runtime
  ```
  in any Meteor application directory. The Meteor `babel-runtime` package
  version has been bumped to 1.0.0 to reflect this major change.
  [#7995](https://github.com/meteor/meteor/pull/7995)

* File system operations performed by the command-line tool no longer use
  fibers unless the `METEOR_DISABLE_FS_FIBERS` environment variable is
  explicitly set to a falsy value. For larger apps, this change results in
  significant build performance improvements due to the creation of fewer
  fibers and the avoidance of unnecessary asyncronous delays.
  https://github.com/meteor/meteor/pull/7975/commits/ca4baed90ae0675e55c93976411d4ed91f12dd63

* Running Meteor as `root` is still discouraged, and results in a fatal
  error by default, but the `--allow-superuser` flag now works as claimed.
  [#7959](https://github.com/meteor/meteor/issues/7959)

* The `dev_bundle\python\python.exe` executable has been restored to the
  Windows dev bundle, which may help with `meteor npm rebuild` commands.
  [#7960](https://github.com/meteor/meteor/issues/7960)

* Changes within linked npm packages now trigger a partial rebuild,
  whereas previously (in 1.4.2) they were ignored.
  [#7978](https://github.com/meteor/meteor/issues/7978)

* Miscellaneous fixed bugs:
  [#2876](https://github.com/meteor/meteor/issues/2876)
  [#7154](https://github.com/meteor/meteor/issues/7154)
  [#7956](https://github.com/meteor/meteor/issues/7956)
  [#7974](https://github.com/meteor/meteor/issues/7974)
  [#7999](https://github.com/meteor/meteor/issues/7999)
  [#8005](https://github.com/meteor/meteor/issues/8005)
  [#8007](https://github.com/meteor/meteor/issues/8007)

## v1.4.2, 2016-10-25

* This release implements a number of rebuild performance optimizations.
  As you edit files in development, the server should restart and rebuild
  much more quickly, especially if you have many `node_modules` files.
  See https://github.com/meteor/meteor/pull/7668 for more details.

> Note: the `METEOR_PROFILE` environment variable now provides data for
  server startup time as well as build time, which should make it easier
  to tell which of your packages are responsible for slow startup times.
  Please include the output of `METEOR_PROFILE=10 meteor run` with any
  GitHub issue about rebuild performance.

* `npm` has been upgraded to version 3.10.9.

* The `cordova-lib` npm package has been updated to 6.3.1, along with
  cordova-android (5.2.2) and cordova-ios (4.2.1), and various plugins.

* The `node-pre-gyp` npm package has been updated to 0.6.30.

* The `lru-cache` npm package has been updated to 4.0.1.

* The `meteor-promise` npm package has been updated to 0.8.0 for better
  asynchronous stack traces.

* The `meteor` tool is now prevented from running as `root` as this is
  not recommended and can cause issues with permissions.  In some environments,
  (e.g. Docker), it may still be desired to run as `root` and this can be
  permitted by passing `--unsafe-perm` to the `meteor` command.
  [#7821](https://github.com/meteor/meteor/pull/7821)

* Blaze-related packages have been extracted to
  [`meteor/blaze`](https://github.com/meteor/blaze), and the main
  [`meteor/meteor`](https://github.com/meteor/meteor) repository now
  refers to them via git submodules (see
  [#7633](https://github.com/meteor/meteor/pull/7633)).
  When running `meteor` from a checkout, you must now update these
  submodules by running
  ```sh
  git submodule update --init --recursive
  ```
  in the root directory of your `meteor` checkout.

* Accounts.forgotPassword and .verifyEmail no longer throw errors if callback is provided. [Issue #5664](https://github.com/meteor/meteor/issues/5664) [Origin PR #5681](https://github.com/meteor/meteor/pull/5681) [Merged PR](https://github.com/meteor/meteor/pull/7117)

* The default content security policy (CSP) for Cordova now includes `ws:`
  and `wss:` WebSocket protocols.
  [#7774](https://github.com/meteor/meteor/pull/7774)

* `meteor npm` commands are now configured to use `dev_bundle/.npm` as the
  npm cache directory by default, which should make npm commands less
  sensitive to non-reproducible factors in the external environment.
  https://github.com/meteor/meteor/pull/7668/commits/3313180a6ff33ee63602f7592a9506012029e919

* The `meteor test` command now supports the `--no-release-check` flag.
  https://github.com/meteor/meteor/pull/7668/commits/7097f78926f331fb9e70a06300ce1711adae2850

* JavaScript module bundles on the server no longer include transitive
  `node_modules` dependencies, since those dependencies can be evaluated
  directly by Node. This optimization should improve server rebuild times
  for apps and packages with large `node_modules` directories.
  https://github.com/meteor/meteor/pull/7668/commits/03c5346873849151cecc3e00606c6e5aa13b3bbc

* The `standard-minifier-css` package now does basic caching for the
  expensive `mergeCss` function.
  https://github.com/meteor/meteor/pull/7668/commits/bfa67337dda1e90610830611fd99dcb1bd44846a

* The `coffeescript` package now natively supports `import` and `export`
  declarations. [#7818](https://github.com/meteor/meteor/pull/7818)

* Due to changes in how Cordova generates version numbers for iOS and Android
  apps, you may experience issues with apps updating on user devices.  To avoid
  this, consider managing the `buildNumber` manually using
  `App.info('buildNumber', 'XXX');` in `mobile-config.js`. There are additional
  considerations if you have been setting `android:versionCode` or
  `ios-CFBundleVersion`.  See
  [#7205](https://github.com/meteor/meteor/issues/7205) and
  [#6978](https://github.com/meteor/meteor/issues/6978) for more information.

## v1.4.1.3, 2016-10-21

* Node has been updated to version 4.6.1:
  https://nodejs.org/en/blog/release/v4.6.1/

* The `mongodb` npm package used by the `npm-mongo` Meteor package has
  been updated to version 2.2.11.
  [#7780](https://github.com/meteor/meteor/pull/7780)

* The `fibers` npm package has been upgraded to version 1.0.15.

* Running Meteor with a different `--port` will now automatically
  reconfigure the Mongo replica set when using the WiredTiger storage
  engine, instead of failing to start Mongo.
  [#7840](https://github.com/meteor/meteor/pull/7840).

* When the Meteor development server shuts down, it now attempts to kill
  the `mongod` process it spawned, in addition to killing any running
  `mongod` processes when the server first starts up.
  https://github.com/meteor/meteor/pull/7668/commits/295d3d5678228f06ee0ab6c0d60139849a0ea192

* The `meteor <command> ...` syntax will now work for any command
  installed in `dev_bundle/bin`, except for Meteor's own commands.

* Incomplete package downloads will now fail (and be retried several
  times) instead of silently succeeding, which was the cause of the
  dreaded `Error: ENOENT: no such file or directory, open... os.json`
  error. [#7806](https://github.com/meteor/meteor/issues/7806)

## v1.4.1.2, 2016-10-04

* Node has been upgraded to version 4.6.0, a recommended security release:
  https://nodejs.org/en/blog/release/v4.6.0/

* `npm` has been upgraded to version 3.10.8.

## v1.4.1.1, 2016-08-24

* Update the version of our Node MongoDB driver to 2.2.8 to fix a bug in
  reconnection logic, leading to some `update` and `remove` commands being
  treated as `insert`s. [#7594](https://github.com/meteor/meteor/issues/7594)

## v1.4.1, 2016-08-18

* Node has been upgraded to 4.5.0.

* `npm` has been upgraded to 3.10.6.

* The `meteor publish-for-arch` command is no longer necessary when
  publishing Meteor packages with binary npm dependencies. Instead, binary
  dependencies will be rebuilt automatically on the installation side.
  Meteor package authors are not responsible for failures due to compiler
  toolchain misconfiguration, and any compilation problems with the
  underlying npm packages should be taken up with the authors of those
  packages. That said, if a Meteor package author really needs or wants to
  continue using `meteor publish-for-arch`, she should publish her package
  using an older release: e.g. `meteor --release 1.4 publish`.
  [#7608](https://github.com/meteor/meteor/pull/7608)

* The `.meteor-last-rebuild-version.json` files that determine if a binary
  npm package needs to be rebuilt now include more information from the
  `process` object, namely `process.{platform,arch,versions}` instead of
  just `process.versions`. Note also that the comparison of versions now
  ignores differences in patch versions, to avoid needless rebuilds.

* The `npm-bcrypt` package now uses a pure-JavaScript implementation by
  default, but will prefer the native `bcrypt` implementation if it is
  installed in the application's `node_modules` directory. In other words,
  run `meteor install --save bcrypt` in your application if you need or
  want to use the native implementation of `bcrypt`.
  [#7595](https://github.com/meteor/meteor/pull/7595)

* After Meteor packages are downloaded from Atmosphere, they will now be
  extracted using native `tar` or `7z.exe` on Windows, instead of the
  https://www.npmjs.com/package/tar library, for a significant performance
  improvement. [#7457](https://github.com/meteor/meteor/pull/7457)

* The npm `tar` package has been upgraded to 2.2.1, though it is now only
  used as a fallback after native `tar` and/or `7z.exe`.

* The progress indicator now distinguishes between downloading,
  extracting, and loading newly-installed Meteor packages, instead of
  lumping all of that work into a "downloading" status message.

* Background Meteor updates will no longer modify the `~/.meteor/meteor`
  symbolic link (or `AppData\Local\.meteor\meteor.bat` on Windows).
  Instead, developers must explicitly type `meteor update` to begin using
  a new version of the `meteor` script.

* Password Reset tokens now expire (after 3 days by default -- can be modified via `Accounts.config({ passwordResetTokenExpirationInDays: ...}`). [PR #7534](https://github.com/meteor/meteor/pull/7534)

* The `google` package now uses the `email` scope as a mandatory field instead
  of the `profile` scope. The `profile` scope is still added by default if the
  `requestPermissions` option is not specified to maintain backward
  compatibility, but it is now possible to pass an empty array to
  `requestPermissions` in order to only request the `email` scope, which
  reduces the amount of permissions requested from the user in the Google
  popup. [PR #6975](https://github.com/meteor/meteor/pull/6975)

* Added `Facebook.handleAuthFromAccessToken` in the case where you get the FB
  accessToken in some out-of-band way. [PR #7550](https://github.com/meteor/meteor/pull/7550)

* `Accounts.onLogout` gets `{ user, connection }` context in a similar fashion
  to `Accounts.onLogin`. [Issue #7397](https://github.com/meteor/meteor/issues/7397) [PR #7433](https://github.com/meteor/meteor/pull/7433)

* The `node-gyp` and `node-pre-gyp` tools will now be installed in
  `bundle/programs/server/node_modules`, to assist with rebuilding binary
  npm packages when deploying an app to Galaxy or elsewhere.
  [#7571](https://github.com/meteor/meteor/pull/7571)

* The `standard-minifier-{js,css}` packages no longer minify .js or .css
  files on the server. [#7572](https://github.com/meteor/meteor/pull/7572)

* Multi-line input to `meteor shell`, which was broken by changes to the
  `repl` module in Node 4, works again.
  [#7562](https://github.com/meteor/meteor/pull/7562)

* The implementation of the command-line `meteor` tool now forbids
  misbehaving polyfill libraries from overwriting `global.Promise`.
  [#7569](https://github.com/meteor/meteor/pull/7569)

* The `oauth-encryption` package no longer depends on the
  `npm-node-aes-gcm` package (or any special npm packages), because the
  Node 4 `crypto` library natively supports the `aes-128-gcm` algorithm.
  [#7548](https://github.com/meteor/meteor/pull/7548)

* The server-side component of the `meteor shell` command has been moved
  into a Meteor package, so that it can be developed independently from
  the Meteor release process, thanks to version unpinning.
  [#7624](https://github.com/meteor/meteor/pull/7624)

* The `meteor shell` command now works when running `meteor test`.

* The `meteor debug` command no longer pauses at the first statement
  in the Node process, yet still reliably stops at custom breakpoints
  it encounters later.

* The `meteor-babel` package has been upgraded to 0.12.0.

* The `meteor-ecmascript-runtime` package has been upgraded to 0.2.9, to
  support several additional [stage 4
  proposals](https://github.com/meteor/ecmascript-runtime/pull/4).

* A bug that prevented @-scoped npm packages from getting bundled for
  deployed apps has been fixed.
  [#7609](https://github.com/meteor/meteor/pull/7609).

* The `meteor update` command now supports an `--all-packages` flag to
  update all packages (including indirect dependencies) to their latest
  compatible versions, similar to passing the names of all your packages
  to the `meteor update` command.
  [#7653](https://github.com/meteor/meteor/pull/7653)

* Background release updates can now be disabled by invoking either
  `meteor --no-release-check` or `METEOR_NO_RELEASE_CHECK=1 meteor`.
  [#7445](https://github.com/meteor/meteor/pull/7445)

## v1.4.0.1, 2016-07-29

* Fix issue with the 1.4 tool springboarding to older releases (see [Issue #7491](https://github.com/meteor/meteor/issues/7491))

* Fix issue with running in development on Linux 32bit [Issue #7511](https://github.com/meteor/meteor/issues/7511)

## v1.4, 2016-07-25

* Node has been upgraded to 4.4.7.

* The `meteor-babel` npm package has been upgraded to 0.11.7.

* The `reify` npm package has been upgraded to 0.3.6.

* The `bcrypt` npm package has been upgraded to 0.8.7.

* Nested `import` declarations are now enabled for package code as well as
  application code. 699cf1f38e9b2a074169515d23983f74148c7223

* Meteor has been upgraded to support Mongo 3.2 by default (the bundled version
  used by `meteor run` has been upgraded). Internally it now uses the 2.2.4
  version of the `mongodb` npm driver, and has been tested against at Mongo 3.2
  server. [Issue #6957](https://github.com/meteor/meteor/issues/6957)

  Mongo 3.2 defaults to the new WiredTiger storage engine. You can update your
  database following the instructions here:
  https://docs.mongodb.com/v3.0/release-notes/3.0-upgrade/.
  In development, you can also just use `meteor reset` to remove your old
  database, and Meteor will create a new WiredTiger database for you. The Mongo
  driver will continue to work with the old MMAPv1 storage engine however.

  The new version of the Mongo driver has been tested with MongoDB versions from
  2.6 up. Mongo 2.4 has now reached end-of-life
  (https://www.mongodb.com/support-policy), and is no longer supported.

  If you are setting `MONGO_OPLOG_URL`, especially in production, ensure you are
  passing in the `replicaSet` argument (see [#7450]
    (https://github.com/meteor/meteor/issues/7450))

* Custom Mongo options can now be specified using the
  `Mongo.setConnectionOptions(options)` API.
  [#7277](https://github.com/meteor/meteor/pull/7277)

* On the server, cursor.count() now takes a single argument `applySkipLimit`
  (see the corresponding [Mongo documentation]
    (http://mongodb.github.io/node-mongodb-native/2.1/api/Cursor.html#count))

* Fix for regression caused by #5837 which incorrectly rewrote
  network-path references (e.g. `//domain.com/image.gif`) in CSS URLs.
  [#7416](https://github.com/meteor/meteor/issues/7416)
* Added Angular2 boilerplate example [#7364](https://github.com/meteor/meteor/pull/7363)

## v1.3.5.1, 2016-07-18

* This release fixed a small bug in 1.3.5 that prevented updating apps
  whose `.meteor/release` files refer to releases no longer installed in
  `~/.meteor/packages/meteor-tool`. [576468eae8d8dd7c1fe2fa381ac51dee5cb792cd](https://github.com/meteor/meteor/commit/576468eae8d8dd7c1fe2fa381ac51dee5cb792cd)

## v1.3.5, 2016-07-16

* Failed Meteor package downloads are now automatically resumed from the
  point of failure, up to ten times, with a five-second delay between
  attempts. [#7399](https://github.com/meteor/meteor/pull/7399)

* If an app has no `package.json` file, all packages in `node_modules`
  will be built into the production bundle. In other words, make sure you
  have a `package.json` file if you want to benefit from `devDependencies`
  pruning. [7b2193188fc9e297eefc841ce6035825164f0684](https://github.com/meteor/meteor/commit/7b2193188fc9e297eefc841ce6035825164f0684)

* Binary npm dependencies of compiler plugins are now automatically
  rebuilt when Node/V8 versions change.
  [#7297](https://github.com/meteor/meteor/issues/7297)

* Because `.meteor/local` is where purely local information should be
  stored, the `.meteor/dev_bundle` link has been renamed to
  `.meteor/local/dev_bundle`.

* The `.meteor/local/dev_bundle` link now corresponds exactly to
  `.meteor/release` even when an app is using an older version of
  Meteor. d732c2e649794f350238d515153f7fb71969c526

* When recompiling binary npm packages, the `npm rebuild` command now
  receives the flags `--update-binary` and `--no-bin-links`, in addition
  to respecting the `$METEOR_NPM_REBUILD_FLAGS` environment variable.
  [#7401](https://github.com/meteor/meteor/issues/7401)

* The last solution found by the package version constraint solver is now
  stored in `.meteor/local/resolver-result-cache.json` so that it need not
  be recomputed every time Meteor starts up.

* If the `$GYP_MSVS_VERSION` environment variable is not explicitly
  provided to `meteor {node,npm}`, the `node-gyp` tool will infer the
  appropriate version (though it still defaults to "2015").

## v1.3.4.4, 2016-07-10

* Fixed [#7374](https://github.com/meteor/meteor/issues/7374).

* The default loglevel for internal `npm` commands (e.g., those related to
  `Npm.depends`) has been set to "error" instead of "warn". Note that this
  change does not affect `meteor npm ...` commands, which can be easily
  configured using `.npmrc` files or command-line flags.
  [0689cae25a3e0da3615a402cdd0bec94ce8455c8](https://github.com/meteor/meteor/commit/0689cae25a3e0da3615a402cdd0bec94ce8455c8)

## v1.3.4.3, 2016-07-08

* Node has been upgraded to 0.10.46.

* `npm` has been upgraded to 3.10.5.

* The `node-gyp` npm package has been upgraded to 3.4.0.

* The `node-pre-gyp` npm package has been upgraded to 0.6.29.

* The `~/.meteor/meteor` symlink (or `AppData\Local\.meteor\meteor.bat` on
  Windows) will now be updated properly after `meteor update` succeeds. This was
  promised in [v1.3.4.2](https://github.com/meteor/meteor/blob/devel/History.md#v1342)
  but [not fully delivered](https://github.com/meteor/meteor/pull/7369#issue-164569763).

* The `.meteor/dev_bundle` symbolic link introduced in
  [v1.3.4.2](https://github.com/meteor/meteor/blob/devel/History.md#v1342)
  is now updated whenever `.meteor/release` is read.

* The `.meteor/dev_bundle` symbolic link is now ignored by
  `.meteor/.gitignore`.

## v1.3.4.2, 2016-07-07

* The `meteor node` and `meteor npm` commands now respect
  `.meteor/release` when resolving which versions of `node` and `npm` to
  invoke. Note that you must `meteor update` to 1.3.4.2 before this logic
  will take effect, but it will work in all app directories after
  updating, even those pinned to older versions.
  [#7338](https://github.com/meteor/meteor/issues/7338)

* The Meteor installer now has the ability to resume downloads, so
  installing Meteor on a spotty internet connection should be more
  reliable. [#7348](https://github.com/meteor/meteor/pull/7348)

* When running `meteor test`, shared directories are symlinked (or
  junction-linked on Windows) into the temporary test directory, not
  copied, leading to much faster test start times after the initial build.
  The directories: `.meteor/local/{bundler-cache,isopacks,plugin-cache}`

* `App.appendToConfig` allows adding custom tags to config.xml.
  [#7307](https://github.com/meteor/meteor/pull/7307)

* When using `ROOT_URL` with a path, relative CSS URLs are rewriten
  accordingly. [#5837](https://github.com/meteor/meteor/issues/5837)

* Fixed bugs:
  [#7149](https://github.com/meteor/meteor/issues/7149)
  [#7296](https://github.com/meteor/meteor/issues/7296)
  [#7309](https://github.com/meteor/meteor/issues/7309)
  [#7312](https://github.com/meteor/meteor/issues/7312)

## v1.3.4.1, 2016-06-23

* Increased the default HTTP timeout for requests made by the `meteor`
  command-line tool to 60 seconds (previously 30), and [disabled the
  timeout completely for Galaxy
  deploys](https://forums.meteor.com/t/1-3-4-breaks-galaxy-deployment-etimedout/25383/).

* Minor bug fixes: [#7281](https://github.com/meteor/meteor/pull/7281)
  [#7276](https://github.com/meteor/meteor/pull/7276)

## v1.3.4, 2016-06-22

* The version of `npm` used by `meteor npm` and when installing
  `Npm.depends` dependencies of Meteor packages has been upgraded from
  2.15.1 to **3.9.6**, which should lead to much flatter node_modules
  dependency trees.

* The `meteor-babel` npm package has been upgraded to 0.11.6, and is now
  installed using `npm@3.9.6`, fixing bugs arising from Windows path
  limits, such as [#7247](https://github.com/meteor/meteor/issues/7247).

* The `reify` npm package has been upgraded to 0.3.4, fixing
  [#7250](https://github.com/meteor/meteor/issues/7250).

* Thanks to caching improvements for the
  `files.{stat,lstat,readdir,realpath}` methods and
  `PackageSource#_findSources`, development server restart times are no
  longer proportional to the number of files in `node_modules`
  directories. [#7253](https://github.com/meteor/meteor/issues/7253)
  [#7008](https://github.com/meteor/meteor/issues/7008)

* When installed via `InstallMeteor.exe` on Windows, Meteor can now be
  easily uninstalled through the "Programs and Features" control panel.

* HTTP requests made by the `meteor` command-line tool now have a timeout
  of 30 seconds, which can be adjusted by the `$TIMEOUT_SCALE_FACTOR`
  environment variable. [#7143](https://github.com/meteor/meteor/pull/7143)

* The `request` npm dependency of the `http` package has been upgraded
  from 2.53.0 to 2.72.0.

* The `--headless` option is now supported by `meteor test` and
  `meteor test-packages`, in addition to `meteor self-test`.
  [#7245](https://github.com/meteor/meteor/pull/7245)

* Miscellaneous fixed bugs:
  [#7255](https://github.com/meteor/meteor/pull/7255)
  [#7239](https://github.com/meteor/meteor/pull/7239)

## v1.3.3.1, 2016-06-17

* Fixed bugs:
  [#7226](https://github.com/meteor/meteor/pull/7226)
  [#7181](https://github.com/meteor/meteor/pull/7181)
  [#7221](https://github.com/meteor/meteor/pull/7221)
  [#7215](https://github.com/meteor/meteor/pull/7215)
  [#7217](https://github.com/meteor/meteor/pull/7217)

* The `node-aes-gcm` npm package used by `oauth-encryption` has been
  upgraded to 0.1.5. [#7217](https://github.com/meteor/meteor/issues/7217)

* The `reify` module compiler has been upgraded to 0.3.3.

* The `meteor-babel` package has been upgraded to 0.11.4.

* The `pathwatcher` npm package has been upgraded to 6.7.0.

* In CoffeeScript files with raw JavaScript enclosed by backticks, the
  compiled JS will no longer contain `require` calls inserted by Babel.
  [#7226](https://github.com/meteor/meteor/issues/7226)

* Code related to the Velocity testing system has been removed.
  [#7235](https://github.com/meteor/meteor/pull/7235)

* Allow smtps:// in MAIL_URL [#7043](https://github.com/meteor/meteor/pull/7043)

* Adds `Accounts.onLogout()` a hook directly analogous to `Accounts.onLogin()`. [PR #6889](https://github.com/meteor/meteor/pull/6889)

## v1.3.3, 2016-06-10

* Node has been upgraded from 0.10.43 to 0.10.45.

* `npm` has been upgraded from 2.14.22 to 2.15.1.

* The `fibers` package has been upgraded to 1.0.13.

* The `meteor-babel` package has been upgraded to 0.10.9.

* The `meteor-promise` package has been upgraded to 0.7.1, a breaking
  change for code that uses `Promise.denodeify`, `Promise.nodeify`,
  `Function.prototype.async`, or `Function.prototype.asyncApply`, since
  those APIs have been removed.

* Meteor packages with binary npm dependencies are now automatically
  rebuilt using `npm rebuild` whenever the version of Node or V8 changes,
  making it much simpler to use Meteor with different versions of Node.
  5dc51d39ecc9e8e342884f3b4f8a489f734b4352

* `*.min.js` files are no longer minified during the build process.
  [PR #6986](https://github.com/meteor/meteor/pull/6986) [Issue #5363](https://github.com/meteor/meteor/issues/5363)

* You can now pick where the `.meteor/local` directory is created by setting the `METEOR_LOCAL_DIR` environment variable. This lets you run multiple instances of the same Meteor app.
  [PR #6760](https://github.com/meteor/meteor/pull/6760) [Issue #6532](https://github.com/meteor/meteor/issues/6532)

* Allow using authType in Facebook login [PR #5694](https://github.com/meteor/meteor/pull/5694)

* Adds flush() method to Tracker to force recomputation [PR #4710](https://github.com/meteor/meteor/pull/4710)

* Adds `defineMutationMethods` option (default: true) to `new Mongo.Collection` to override default behavior that sets up mutation methods (/collection/[insert|update...]) [PR #5778](https://github.com/meteor/meteor/pull/5778)

* Allow overridding the default warehouse url by specifying `METEOR_WAREHOUSE_URLBASE` [PR #7054](https://github.com/meteor/meteor/pull/7054)

* Allow `_id` in `$setOnInsert` in Minimongo: https://github.com/meteor/meteor/pull/7066

* Added support for `$eq` to Minimongo: https://github.com/meteor/meteor/pull/4235

* Insert a `Date` header into emails by default: https://github.com/meteor/meteor/pull/6916/files

* `meteor test` now supports setting the bind address using `--port IP:PORT` the same as `meteor run` [PR #6964](https://github.com/meteor/meteor/pull/6964) [Issue #6961](https://github.com/meteor/meteor/issues/6961)

* `Meteor.apply` now takes a `noRetry` option to opt-out of automatically retrying non-idempotent methods on connection blips: [PR #6180](https://github.com/meteor/meteor/pull/6180)

* DDP callbacks are now batched on the client side. This means that after a DDP message arrives, the local DDP client will batch changes for a minimum of 5ms (configurable via `bufferedWritesInterval`) and a maximum of 500ms (configurable via `bufferedWritesMaxAge`) before calling any callbacks (such as cursor observe callbacks).

* PhantomJS is no longer included in the Meteor dev bundle (#6905). If you
  previously relied on PhantomJS for local testing, the `spiderable`
  package, Velocity tests, or testing Meteor from a checkout, you should
  now install PhantomJS yourself, by running the following commmand:
  `meteor npm install -g phantomjs-prebuilt`

* The `babel-compiler` package now looks for `.babelrc` files and
  `package.json` files with a "babel" section. If found, these files may
  contribute additional Babel transforms that run before the usual
  `babel-preset-meteor` set of transforms. In other words, if you don't
  like the way `babel-preset-meteor` handles a particular kind of syntax,
  you can add your preferred transform plugins to the "presets" or
  "plugins" section of your `.babelrc` or `package.json` file. #6351

* When `BabelCompiler` cannot resolve a Babel plugin or preset package in
  `.babelrc` or `package.json`, it now merely warns instead of
  crashing. #7179

* Compiler plugins can now import npm packages that are visible to their
  input files using `inputFile.require(id)`. b16e8d50194b37d3511889b316345f31d689b020

* `import` statements in application modules now declare normal variables
  for the symbols that are imported, making it significantly easier to
  inspect imported variables when debugging in the browser console or in
  `meteor shell`.

* `import` statements in application modules are no longer restricted to
  the top level, and may now appear inside conditional statements
  (e.g. `if (Meteor.isServer) { import ... }`) or in nested scopes.

* `import` statements now work as expected in `meteor shell`. #6271

* Commands installed in `dev_bundle/lib/node_modules/.bin` (such as
  `node-gyp` and `node-pre-gyp`) are now available to scripts run by
  `meteor npm`. e95dfe410e1b43e8131bc2df9d2c29decdd1eaf6

* When building an application using `meteor build`, "devDependencies"
  listed in `package.json` are no longer copied into the bundle. #6750

* Packages tested with `meteor test-packages` now have access to local
  `node_modules` directories installed in the parent application or in the
  package directory itself. #6827

* You no longer need to specify `DEPLOY_HOSTNAME=galaxy.meteor.com` to run
  `meteor deploy` (and similar commands) against Galaxy. The AWS us-east-1
  Galaxy is now the default for `DEPLOY_HOSTNAME`. If your app's DNS points to
  another Galaxy region, `meteor deploy` will detect that automatically as
  well. #7055

* The `coffeescript` plugin now passes raw JavaScript code enclosed by
  back-ticks to `BabelCompiler`, enabling all ECMAScript features
  (including `import` and `export`) within CoffeeScript. #6000 #6691

* The `coffeescript` package now implies the same runtime environment as
  `ecmascript` (`ecmascript-runtime`, `babel-runtime`, and `promise`, but
  not `modules`). #7184

* When Meteor packages install `npm` dependencies, the
  `process.env.NPM_CONFIG_REGISTRY` environment variable is now
  respected. #7162

* `files.rename` now always executes synchronously. 9856d1d418a4d19c0adf22ec9a92f7ce81a23b05

* "Bare" files contained by `client/compatibility/` directories or added
  with `api.addFiles(path, ..., { bare: true })` are no longer compiled by
  Babel. https://github.com/meteor/meteor/pull/7033#issuecomment-225126778

* Miscellaneous fixed bugs: #6877 #6843 #6881

## v1.3.2.4, 2016-04-20

> Meteor 1.3.2.4 was published because publishing 1.3.2.3 failed in an
unrecoverable way. Meteor 1.3.2.4 contains no additional changes beyond
the changes in 1.3.2.3.

## v1.3.2.3, 2016-04-20

* Reverted accidental changes included in 1.3.2.1 and 1.3.2.2 that
  improved DDP performance by batching updates, but broke some packages
  that relied on private methods of the DDP client Connection class. See
  https://github.com/meteor/meteor/pull/5680 for more details. These
  changes will be reinstated in 1.3.3.

## v1.3.2.2, 2016-04-18

* Fixed bugs #6819 and #6831.

## v1.3.2.1, 2016-04-15

* Fixed faulty comparison of `.sourcePath` and `.targetPath` properties of
  files scanned by the `ImportScanner`, which caused problems for apps
  using the `tap:i18n` package. 6e792a7cf25847b8cd5d5664a0ff45c9fffd9e57

## v1.3.2, 2016-04-15

* The `meteor/meteor` repository now includes a `Roadmap.md` file:
  https://github.com/meteor/meteor/blob/devel/Roadmap.md

* Running `npm install` in `bundle/programs/server` when deploying an app
  also rebuilds any binary npm dependencies, fixing #6537. Set
  METEOR_SKIP_NPM_REBUILD=1 to disable this behavior if necessary.

* Non-.js(on) files in `node_modules` (such as `.less` and `.scss`) are
  now processed by compiler plugins and may be imported by JS. #6037

* The `jquery` package can now be completely removed from any app (#6563),
  and uses `<app>/node_modules/jquery` if available (#6626).

* Source maps are once again generated for all bundled JS files, even if
  they are merely identity mappings, so that the files appear distinct in
  the browser, and stack traces make more sense. #6639

* All application files in `imports` directories are now considered lazy,
  regardless of whether the app is using the `modules` package. This could
  be a breaking change for 1.3.2 apps that do not use `modules` or
  `ecmascript` but contain `imports` directories. Workaround: move files
  out of `imports`, or rename `imports` to something else.

* The `npm-bcrypt` package has been upgraded to use the latest version
  (0.8.5) of the `bcrypt` npm package.

* Compiler plugins can call `addJavaScript({ path })` multiple times with
  different paths for the same source file, and `module.id` will reflect
  this `path` instead of the source path, if they are different. #6806

* Fixed bugs: https://github.com/meteor/meteor/milestones/Release%201.3.2

* Fixed unintended change to `Match.Optional` which caused it to behave the same as the new `Match.Maybe` and incorrectly matching `null` where it previously would not have allowed it. #6735

## v1.3.1, 2016-04-03

* Long isopacket node_modules paths have been shortened, fixing upgrade
  problems on Windows. #6609

* Version 1.3.1 of Meteor can now publish packages for earlier versions of
  Meteor, provided those packages do not rely on modules. #6484 #6618

* The meteor-babel npm package used by babel-compiler has been upgraded to
  version 0.8.4. c8d12aed4e725217efbe86fa35de5d5e56d73c83

* The `meteor node` and `meteor npm` commands now return the same exit
  codes as their child processes. #6673 #6675

* Missing module warnings are no longer printed for Meteor packages, or
  for `require` calls when `require` is not a free variable, fixing
  https://github.com/practicalmeteor/meteor-mocha/issues/19.

* Cordova iOS builds are no longer built by Meteor, but merely prepared
  for building. 88d43a0f16a484a5716050cb7de8066b126c7b28

* Compiler plugin errors were formerly silenced for files not explicitly
  added in package.js. Now those errors are reported when/if the files are
  imported by the ImportScanner. be986fd70926c9dd8eff6d8866205f236c8562c4

## v1.3, 2016-03-27

### ES2015/Modules

* Enable ES2015 and CommonJS modules in Meteor apps and packages, on
  both client and server. Also let you install modules in apps and
  package by running `npm install`. See: https://github.com/meteor/meteor/blob/master/packages/modules/README.md

* Enable ES2015 generators and ES2016 async/await in the `ecmascript`
  package.

* Inherit static getters and setters in subclasses, when using the
  `ecmascript` package. #5624

* Report full file paths on compiler errors when using the
  `ecmascript` package. #5551

* Now possible to `import` or `require` files with a `.json` file
  extension. #5810

* `process.env.NODE_ENV` is now defined on both client and server as
  either `development` or `production`, which also determines the boolean
  flags `Meteor.isDevelopment` and `Meteor.isProduction`.

* Absolute identifiers for app modules no longer have the `/app/` prefix,
  and absolute identifiers for Meteor packages now have the prefix
  `/node_modules/meteor/` instead of just `/node_modules/`, meaning you
  should `import {Blaze} from "meteor/blaze"` instead of `from "blaze"`.

* Package variables imported by application code are once again exposed
  globally, allowing them to be accessed from the browser console or from
  `meteor shell`. #5868

* Fixed global variable assignment analysis during linking. #5870 #5819

* Changes to files in node_modules will now trigger a restart of the
  development server, just like any other file changes. #5815

* The meteor package now exports a `global` variable (a la Node) that
  provides a reliable reference to the global object for all Meteor code.

* Packages in local node_modules directories now take precedence over
  Meteor packages of the same name. #5933

* Upgraded `babel-compiler` to Babel 6, with the following set of plugins:
  https://github.com/meteor/babel-preset-meteor/blob/master/index.js

* Lazy CSS modules may now be imported by JS: 12c946ee651a93725f243f790c7919de3d445a19

* Packages in the top-level node_modules directory of an app can now be
  imported by Meteor packages: c631d3ac35f5ca418b93c454f521989855b8ec72

* Added support for wildcard import and export statements. #5872 #5897

* Client-side stubs for built-in Node modules are now provided
  automatically if the `meteor-node-stubs` npm package is installed. #6056

* Imported file extensions are now optional for file types handled by
  compiler plugins. #6151

* Upgraded Babel packages to ~6.5.0: 292824da3f8449afd1cd39fcd71acd415c809c0f
  Note: .babelrc files are now ignored (#6016), but may be reenabled (#6351).

* Polyfills now provided for `process.nextTick` and `process.platform`. #6167 #6198 #6055 efe53de492da6df785f1cbef2799d1d2b492a939

* The `meteor test-app` command is now `meteor test [--full-app]`:
  ab5ab15768136d55c76d51072e746d80b45ec181

* New apps now include a `package.json` file.
  c51b8cf7ffd8e7c9ca93768a2df93e4b552c199c

* `require.resolve` is now supported.
  https://github.com/benjamn/install/commit/ff6b25d6b5511d8a92930da41db73b93eb1d6cf8

* JSX now enabled in `.js` files processed by the `ecmascript` compiler
  plugin. #6151

* On the server, modules contained within `node_modules` directories are
  now loaded using the native Node `require` function. #6398

* All `<script>` tag(s) for application and package code now appear at the
  end of the `<body>` rather than in the `<head>`. #6375

* The client-side version of `process.env.NODE_ENV` (and other environment
  variables) now matches the corresponding server-side values. #6399

### Performance

* Don't reload package catalog from disk on rebuilds unless package
  dependencies changed. #5747

* Improve minimongo performance on updating documents when there are
  many active observes. #5627

### Platform

* Upgrade to Node v0.10.41.

* Allow all types of URLs that npm supports in `Npm.depends`
  declarations.

* Split up `standard-minifiers` in separate CSS
  (`standard-minifiers-css`) and JS minifiers
  (`standard-minifiers-js`). `standard-minifiers` now acts as an
  umbrella package for these 2 minifiers.

* Allow piping commands to `meteor shell` via STDIN. #5575

* Let users set the CAFILE environment variable to override the SSL
  root certificate list. #4757 #5523

* `force-ssl` is now marked production only.

### Cordova

* Cordova dependencies have been upgraded to the latest versions
  (`cordova-lib` 6.0.0, `cordova-ios` 4.0.1, and `cordova-android` 5.1.0).

* iOS apps now require iOS 8 or higher, and building for iOS requires Xcode 7.2
  to be installed.

* Building for Android now requires Android SDK 23 to be installed. You may also
  need to create a new AVD for the emulator.

* Building Cordova Android apps on Windows is now supported. #4155

* The Crosswalk plugin has been updated to 1.4.0.

* Cordova core plugins are now pinned to minimal versions known to be compatible
  with the included platforms. A warning is printed asking people to upgrade
  their dependencies if they specify an older version, but we'll always use
  the pinned version regardless.

* The plugin used for file serving and hot code push has been completely
  rewritten. Among many other improvements, it downloads updates incrementally,
  can recover from downloading faulty JavaScript code, and is much more
  reliable and performant.
  See [`cordova-plugin-meteor-webapp`](https://github.com/meteor/cordova-plugin-meteor-webapp)
  for more a more detailed description of the new design.

* If the callbacks added with `Meteor.startup()` do not complete within a set
  time, we consider a downloaded version faulty and will fallback to the last
  known good version. The default timeout is 20 seconds, but this can be
  configured by setting `App.setPreference("WebAppStartupTimeout", "10000");`
  (in milliseconds) in `mobile-config.js`.

* We now use `WKWebView` on iOS by default, even on iOS 8 (which works because
  we do not use `file://` URLs).

* We now use `localhost` instead of `meteor.local` to serve files from. Since
  `localhost` is considered a secure origin, this means the web view won't
  disable web platform features that it otherwise would.

* The local server port now lies between 12000-13000 and is chosen based on
  the `appId`, to both be consistent and lessen the chance of collisions between
  multiple Meteor Cordova apps installed on the same device.

* The plugin now allows for local file access on both iOS and Android, using a
  special URL prefix (`http://localhost:<port>/local-filesystem/<path>`).

* App icon and launch image sizes have been updated. Low resolution sizes for
  now unsupported devices have been deprecated, and higher resolution versions
  have been added.

* We now support the modern Cordova whitelist mechanism. `App.accessRule` has
  been updated with new options.

* `meteor build` now supports a `--server-only` option to avoid building
  the mobile apps when `ios` or `android` platforms have been added. It still
  builds the `web.cordova` architecture in the server bundle however, so it can
  be served for hot code pushes.

* `meteor run` now always tries to use an autodetected IP address as the
  mobile `ROOT_URL`, even if we're not running on a device. This avoids a situation
  where an app already installed on a device connects to a restarted development
  server and receives a `localhost` `ROOT_URL`. #5973

* Fixed a discrepancy between the way we calculated client hashes during a mobile
  build and on the server, which meant a Cordova app would always download a
  new version the first time it started up.

* In Cordova apps, `Meteor.startup()` now correctly waits for the
  device to be ready before firing the callback.

### Accounts

* Make `Accounts.forgotPassword` treat emails as case insensitive, as
  the rest of the accounts system does.

### Blaze

* Don't throw in certain cases when calling a template helper with an
  empty data context. #5411 #5736

* Improve automatic blocking of URLs in attribute values to also
  include `vbscript:` URLs.

### Check

* Introduced new matcher `Match.Maybe(type)` which will also match (permit) `null` in addition to `undefined`.  This is a suggested replacement (where appropriate) for `Match.Optional` which did not permit `null`.  This prevents the need to use `Match.OneOf(null, undefined, type)`. #6220

### Testing

* Packages can now be marked as `testOnly` to only run as part of app
  testing with `meteor test`. This is achieved by setting
  `testOnly: true` to `Package.describe`.


### Uncategorized

* Remove warning in the `simple-todos-react` example app. #5716

* Fix interaction between `browser-policy` and `oauth` packages. #5628

* Add README.md to the `tinytest` package. #5750

* Don't crash when calling `ReactiveDict.prototype.clear` if a
  property with a value wasn't previously accessed. #5530 #5602

* Move `DDPRateLimiter` to the server only, since it won't work if it
  is called from the client. It will now error if referenced from the
  client at all.

* Don't call function more than once when passing a `Match.Where`
  argument to `check`. #5630 #5651

* Fix empty object argument check in `this.subscribe` in
  templates. #5620

* Make `HTTP.call` not crash on undefined content. #5565 #5601

* Return observe handle from
  `Mongo.Collection.prototype._publishCursor`. #4983 #5615

* Add 'Did you mean?' reminders for some CLI commands to help Rails
  developers. #5593

* Make internal shell scripts compatible with other Unix-like
  systems. #5585

* Add a `_pollingInterval` option to `coll.find()` that can be used in
  conjunction with `_disableOplog: true`. #5586

* Expose Tinytest internals which can be used to extend it. #3541

* Improve error message from `check` when passing in null. #5545

* Split up `standard-minifiers` in separate CSS (`standard-minifier-css`) and JS
  minifiers(`standard-minifier-js`). `standard-minifiers` now acts as an umbrella package for these
  2 minifiers.

* Detect new Facebook user-agent in the `spiderable` package. #5516

* `Match.ObjectIncluding` now really requires plain objects. #6140

* Allow `git+` URL schemes for npm dependencies. #844

* Expose options `disableOplog`, `pollingIntervalMs`, and
  `pollingThrottleMs` to `Cursor.find` for tuning observe parameters
  on the server.

* Expose `dynamicHead` and `dynamicBody` hooks in boilerplate generation allowing code to inject content into the body and head tags from the server. #3860

* Add methods of the form `BrowserPolicy.content.allow<ContentType>BlobUrl()` to BrowserPolicy #5141

* Move `<script>` tags to end of `<body>` to enable 'loading' UI to be inserted into the boilerplate #6375

* Adds WebAppInternals.setBundledJsCssUrlRewriteHook allowing apps to supply a hook function that can create a dynamic bundledJsCssPrefix at runtime. This is useful if you're using a CDN by giving you a way to ensure the CDN won't cache broken js/css resources during an app upgrade.

Patches contributed by GitHub users vereed, mitar, nathan-muir,
robfallows, skishore, okland, Primigenus, zimme, welelay, rgoomar,
bySabi, mbrookes, TomFreudenberg, TechPlexEngineer, zacharydenton,
AlexeyMK, gwendall, dandv, devgrok, brianlukoff.


## v.1.2.1, 2015-10-26

* `coll.insert()` now uses a faster (but cryptographically insecure)
  algorithm to generate document IDs when called outside of a method
  and an `_id` field is not explicitly passed. With this change, there
  are no longer two algorithms used to generate document
  IDs. `Random.id()` can still be used to generate cryptographically
  secure document IDs. [#5161](https://github.com/meteor/meteor/issues/5161)

* The `ecmascript-collections` package has been renamed to
  `ecmascript-runtime` and now includes a more complete selection of
  ES2015 polyfills and shims from [`core-js`](https://www.npmjs.com/package/core-js).
  The complete list can be found
  [here](https://github.com/meteor/ecmascript-runtime/blob/master/server.js).

* Check type of `onException` argument to `bindEnvironment`. [#5271](https://github.com/meteor/meteor/issues/5271)

* WebApp's `PORT` environment variable can now be a named pipe to better support
  deployment on IIS on Windows. [4413](https://github.com/meteor/meteor/issues/4413)

* `Template.dynamic` can be now used as a block helper:
  `{{#Template.dynamic}} ... {{/Template.dynamic}}` [#4756](https://github.com/meteor/meteor/issues/4756)

* `Collection#allow/deny` now throw errors when passed falsy values. [#5442](https://github.com/meteor/meteor/pull/5442)

* `source-map` has been updated to a newer patch version, which fixes major bugs
  in particular around loading bundles generated by Webpack. [#5411](https://github.com/meteor/meteor/pull/5411)

* `check` now returns instead of throwing errors internally, which should make
  it much faster. `check` is used in many core Meteor packages, so this should
  result in small performance improvements across the framework. [#4584](https://github.com/meteor/meteor/pull/4584)

* The `userEmail` option to `Meteor.loginWithMeteorDeveloperAccount` has been
  renamed to `loginHint`, and now supports Google accounts as well. The old
  option still works for backwards compatibility. [#2422](https://github.com/meteor/meteor/issues/2422) [#5313](https://github.com/meteor/meteor/pull/5313)

* The old `addFiles` API for adding package assets no longer throws an error,
  making it easier to share packages between pre- and post-1.2 versions of
  Meteor. [#5458](https://github.com/meteor/meteor/issues/5458)

* Normally, you can't deploy to free meteor.com hosting or Galaxy from a
  non-Linux machine if you have *local* non-published packages with binary
  dependencies, nor can you run `meteor build --architecture SomeOtherArch`. As
  a temporary workaround, if you set the `METEOR_BINARY_DEP_WORKAROUND`
  variable, you will be able to deploy to Galaxy (but not free meteor.com
  hosting), and tarballs built with `meteor build` will contain a
  `programs/server/setup.sh` shell script which should be run on the server to
  install those packages.

## v1.2.0.2, 2015-09-28

* Update Crosswalk plugin for Cordova to 1.3.1. [#5267](https://github.com/meteor/meteor/issues/5267)

* Fix `meteor add` for a Cordova plugin using a Git URL with SHA.

* Upgraded the `promise` package to use `meteor-promise@0.5.0`, which uses
  the global `Promise` constructor in browsers that define it natively.

* Fix error in assigning attributes to `<body>` tag when using Blaze templates
  or `static-html`. [#5232](https://github.com/meteor/meteor/issues/5232)

## v1.2.0.1, 2015-09-22

* Fix incorrect publishing of packages with exports but no source. [#5228](https://github.com/meteor/meteor/issues/5228)

## v1.2, 2015-09-21

There are quite a lot of changes in Meteor 1.2. See the
[Wiki](https://github.com/meteor/meteor/wiki/Breaking-changes-in-Meteor-1.2) for
a shorter list of breaking changes you should be aware of when upgrading.

### Core Packages

* `meteor-platform` has been deprecated in favor of the smaller `meteor-base`,
  with apps listing their other dependencies explicitly.  The v1.2 upgrader
  will rewrite `meteor-platform` in existing apps.  `meteor-base` puts fewer
  symbols in the global namepsace, so it's no longer true that all apps
  have symbols like `Random` and `EJSON` in the global namespace.

* New packages: `ecmascript`, `es5-shim`, `ecmascript-collections`, `promise`,
  `static-html`, `jshint`, `babel-compiler`

* No longer include the `json` package by default, which contains code for
  `JSON.parse` and `JSON.stringify`.  (The last browser to not support JSON
  natively was Internet Explorer 7.)

* `autoupdate` has been renamed `hot-code-push`

### Meteor Accounts

* Login attempts are now rate-limited by default.  This can be turned off
  using `Accounts.removeDefaultRateLimit()`.

* `loginWithPassword` now matches username or email in a case insensitive
  manner. If there are multiple users with a username or email only differing
  in case, a case sensitive match is required. [#550](https://github.com/meteor/meteor/issues/550)

* `loginWithGithub` now requests `user:email` scope by default, and attempts
  to fetch the user's emails. If no public email has been set, we use the
  primary email instead. We also store the complete list of emails. [#4545](https://github.com/meteor/meteor/issues/4545)

* When an account's email address is verified, deactivate other verification
  tokens.  [#4626](https://github.com/meteor/meteor/issues/4626)

* Fix bug where blank page is shown when an expired login token is
  present. [#4825](https://github.com/meteor/meteor/issues/4825)

* Fix `OAuth1Binding.prototype.call` when making requests to Twitter
  with a large parameter set.

* Directions for setting up Google OAuth in accounts-ui have been updated to
  match Google's new requirements.

* Add `Accounts.oauth.unregisterService` method, and ensure that users can only
  log in with currently registered services.  [#4014](https://github.com/meteor/meteor/issues/4014)

* The `accounts-base` now defines reusable `AccountsClient` and
  `AccountsServer` constructors, so that users can create multiple
  independent instances of the `Accounts` namespace.  [#4233](https://github.com/meteor/meteor/issues/4233)

* Create an index for `Meteor.users` on
  `services.email.verificationTokens.token` (instead of
  `emails.validationTokens.token`, which never was used for anything).  [#4482](https://github.com/meteor/meteor/issues/4482)

* Remove an IE7-specific workaround from accounts-ui.  [#4485](https://github.com/meteor/meteor/issues/4485)

### Livequery

* Improved server performance by reducing overhead of processing oplog after
  database writes. Improvements are most noticeable in case when a method is
  doing a lot of writes on collections with plenty of active observers.  [#4694](https://github.com/meteor/meteor/issues/4694)

### Mobile

* The included Cordova tools have been updated to the latest version 5.2.0.
  This includes Cordova Android 4.1 and Cordova iOS 3.9. These updates may
  require you to make changes to your app. For details, see the [Cordova release
  notes] (https://cordova.apache.org/#news) for for the different versions.

* Thanks to Cordova Android's support for pluggable web views, it is now
  possible to install the [Crosswalk plugin]
  (https://crosswalk-project.org/documentation/cordova/cordova_4.html), which
  offers a hugely improved web view on older Android versions.
  You can add the plugin to your app with `meteor add crosswalk`.

* The bundled Android tools have been removed and a system-wide install of the
  Android SDK is now required. This should make it easier to keep the
  development toolchain up to date and helps avoid some difficult to diagnose
  failures. If you don't have your own Android tools installed already, you can
  find more information about installing the Android SDK for [Mac] (https://github.com/meteor/meteor/wiki/Mobile-Dev-Install:-Android-on-Mac)
  or [Linux]
  (https://github.com/meteor/meteor/wiki/Mobile-Dev-Install:-Android-on-Linux).

* As part of moving to npm, many Cordova plugins have been renamed. Meteor
  should perform conversions automatically, but you may want to be aware of this
  to avoid surprises. See [here]
  (https://cordova.apache.org/announcements/2015/04/21/plugins-release-and-move-to-npm.html)
  for more information.

* Installing plugins from the local filesystem is now supported using `file://`
  URLs, which should make developing your own plugins more convenient. It is
  also needed as a temporary workaround for using the Facebook plugin.
  Relative references are interpreted relative to the Meteor project directory.
  (As an example,
  `meteor add cordova:phonegap-facebook-plugin@file://../phonegap-facebook-plugin`
  would attempt to install the plugin from the same directory you Meteor project
  directory is located in.)

* Meteor no longer supports installing Cordova plugins from tarball URLs, but
  does support Git URLs with a SHA reference (like
  `https://github.com/apache/cordova-plugin-file#c452f1a67f41cb1165c92555f0e721fbb07329cc`).
  Existing GitHub tarball URLs are converted automatically.

* Allow specifying a `buildNumber` in `App.info`, which is used to set the
  `android-versionCode` and `ios-CFBundleVersion` in the `config.xml` of the
  Cordova project. The build number is used to differentiate between
  different versions of the app, and should be incremented before distributing
  a built app to stores or testing services. [#4048](https://github.com/meteor/meteor/issues/4048)

* Other changes include performance enhancements when building and running,
  and improved requirements checking and error reporting.

* Known issue: we do not currently show logging output when running on the
  iOS Simulator. As a workaround, you can `meteor run ios-device` to open the
  project in Xcode and watch the output there.

### Templates/Blaze

* New syntax: Handlebars sub-expressions are now supported -- as in,
  `{{helper (anotherHelper arg1 arg2)}}` -- as well as new block helper forms
  `#each .. in ..` and `#let x=y`.  See
  https://github.com/meteor/meteor/tree/devel/packages/spacebars

* Add a special case for the new `react-template-helper` package -- don't let
  templates use {{> React}} with siblings since `React.render` assumes it's
  being rendered into an empty container element. (This lets us throw the error
  when compiling templates rather than when the app runs.)

* Improve parsing of `<script>` and `<style>` tags.  [#3797](https://github.com/meteor/meteor/issues/3797)

* Fix a bug in `observe-sequence`. The bug was causing unnecessary rerenderings
  in an instance of `#each` block helper followed by false "duplicate ids"
  warnings. [#4049](https://github.com/meteor/meteor/issues/4049)

* `TemplateInstance#subscribe` now has a new `connection` option, which
  specifies which connection should be used when making the subscription. The
  default is `Meteor.connection`, which is the connection used when calling
  `Meteor.subscribe`.

* Fix external `<script>` tags in body or templates.  [#4415](https://github.com/meteor/meteor/issues/4415)

* Fix memory leak.  [#4289](https://github.com/meteor/meteor/issues/4289)

* Avoid recursion when materializing DOM elements, to avoid stack overflow
  errors in certain browsers. [#3028](https://github.com/meteor/meteor/issues/3028)

* Blaze and Meteor's built-in templating are now removable using
  `meteor remove blaze-html-templates`. You can add back support for static
  `head` and `body` tags in `.html` files by using the `static-html` package.

### DDP

* Websockets now support the
  [`permessage-deflate`](https://tools.ietf.org/id/draft-ietf-hybi-permessage-compression-19.txt)
  extension, which compresses data on the wire. It is enabled by default on the
  server. To disable it, set `$SERVER_WEBSOCKET_COMPRESSION` to `0`. To configure
  compression options, set `$SERVER_WEBSOCKET_COMPRESSION` to a JSON object that
  will be used as an argument to
  [`deflate.configure`](https://github.com/faye/permessage-deflate-node/blob/master/README.md).
  Compression is supported on the client side by Meteor's Node DDP client and by
  browsers including Chrome, Safari, and Firefox 37.

* The `ddp` package has been split into `ddp-client` and `ddp-server` packages;
  using `ddp` is equivalent to using both. This allows you to use the Node DDP
  client without adding the DDP server to your app.  [#4191](https://github.com/meteor/meteor/issues/4191) [#3452](https://github.com/meteor/meteor/issues/3452)

* On the client, `Meteor.call` now takes a `throwStubExceptions` option; if set,
  exceptions thrown by method stubs will be thrown instead of logged, and the
  method will not be invoked on the server.  [#4202](https://github.com/meteor/meteor/issues/4202)

* `sub.ready()` should return true inside that subscription's `onReady`
  callback.  [#4614](https://github.com/meteor/meteor/issues/4614)

* Fix method calls causing broken state when socket is reconnecting.  [#5104](https://github.com/meteor/meteor/issues/5104)

### Isobuild

* Build plugins will no longer process files whose names match the extension
  exactly (with no extra dot). If your build plugin needs to match filenames
  exactly, you should use the new build plugin API in this release which
  supplies a special `filenames` option. [#3985](https://github.com/meteor/meteor/issues/3985)

* Adding the same file twice in the same package is now an error. Previously,
  this could either lead to the file being included multiple times, or to a
  build time crash.

* You may now specify the `bare` option for JavaScript files on the server.
  Previous versions only allowed this on the client. [#3681](https://github.com/meteor/meteor/issues/3681)

* Ignore `node_modules` directories in apps instead of processing them as Meteor
  source code.  [#4457](https://github.com/meteor/meteor/issues/4457) [#4452](https://github.com/meteor/meteor/issues/4452)

* Backwards-incompatible change for package authors: Static assets in package.js files must now be
  explicitly declared by using `addAssets` instead of `addFiles`. Previously,
  any file that didn't have a source handler was automatically registered as a
  server-side asset. The `isAsset` option to `addFiles` is also deprecated in
  favor of `addAssets`.

* Built files are now always annotated with line number comments, to improve the
  debugging experience in browsers that don't support source maps.

* There is a completely new API for defining build plugins that cache their
  output. There are now special APIs for defining linters and minifiers in
  addition to compilers. The core Meteor packages for `less`, `coffee`, `stylus`
  and `html` files have been updated to use this new API. Read more on the
  [Wiki page](https://github.com/meteor/meteor/wiki/Build-Plugins-API).

### CSS

* LESS and Stylus now support cross-package imports.

* CSS concatenation and minification is delegated to the `standard-minifiers`
  package, which is present by default (and added to existing apps by the v1.2
  upgrader).

* CSS output is now split into multiple stylesheets to avoid hitting limits on
  rules per stylesheet in certain versions of Internet Explorer. [#1876](https://github.com/meteor/meteor/issues/1876)

### Mongo

* The oplog observe driver now properly updates queries when you drop a
  database.  [#3847](https://github.com/meteor/meteor/issues/3847)

* MongoID logic has been moved out of `minimongo` into a new package called
  `mongo-id`.

* Fix Mongo upserts with dotted keys in selector.  [#4522](https://github.com/meteor/meteor/issues/4522)


### `meteor` command-line tool

* You can now create three new example apps with the command line tool. These
  are the apps from the official tutorials at http://meteor.com/tutorials, which
  demonstrate building the same app with Blaze, Angular, and React. Try these
  apps with:

  ```sh
  meteor create --example simple-todos
  meteor create --example simple-todos-react
  meteor create --example simple-todos-angular
  ```

* `meteor shell` no longer crashes when piped from another command.

* Avoid a race condition in `meteor --test` and work with newer versions of the
  Velocity package.  [#3957](https://github.com/meteor/meteor/issues/3957)

* Improve error handling when publishing packages.  [#3977](https://github.com/meteor/meteor/issues/3977)

* Improve messaging around publishing binary packages.  [#3961](https://github.com/meteor/meteor/issues/3961)

* Preserve the value of `_` in `meteor shell`.  [#4010](https://github.com/meteor/meteor/issues/4010)

* `meteor mongo` now works on OS X when certain non-ASCII characters are in the
  pathname, as long as the `pgrep` utility is installed (it ships standard with
  OS X 10.8 and newer).  [#3999](https://github.com/meteor/meteor/issues/3999)

* `meteor run` no longer ignores (and often reverts) external changes to
  `.meteor/versions` which occur while the process is running.  [#3582](https://github.com/meteor/meteor/issues/3582)

* Fix crash when downloading two builds of the same package version
  simultaneously.  [#4163](https://github.com/meteor/meteor/issues/4163)

* Improve messages printed by `meteor update`, displaying list of packages
  that are not at the latest version available.

* When determining file load order, split file paths on path separator
  before comparing path components alphabetically.  [#4300](https://github.com/meteor/meteor/issues/4300)

* Fix inability to run `mongod` due to lack of locale configuration on some
  platforms, and improve error message if the failure still occurs.  [#4019](https://github.com/meteor/meteor/issues/4019)

* New `meteor lint` command.

### Minimongo

* The `$push` query modifier now supports a `$position` argument.  [#4312](https://github.com/meteor/meteor/issues/4312)

* `c.update(selector, replacementDoc)` no longer shares mutable state between
  replacementDoc and Minimongo internals. [#4377](https://github.com/meteor/meteor/issues/4377)

### Email

* `Email.send` now has a new option, `attachments`, in the same style as
  `mailcomposer`.
  [Details here.](https://github.com/andris9/mailcomposer#add-attachments)

### Tracker

* New `Tracker.Computation#onStop` method.  [#3915](https://github.com/meteor/meteor/issues/3915)

* `ReactiveDict` has two new methods, `clear` and `all`. `clear` resets
  the dictionary as if no items had been added, meaning all calls to `get` will
  return `undefined`. `all` converts the dictionary into a regular JavaScript
  object with a snapshot of the keys and values. Inside an autorun, `all`
  registers a dependency on any changes to the dictionary. [#3135](https://github.com/meteor/meteor/issues/3135)

### Utilities

* New `beforeSend` option to `HTTP.call` on the client allows you to directly
  access the `XMLHttpRequest` object and abort the call.  [#4419](https://github.com/meteor/meteor/issues/4419) [#3243](https://github.com/meteor/meteor/issues/3243) [#3266](https://github.com/meteor/meteor/issues/3266)

* Parse `application/javascript` and `application/x-javascript` HTTP replies as
  JSON too.  [#4595](https://github.com/meteor/meteor/issues/4595)

* `Match.test` from the `check` package now properly compares boolean literals,
  just like it does with Numbers and Strings. This applies to the `check`
  function as well.

* Provide direct access to the `mailcomposer` npm module used by the `email`
  package on `EmailInternals.NpmModules`. Allow specifying a `MailComposer`
  object to `Email.send` instead of individual options.  [#4209](https://github.com/meteor/meteor/issues/4209)

* Expose `Spiderable.requestTimeoutMs` from `spiderable` package to
  allow apps to set the timeout for running phantomjs.

* The `spiderable` package now reports the URL it's trying to fetch on failure.


### Other bug fixes and improvements

* Upgraded dependencies:

  - Node: 0.10.40 (from 0.10.36)
  - uglify-js: 2.4.20 (from 2.4.17)
  - http-proxy: 1.11.1 (from 1.6.0)

* `Meteor.loginWithGoogle` now supports `prompt`. Choose a prompt to always be
  displayed on Google login.

* Upgraded `coffeescript` package to depend on NPM packages
  coffeescript@1.9.2 and source-map@0.4.2. [#4302](https://github.com/meteor/meteor/issues/4302)

* Upgraded `fastclick` to 1.0.6 to fix an issue in iOS Safari. [#4393](https://github.com/meteor/meteor/issues/4393)

* Fix `Error: Can't render headers after they are sent to the client`.  [#4253](https://github.com/meteor/meteor/issues/4253) [#4750](https://github.com/meteor/meteor/issues/4750)

* `Meteor.settings.public` is always available on client and server,
  and modifications made on the server (for example, during app initialization)
  affect the value seen by connecting clients. [#4704](https://github.com/meteor/meteor/issues/4704)

### Windows

* Increase the buffer size for `netstat` when looking for running Mongo servers. [#4125](https://github.com/meteor/meteor/issues/4125)

* The Windows installer now always fetches the latest available version of
  Meteor at runtime, so that it doesn't need to be recompiled for every release.

* Fix crash in `meteor mongo` on Windows.  [#4711](https://github.com/meteor/meteor/issues/4711)


## v1.1.0.3, 2015-08-03

### Accounts

* When using Facebook API version 2.4, properly fetch `email` and other fields.
  Facebook recently forced all new apps to use version 2.4 of their API.  [#4743](https://github.com/meteor/meteor/issues/4743)


## v1.1.0.2, 2015-04-06

### `meteor` command-line tool

* Revert a change in 1.1.0.1 that caused `meteor mongo` to fail on some Linux
  systems. [#4115](https://github.com/meteor/meteor/issues/4115), [#4124](https://github.com/meteor/meteor/issues/4124), [#4134](https://github.com/meteor/meteor/issues/4134)


## v1.1.0.1, 2015-04-02

### Blaze

* Fix a regression in 1.1 in Blaze Templates: an error happening when View is
  invalidated immediately, causing a client-side crash (accessing
  `destroyMembers` of `undefined`). [#4097](https://github.com/meteor/meteor/issues/4097)

## v1.1, 2015-03-31

### Windows Support

* The Meteor command line tool now officially supports Windows 7, Windows 8.1,
  Windows Server 2008, and Windows Server 2012. It can run from PowerShell or
  Command Prompt.

* There is a native Windows installer that will be available for download from
  <https://www.meteor.com/install> starting with this release.

* In this release, Meteor on Windows supports all features available on Linux
  and Mac except building mobile apps with PhoneGap/Cordova.

* The `meteor admin get-machine` command now supports an additional
  architecture, `os.windows.x86_32`, which can be used to build binary packages
  for Windows.

### Version Solver

* The code that selects compatible package versions for `meteor update`
  and resolves conflicts on `meteor add` has been rewritten from the ground up.
  The core solver algorithm is now based on MiniSat, an open-source SAT solver,
  improving performance and maintainability.

* Refresh the catalog instead of downgrading packages when the versions in
  `.meteor/versions` aren't in the cache.  [#3653](https://github.com/meteor/meteor/issues/3653)

* Don't downgrade packages listed in `.meteor/packages`, or upgrade to a new
  major version, unless the new flag `--allow-incompatible-update` is passed
  as an override.

* Error messages are more detailed when constraints are unsatisfiable.

* Prefer "patched" versions of new indirect dependencies, and take patches
  to them on `meteor update` (for example, `1.0.1` or `1.0.0_1` over `1.0.0`).

* Version Solver is instrumented for profiling (`METEOR_PROFILE=1` in the
  environment).

* Setting the `METEOR_PRINT_CONSTRAINT_SOLVER_INPUT` environment variable
  prints information useful for diagnosing constraint solver bugs.

### Tracker

* Schedule the flush cycle using a better technique than `setTimeout` when
  available.  [#3889](https://github.com/meteor/meteor/issues/3889)

* Yield to the event loop during the flush cycle, unless we're executing a
  synchronous `Tracker.flush()`.  [#3901](https://github.com/meteor/meteor/issues/3901)

* Fix error reporting not being source-mapped properly. [#3655](https://github.com/meteor/meteor/issues/3655)

* Introduce a new option for `Tracker.autorun` - `onError`. This callback can be
  used to handle errors caught in the reactive computations. [#3822](https://github.com/meteor/meteor/issues/3822)

### Blaze

* Fix stack overflow from nested templates and helpers by avoiding recursion
  during rendering.  [#3028](https://github.com/meteor/meteor/issues/3028)

### `meteor` command-line tool

* Don't fail if `npm` prints more than 200K.  [#3887](https://github.com/meteor/meteor/issues/3887)


### Other bug fixes and improvements

* Upgraded dependencies:

  - uglify-js: 2.4.17 (from 2.4.13)

Patches contributed by GitHub users hwillson, mitar, murillo128, Primigenus,
rjakobsson, and tmeasday.


## v1.0.5, 2015-03-25

* This version of Meteor now uses version 2.2 of the Facebook API for
  authentication, instead of 1.0. If you use additional Facebook API methods
  beyond login, you may need to request new permissions.

  Facebook will automatically switch all apps to API version 2.0 on April
  30th, 2015. Please make sure to update your application's permissions and API
  calls by that date.

  For more details, see
  https://github.com/meteor/meteor/wiki/Facebook-Graph-API-Upgrade


## v1.0.4.2, 2015-03-20

* Fix regression in 1.0.4 where using Cordova for the first time in a project
  with hyphens in its directory name would fail.  [#3950](https://github.com/meteor/meteor/issues/3950)


## v1.0.4.1, 2015-03-18

* Fix regression in 1.0.4 where `meteor publish-for-arch` only worked for
  packages without colons in their name.  [#3951](https://github.com/meteor/meteor/issues/3951)

## v1.0.4, 2015-03-17

### Mongo Driver

* Meteor is now tested against MongoDB 2.6 by default (and the bundled version
  used by `meteor run` has been upgraded). It should still work fine with
  MongoDB 2.4.  Previous versions of Meteor mostly worked with MongoDB 2.6, with
  a few caveats:

    - Some upsert invocations did not work with MongoDB in previous versions of
      Meteor.
    - Previous versions of Meteor required setting up a special "user-defined
      role" with access to the `system.replset` table to use the oplog observe
      driver with MongoDB 2.6.  These extra permissions are not required with
      this version of Meteor.

  The MongoDB command needed to set up user permissions for the oplog observe
  driver is slightly different in MongoDB 2.6; see
  https://github.com/meteor/meteor/wiki/Oplog-Observe-Driver for details.

  We have also tested Meteor against the recently-released MongoDB 3.0.0.
  While we are not shipping MongoDB 3.0 with Meteor in this release (preferring
  to wait until its deployment is more widespread), we believe that Meteor
  1.0.4 apps will work fine when used with MongoDB 3.0.0 servers.

* Fix 0.8.1 regression where failure to connect to Mongo at startup would log a
  message but otherwise be ignored. Now it crashes the process, as it did before
  0.8.1.  [#3038](https://github.com/meteor/meteor/issues/3038)

* Use correct transform for allow/deny rules in `update` when different rules
  have different transforms.  [#3108](https://github.com/meteor/meteor/issues/3108)

* Provide direct access to the collection and database objects from the npm
  Mongo driver via new `rawCollection` and `rawDatabase` methods on
  `Mongo.Collection`.  [#3640](https://github.com/meteor/meteor/issues/3640)

* Observing or publishing an invalid query now throws an error instead of
  effectively hanging the server.  [#2534](https://github.com/meteor/meteor/issues/2534)


### Livequery

* If the oplog observe driver gets too far behind in processing the oplog, skip
  entries and re-poll queries instead of trying to keep up.  [#2668](https://github.com/meteor/meteor/issues/2668)

* Optimize common cases faced by the "crossbar" data structure (used by oplog
  tailing and DDP method write tracking).  [#3697](https://github.com/meteor/meteor/issues/3697)

* The oplog observe driver recovers from failed attempts to apply the modifier
  from the oplog (eg, because of empty field names).


### Minimongo

* When acting as an insert, `c.upsert({_id: 'x'}, {foo: 1})` now uses the `_id`
  of `'x'` rather than a random `_id` in the Minimongo implementation of
  `upsert`, just like it does for `c.upsert({_id: 'x'}, {$set: {foo: 1}})`.
  (The previous behavior matched a bug in the MongoDB 2.4 implementation of
  upsert that is fixed in MongoDB 2.6.)  [#2278](https://github.com/meteor/meteor/issues/2278)

* Avoid unnecessary work while paused in minimongo.

* Fix bugs related to observing queries with field filters: `changed` callbacks
  should not trigger unless a field in the filter has changed, and `changed`
  callbacks need to trigger when a parent of an included field is
  unset.  [#2254](https://github.com/meteor/meteor/issues/2254) [#3571](https://github.com/meteor/meteor/issues/3571)

* Disallow setting fields with empty names in minimongo, to match MongoDB 2.6
  semantics.


### DDP

* Subscription handles returned from `Meteor.subscribe` and
  `TemplateInstance#subscribe` now have a `subscriptionId` property to identify
  which subscription the handle is for.

* The `onError` callback to `Meteor.subscribe` has been replaced with a more
  general `onStop` callback that has an error as an optional first argument.
  The `onStop` callback is called when the subscription is terminated for
  any reason.  `onError` is still supported for backwards compatibility. [#1461](https://github.com/meteor/meteor/issues/1461)

* The return value from a server-side `Meteor.call` or `Meteor.apply` is now a
  clone of what the function returned rather than sharing mutable state.  [#3201](https://github.com/meteor/meteor/issues/3201)

* Make it easier to use the Node DDP client implementation without running a web
  server too.  [#3452](https://github.com/meteor/meteor/issues/3452)


### Blaze

* Template instances now have a `subscribe` method that functions exactly like
  `Meteor.subscribe`, but stops the subscription when the template is destroyed.
  There is a new method on Template instances called `subscriptionsReady()`
  which is a reactive function that returns true when all of the subscriptions
  made with `TemplateInstance#subscribe` are ready. There is also a built-in
  helper that returns the same thing and can be accessed with
  `Template.subscriptionsReady` inside any template.

* Add `onRendered`, `onCreated`, and `onDestroyed` methods to
  `Template`. Assignments to `Template.foo.rendered` and so forth are deprecated
  but are still supported for backwards compatibility.

* Fix bug where, when a helper or event handler was called from inside a custom
  block helper,  `Template.instance()` returned the `Template.contentBlock`
  template instead of the actual user-defined template, making it difficult to
  use `Template.instance()` for local template state.

* `Template.instance()` now works inside `Template.body`.  [#3631](https://github.com/meteor/meteor/issues/3631)

* Allow specifying attributes on `<body>` tags in templates.

* Improve performance of rendering large arrays.  [#3596](https://github.com/meteor/meteor/issues/3596)


### Isobuild

* Support `Npm.require('foo/bar')`.  [#3505](https://github.com/meteor/meteor/issues/3505) [#3526](https://github.com/meteor/meteor/issues/3526)

* In `package.js` files, `Npm.require` can only require built-in Node modules
  (and dev bundle modules, though you shouldn't depend on that), not the modules
  from its own `Npm.depends`. Previously, such code would work but only on the
  second time a `package.js` was executed.

* Ignore vim swap files in the `public` and `private` directories.  [#3322](https://github.com/meteor/meteor/issues/3322)

* Fix regression in 1.0.2 where packages might not be rebuilt when the compiler
  version changes.


### Meteor Accounts

* The `accounts-password` `Accounts.emailTemplates` can now specify arbitrary
  email `headers`.  The `from` address can now be set separately on the
  individual templates, and is a function there rather than a static
  string. [#2858](https://github.com/meteor/meteor/issues/2858) [#2854](https://github.com/meteor/meteor/issues/2854)

* Add login hooks on the client: `Accounts.onLogin` and
  `Accounts.onLoginFailure`. [#3572](https://github.com/meteor/meteor/issues/3572)

* Add a unique index to the collection that stores OAuth login configuration to
  ensure that only one configuration exists per service.  [#3514](https://github.com/meteor/meteor/issues/3514)

* On the server, a new option
  `Accounts.setPassword(user, password, { logout: false })` overrides the
  default behavior of logging out all logged-in connections for the user.  [#3846](https://github.com/meteor/meteor/issues/3846)


### Webapp

* `spiderable` now supports escaped `#!` fragments.  [#2938](https://github.com/meteor/meteor/issues/2938)

* Disable `appcache` on Firefox by default.  [#3248](https://github.com/meteor/meteor/issues/3248)

* Don't overly escape `Meteor.settings.public` and other parts of
  `__meteor_runtime_config__`.  [#3730](https://github.com/meteor/meteor/issues/3730)

* Reload the client program on `SIGHUP` or Node-specific IPC messages, not
  `SIGUSR2`.


### `meteor` command-line tool

* Enable tab-completion of global variables in `meteor shell`.  [#3227](https://github.com/meteor/meteor/issues/3227)

* Improve the stability of `meteor shell`.  [#3437](https://github.com/meteor/meteor/issues/3437) [#3595](https://github.com/meteor/meteor/issues/3595) [#3591](https://github.com/meteor/meteor/issues/3591)

* `meteor login --email` no longer takes an ignored argument.  [#3532](https://github.com/meteor/meteor/issues/3532)

* Fix regression in 1.0.2 where `meteor run --settings s` would ignore errors
  reading or parsing the settings file.  [#3757](https://github.com/meteor/meteor/issues/3757)

* Fix crash in `meteor publish` in some cases when the package is inside an
  app. [#3676](https://github.com/meteor/meteor/issues/3676)

* Fix crashes in `meteor search --show-all` and `meteor search --maintainer`.
  \#3636

* Kill PhantomJS processes after `meteor --test`, and only run the app
  once. [#3205](https://github.com/meteor/meteor/issues/3205) [#3793](https://github.com/meteor/meteor/issues/3793)

* Give a better error when Mongo fails to start up due to a full disk.  [#2378](https://github.com/meteor/meteor/issues/2378)

* After killing existing `mongod` servers, also clear the `mongod.lock` file.

* Stricter validation for package names: they cannot begin with a hyphen, end
  with a dot, contain two consecutive dots, or start or end with a colon.  (No
  packages on Atmosphere fail this validation.)  Additionally, `meteor create
  --package` applies the same validation as `meteor publish` and disallows
  packages with multiple colons.  (Packages with multiple colons like
  `local-test:iron:router` are used internally by `meteor test-packages` so that
  is not a strict validation rule.)

* `meteor create --package` now no longer creates a directory with the full
  name of the package, since Windows file systems cannot have colon characters
  in file paths. Instead, the command now creates a directory named the same
  as the second part of the package name after the colon (without the username
  prefix).


### Meteor Mobile

* Upgrade the Cordova CLI dependency from 3.5.1 to 4.2.0. See the release notes
  for the 4.x series of the Cordova CLI [on Apache
  Cordova](http://cordova.apache.org/announcements/2014/10/16/cordova-4.html).

* Related to the recently discovered [attack
  vectors](http://cordova.apache.org/announcements/2014/08/04/android-351.html)
  in Android Cordova apps, Meteor Cordova apps no longer allow access to all
  domains by default. If your app access external resources over XHR, you need
  to add them to the whitelist of allowed domains with the newly added
  [`App.accessRule`
  method](https://docs.meteor.com/#/full/App-accessRule) in your
  `mobile-config.js` file.

* Upgrade Cordova Plugins dependencies in Meteor Core packages:
  - `org.apache.cordova.file`: from 1.3.0 to 1.3.3
  - `org.apache.cordova.file-transfer`: from 0.4.4 to 0.5.0
  - `org.apache.cordova.splashscreen`: from 0.3.3 to 1.0.0
  - `org.apache.cordova.console`: from 0.2.10 to 0.2.13
  - `org.apache.cordova.device`: from 0.2.11 to 0.3.0
  - `org.apache.cordova.statusbar`: from 0.1.7 to 0.1.10
  - `org.apache.cordova.inappbrowser`: from 0.5.1 to 0.6.0
  - `org.apache.cordova.inappbrowser`: from 0.5.1 to 0.6.0

* Use the newer `ios-sim` binary, compiled with Xcode 6 on OS X Mavericks.


### Tracker

* Use `Session.set({k1: v1, k2: v2})` to set multiple values at once.


### Utilities

* Provide direct access to all options supported by the `request` npm module via
  the new server-only `npmRequestOptions` option to `HTTP.call`.  [#1703](https://github.com/meteor/meteor/issues/1703)


### Other bug fixes and improvements

* Many internal refactorings towards supporting Meteor on Windows are in this
  release.

* Remove some packages used internally to support legacy MDG systems
  (`application-configuration`, `ctl`, `ctl-helper`, `follower-livedata`,
  `dev-bundle-fetcher`, and `star-translate`).

* Provide direct access to some npm modules used by core packages on the
  `NpmModules` field of `WebAppInternals`, `MongoInternals`, and
  `HTTPInternals`.

* Upgraded dependencies:

  - node: 0.10.36 (from 0.10.33)
  - Fibers: 1.0.5 (from 1.0.1)
  - MongoDB: 2.6.7 (from 2.4.12)
  - openssl in mongo: 1.0.2 (from 1.0.1j)
  - MongoDB driver: 1.4.32 (from 1.4.1)
  - bson: 0.2.18 (from 0.2.7)
  - request: 2.53.0 (from 2.47.0)


Patches contributed by GitHub users 0a-, awatson1978, awwx, bwhitty,
christianbundy, d4nyll, dandv, DanielDent, DenisGorbachev, fay-jai, gsuess,
hwillson, jakozaur, meonkeys, mitar, netanelgilad, queso, rbabayoff, RobertLowe,
romanzolotarev, Siilwyn, and tmeasday.


## v.1.0.3.2, 2015-02-25

* Fix regression in 1.0.3 where the `meteor` tool could crash when downloading
  the second build of a given package version; for example, when running `meteor
  deploy` on an OSX or 32-bit Linux system for an app containing a binary
  package.  [#3761](https://github.com/meteor/meteor/issues/3761)


## v.1.0.3.1, 2015-01-20

* Rewrite `meteor show` and `meteor search` to show package information for
  local packages and to show if the package is installed for non-local
  packages. Introduce the `--show-all` flag, and deprecate the
  `--show-unmigrated` and `--show-old flags`.  Introduce the `--ejson` flag to
  output an EJSON object.

* Support README.md files in`meteor publish`. Take in the documentation file in
  `package.js` (set to `README.md` by default) and upload it to the server at
  publication time. Excerpt the first non-header Markdown section for use in
  `meteor show`.

* Support updates of package version metadata after that version has been
  published by running `meteor publish --update` from the package directory.

* Add `meteor test-packages --velocity` (similar to `meteor run --test`).  [#3330](https://github.com/meteor/meteor/issues/3330)

* Fix `meteor update <packageName>` to update `<packageName>` even if it's an
  indirect dependency of your app.  [#3282](https://github.com/meteor/meteor/issues/3282)

* Fix stack trace when a browser tries to use the server like a proxy.  [#1212](https://github.com/meteor/meteor/issues/1212)

* Fix inaccurate session statistics and possible multiple invocation of
  Connection.onClose callbacks.

* Switch CLI tool filesystem calls from synchronous to yielding (pro: more
  concurrency, more responsive to signals; con: could introduce concurrency
  bugs)

* Don't apply CDN prefix on Cordova. [#3278](https://github.com/meteor/meteor/issues/3278) [#3311](https://github.com/meteor/meteor/issues/3311)

* Don't try to refresh client app in the runner unless the app actually has the
  autoupdate package. [#3365](https://github.com/meteor/meteor/issues/3365)

* Fix custom release banner logic. [#3353](https://github.com/meteor/meteor/issues/3353)

* Apply HTTP followRedirects option to non-GET requests.  [#2808](https://github.com/meteor/meteor/issues/2808)

* Clean up temporary directories used by package downloads sooner.  [#3324](https://github.com/meteor/meteor/issues/3324)

* If the tool knows about the requested release but doesn't know about the build
  of its tool for the platform, refresh the catalog rather than failing
  immediately.  [#3317](https://github.com/meteor/meteor/issues/3317)

* Fix `meteor --get-ready` to not add packages to your app.

* Fix some corner cases in cleaning up app processes in the runner. Drop
  undocumented `--keepalive` support. [#3315](https://github.com/meteor/meteor/issues/3315)

* Fix CSS autoupdate when `$ROOT_URL` has a non-trivial path.  [#3111](https://github.com/meteor/meteor/issues/3111)

* Save Google OAuth idToken to the User service info object.

* Add git info to `meteor --version`.

* Correctly catch a case of illegal `Tracker.flush` during `Tracker.autorun`.  [#3037](https://github.com/meteor/meteor/issues/3037)

* Upgraded dependencies:

  - jquery: 1.11.2 (from 1.11.0)

Patches by GitHub users DanielDent, DanielDornhardt, PooMaster, Primigenus,
Tarang, TomFreudenberg, adnissen, dandv, fay-jai, knownasilya, mquandalle,
ogourment, restebanez, rissem, smallhelm and tmeasday.

## v1.0.2.1, 2014-12-22

* Fix crash in file change watcher.  [#3336](https://github.com/meteor/meteor/issues/3336)

* Allow `meteor test-packages packages/*` even if not all package directories
  have tests.  [#3334](https://github.com/meteor/meteor/issues/3334)

* Fix typo in `meteor shell` output. [#3326](https://github.com/meteor/meteor/issues/3326)


## v1.0.2, 2014-12-19

### Improvements to the `meteor` command-line tool

* A new command called `meteor shell` attaches an interactive terminal to
  an already-running server process, enabling inspection and execution of
  server-side data and code, with dynamic tab completion of variable names
  and properties. To see `meteor shell` in action, type `meteor run` in an
  app directory, then (in another terminal) type `meteor shell` in the
  same app directory. You do not have to wait for the app to start before
  typing `meteor shell`, as it will automatically connect when the server
  is ready. Note that `meteor shell` currently works for local development
  only, and is not yet supported for apps running on remote hosts.

* We've done a major internal overhaul of the `meteor` command-line tool with an
  eye to correctness, maintainability, and performance.  Some details include:
  * Refresh the package catalog for build commands only when an error
    occurs that could be fixed by a refresh, not for every build command.
  * Never run the constraint solver to select package versions more than once
    per build.
  * Built packages ("isopacks") are now cached inside individual app directories
    instead of inside their source directories.
  * `meteor run` starts Mongo in parallel with building the application.
  * The constraint solver no longer leaves a `versions.json` file in your
    packages source directories; when publishing a package that is not inside an
    app, it will leave a `.versions` file (with the same format as
    `.meteor/versions`) which you should check into source control.
  * The constraint solver's model has been simplified so that plugins must use
    the same version of packages as their surrounding package when built from
    local source.

* Using `meteor debug` no longer requires manually continuing the debugger when
  your app restarts, and it no longer overwrites the symbol `_` inside your app.

* Output from the command-line tool is now word-wrapped to the width of your
  terminal.

* Remove support for the undocumented earliestCompatibleVersion feature of the
  package system.

* Reduce CPU usage and disk I/O bandwidth by using kernel file-system change
  notification events where possible. On file systems that do not support these
  events (NFS, Vagrant Virtualbox shared folders, etc), file changes will only
  be detected every 5 seconds; to detect changes more often in these cases (but
  use more CPU), set the `METEOR_WATCH_FORCE_POLLING` environment
  variable. [#2135](https://github.com/meteor/meteor/issues/2135)

* Reduce CPU usage by fixing a check for a parent process in `meteor
  run` that was happening constantly instead of every few seconds. [#3252](https://github.com/meteor/meteor/issues/3252)

* Fix crash when two plugins defined source handlers for the same
  extension. [#3015](https://github.com/meteor/meteor/issues/3015) [#3180](https://github.com/meteor/meteor/issues/3180)

* Fix bug (introduced in 0.9.3) where the warning about using experimental
  versions of packages was printed too often.

* Fix bug (introduced in 1.0) where `meteor update --patch` crashed.

* Fix bug (introduced in 0.9.4) where banners about new releases could be
  printed too many times.

* Fix crash when a package version contained a dot-separated pre-release part
  with both digits and non-digits. [#3147](https://github.com/meteor/meteor/issues/3147)

* Corporate HTTP proxy support is now implemented using our websocket library's
  new built-in implementation instead of a custom implementation. [#2515](https://github.com/meteor/meteor/issues/2515)

### Blaze

* Add default behavior for `Template.parentData` with no arguments. This
  selects the first parent. [#2861](https://github.com/meteor/meteor/issues/2861)

* Fix `Blaze.remove` on a template's view to correctly remove the DOM
  elements when the template was inserted using
  `Blaze.renderWithData`. [#3130](https://github.com/meteor/meteor/issues/3130)

* Allow curly braces to be escaped in Spacebars. Use the special
  sequences `{{|` and `{{{|` to insert a literal `{{` or `{{{`.

### Meteor Accounts

* Allow integration with OAuth1 servers that require additional query
  parameters to be passed with the access token. [#2894](https://github.com/meteor/meteor/issues/2894)

* Expire a user's password reset and login tokens in all circumstances when
  their password is changed.

### Other bug fixes and improvements

* Some packages are no longer released as part of the core release process:
  amplify, backbone, bootstrap, d3, jquery-history, and jquery-layout. This
  means that new versions of these packages can be published outside of the full
  Meteor release cycle.

* Require plain objects as the update parameter when doing replacements
  in server-side collections.

* Fix audit-argument-checks spurious failure when an argument is NaN. [#2914](https://github.com/meteor/meteor/issues/2914)

### Upgraded dependencies

  - node: 0.10.33 (from 0.10.29)
  - source-map-support: 0.2.8 (from 0.2.5)
  - semver: 4.1.0 (from 2.2.1)
  - request: 2.47.0 (from 2.33.0)
  - tar: 1.0.2 (from 1.0.1)
  - source-map: 0.1.40 (from 0.1.32)
  - sqlite3: 3.0.2 (from 3.0.0)
  - phantomjs npm module: 1.9.12 (from 1.8.1-1)
  - http-proxy: 1.6.0 (from a fork of 1.0.2)
  - esprima: 1.2.2 (from an unreleased 1.1-era commit)
  - escope: 1.0.1 (from 1.0.0)
  - openssl in mongo: 1.0.1j (from 1.0.1g)
  - faye-websocket: 0.8.1 (from using websocket-driver instead)
  - MongoDB: 2.4.12 (from 2.4.9)


Patches by GitHub users andylash, anstarovoyt, benweissmann, chrisbridgett,
colllin, dandv, ecwyne, graemian, JamesLefrere, kevinchiu, LyuGGang, matteodem,
mitar, mquandalle, musically-ut, ograycode, pcjpcj2, physiocoder, rgoomar,
timhaines, trusktr, Urigo, and zol.


## v1.0.1, 2014-12-09

* Fix a security issue in allow/deny rules that could result in data
  loss. If your app uses allow/deny rules, or uses packages that use
  allow/deny rules, we recommend that you update immediately.


## v1.0, 2014-10-28

### New Features

* Add the `meteor admin get-machine` command to make it easier to
  publish packages with binary dependencies for all
  architectures. `meteor publish` no longer publishes builds
  automatically if your package has binary NPM dependencies.

* New `localmarket` example, highlighting Meteor's support for mobile
  app development.

* Restyle the `leaderboard` example, and optimize it for both desktop
  and mobile.

### Performance

* Reduce unnecessary syncs with the package server, which speeds up
  startup times for many commands.

* Speed up `meteor deploy` by not bundling unnecessary files and
  programs.

* To make Meteor easier to use on slow or unreliable network
  connections, increase timeouts for DDP connections that the Meteor
  tool uses to communicate with the package server. [#2777](https://github.com/meteor/meteor/issues/2777), [#2789](https://github.com/meteor/meteor/issues/2789).

### Mobile App Support

* Implemented reasonable default behavior for launch screens on mobile
  apps.

* Don't build for Android when only the iOS build is required, and
  vice versa.

* Fix bug that could cause mobile apps to stop being able to receive hot
  code push updates.

* Fix bug where Cordova clients connected to http://example.com instead
  of https://example.com when https:// was specified in the
  --mobile-server option. [#2880](https://github.com/meteor/meteor/issues/2880)

* Fix stack traces when attempting to build or run iOS apps on Linux.

* Print a warning when building an app with mobile platforms and
  outputting the build into the source tree. Outputting a build into the
  source tree can cause subsequent builds to fail because they will
  treat the build output as source files.

* Exit from `meteor run` when new Cordova plugins or platforms are
  added, since we don't support hot code push for new plugins or
  platforms.

* Fix quoting of arguments to Cordova plugins.

* The `accounts-twitter` package now works in Cordova apps in local
  development. For workarounds for other login providers in local
  development mode, see
  https://github.com/meteor/meteor/wiki/OAuth-for-mobile-Meteor-clients.

### Packaging

* `meteor publish-for-arch` can publish packages built with different Meteor
  releases.

* Fix default `api.versionsFrom` field in packages created with `meteor
  create --package`.

* Fix bug where changes in an app's .meteor/versions file would not
  cause the app to be rebuilt.

### Other bug fixes and improvements

* Use TLSv1 in the `spiderable` package, for compatibility with servers
  that have disabled SSLv3 in response to the POODLE bug.

* Work around the `meteor run` proxy occasionally running out of sockets.

* Fix bug with regular expressions in minimongo. [#2817](https://github.com/meteor/meteor/issues/2817)

* Add READMEs for several core packages.

* Include protocols in URLs printed by `meteor deploy`.

* Improve error message for limited ordered observe. [#1643](https://github.com/meteor/meteor/issues/1643)

* Fix missing dependency on `random` in the `autoupdate` package. [#2892](https://github.com/meteor/meteor/issues/2892)

* Fix bug where all CSS would be removed from connected clients if a
  CSS-only change is made between local development server restarts or
  when deploying with `meteor deploy`.

* Increase height of the Google OAuth popup to the Google-recommended
  value.

* Fix the layout of the OAuth configuration dialog when used with
  Bootstrap.

* Allow build plugins to override the 'bare' option on added source
  files. [#2834](https://github.com/meteor/meteor/issues/2834)

Patches by GitHub users DenisGorbachev, ecwyne, mitar, mquandalle,
Primigenus, svda, yauh, and zol.


## v0.9.4.1, 2014-12-09 (backport)

* Fix a security issue in allow/deny rules that could result in data
  loss. If your app uses allow/deny rules, or uses packages that use
  allow/deny rules, we recommend that you update immediately.
  Backport from 1.0.1.


## v0.9.4, 2014-10-13

### New Features

* The new `meteor debug` command and `--debug-port` command line option
  to `meteor run` allow you to easily use node-inspector to debug your
  server-side code. Add a `debugger` statement to your code to create a
  breakpoint.

* Add new a `meteor run --test` command that runs
  [Velocity](https://github.com/meteor-velocity/velocity) tests in your
  app .

* Add new callbacks `Accounts.onResetPasswordLink`,
  `Accounts.onEnrollmentLink`, and `Accounts.onEmailVerificationLink`
  that make it easier to build custom user interfaces on top of the
  accounts system. These callbacks should be registered before
  `Meteor.startup` fires, and will be called if the URL matches a link
  in an email sent by `Accounts.resetPassword`, etc. See
  https://docs.meteor.com/#Accounts-onResetPasswordLink.

* A new configuration file for mobile apps,
  `<APP>/mobile-config.js`. This allows you to set app metadata, icons,
  splash screens, preferences, and PhoneGap/Cordova plugin settings
  without needing a `cordova_build_override` directory. See
  https://docs.meteor.com/#mobileconfigjs.


### API Changes

* Rename `{{> UI.dynamic}}` to `{{> Template.dynamic}}`, and likewise
  with `UI.contentBlock` and `UI.elseBlock`. The UI namespace is no
  longer used anywhere except for backwards compatibility.

* Deprecate the `Template.someTemplate.myHelper = ...` syntax in favor
  of `Template.someTemplate.helpers(...)`.  Using the older syntax still
  works, but prints a deprecation warning to the console.

* `Package.registerBuildPlugin` its associated functions have been added
  to the public API, cleaned up, and documented. The new function is
  identical to the earlier _transitional_registerBuildPlugin except for
  minor backwards-compatible API changes. See
  https://docs.meteor.com/#Package-registerBuildPlugin

* Rename the `showdown` package to `markdown`.

* Deprecate the `amplify`, `backbone`, `bootstrap`, and `d3` integration
  packages in favor of community alternatives.  These packages will no
  longer be maintained by MDG.


### Tool Changes

* Improved output from `meteor build` to make it easier to publish
  mobile apps to the App Store and Play Store. See the wiki pages for
  instructions on how to publish your
  [iOS](https://github.com/meteor/meteor/wiki/How-to-submit-your-iOS-app-to-App-Store)
  and
  [Android](https://github.com/meteor/meteor/wiki/How-to-submit-your-Android-app-to-Play-Store)
  apps.

* Packages can now be marked as debug-mode only by adding `debugOnly:
  true` to `Package.describe`. Debug-only packages are not included in
  the app when it is bundled for production (`meteor build` or `meteor
  run --production`). This allows package authors to build packages
  specifically for testing and debugging without increasing the size of
  the resulting app bundle or causing apps to ship with debug
  functionality built in.

* Rework the process for installing mobile development SDKs. There is
  now a `meteor install-sdk` command that automatically install what
  software it can and points to documentation for the parts that
  require manual installation.

* The `.meteor/cordova-platforms` file has been renamed to
  `.meteor/platforms` and now includes the default `server` and
  `browser` platforms. The default platforms can't currently be removed
  from a project, though this will be possible in the future. The old
  file will be automatically migrated to the new one when the app is run
  with Meteor 0.9.4 or above.

* The `unipackage.json` file inside downloaded packages has been renamed
  to `isopack.json` and has an improved forwards-compatible format. To
  maintain backwards compatibility with previous releases, packages will
  be built with both files.

* The local package metadata cache now uses SQLite, which is much faster
  than the previous implementation. This improves `meteor` command line
  tool startup time.

* The constraint solver used by the client to find compatible versions
  of packages is now much faster.

* The `--port` option to `meteor run` now requires a numeric port
  (e.g. `meteor run --port example.com` is no longer valid).

* The `--mobile-port` option `meteor run` has been reworked. The option
  is now `--mobile-server` in `meteor run` and `--server` in `meteor
  build`. `--server` is required for `meteor build` in apps with mobile
  platforms installed. `--mobile-server` defaults to an automatically
  detected IP address on port 3000, and `--server` requires a hostname
  but defaults to port 80 if a port is not specified.

* Operations that take longer than a few seconds (e.g. downloading
  packages, installing the Android SDK, etc) now show a progress bar.

* Complete support for using an HTTP proxy in the `meteor` command line
  tool. Now all DDP connections can work through a proxy.  Use the standard
  `http_proxy` environment variable to specify your proxy endpoint.  [#2515](https://github.com/meteor/meteor/issues/2515)


### Bug Fixes

* Fix behavior of ROOT_URL with path ending in `/`.

* Fix source maps when using a ROOT_URL with a path. [#2627](https://github.com/meteor/meteor/issues/2627)

* Change the mechanism that the Meteor tool uses to clean up app server
  processes. The new mechanism is more resilient to slow app bundles and
  other CPU-intensive tasks. [#2536](https://github.com/meteor/meteor/issues/2536), [#2588](https://github.com/meteor/meteor/issues/2588).


Patches by GitHub users cryptoquick, Gaelan, jperl, meonkeys, mitar,
mquandalle, prapicault, pscanf, richguan, rick-golden-healthagen,
rissem, rosh93, rzymek, and timoabend


## v0.9.3.1, 2014-09-30

* Don't crash when failing to contact the package server. [#2713](https://github.com/meteor/meteor/issues/2713)

* Allow more than one dash in package versions. [#2715](https://github.com/meteor/meteor/issues/2715)


## v0.9.3, 2014-09-25

### More Package Version Number Flexibility

* Packages now support relying on multiple major versions of their
  dependencies (eg `blaze@1.0.0 || 2.0.0`). Additionally, you can now
  call `api.versionsFrom(<release>)` multiple times, or with an array
  (eg `api.versionsFrom([<release1>, <release2>])`. Meteor will
  interpret this to mean that the package will work with packages from
  all the listed releases.

* Support for "wrapped package" version numbers. There is now a `_` field
  in version numbers. The `_` field must be an integer, and versions with
  the `_` are sorted after versions without. This allows using the
  upstream version number as the Meteor package version number and being
  able to publish multiple version of the Meteor package (e.g.
  `jquery@1.11.1_2`).

Note: packages using the `||` operator or the `_` symbol in their
versions or dependencies will be invisible to pre-0.9.3 users. Meteor
versions 0.9.2 and before do not understand the new version formats and
will not be able to use versions of packages that use the new features.


### Other Command-line Tool Improvements

* More detailed constraint solver output. Meteor now tells you which
  constraints prevent upgrading or adding new packages. This will make
  it much easier to update your app to new versions.

* Better handling of pre-release versions (e.g. versions with
  `-`). Pre-release packages will now be included in an app if and only
  if there is no way to meet the app's constraints without using a
  pre-release package.

* Add `meteor admin set-unmigrated` to allow maintainers to hide
  pre-0.9.0 packages in `meteor search` and `meteor show`. This will not
  stop users from continuing to use the package, but it helps prevent
  new users from finding old non-functional packages.

* Progress bars for time-intensive operations, like downloading large
  packages.


### Other Changes

* Offically support `Meteor.wrapAsync` (renamed from
  `Meteor._wrapAsync`). Additionally, `Meteor.wrapAsync` now lets you
  pass an object to bind as `this` in the wrapped call. See
  https://docs.meteor.com/#meteor_wrapasync.

* The `reactive-dict` package now allows an optional name argument to
  enable data persistence during hot code push.


Patches by GitHub users evliu, meonkeys, mitar, mizzao, mquandalle,
prapicault, waitingkuo, wulfmeister.



## v0.9.2.2, 2014-09-17

* Fix regression in 0.9.2 that prevented some users from accessing the
  Meteor development server in their browser. Specifically, 0.9.2
  unintentionally changed the development mode server's default bind
  host to localhost instead of 0.0.0.0. [#2596](https://github.com/meteor/meteor/issues/2596)


## v0.9.2.1, 2014-09-15

* Fix versions of packages that were published with `-cordova` versions
  in 0.9.2 (appcache, fastclick, htmljs, logging, mobile-status-bar,
  routepolicy, webapp-hashing).


## v0.9.2, 2014-09-15

This release contains our first support for building mobile apps in
Meteor, for both iOS and Android. This support comes via an
integration with Apache's Cordova/PhoneGap project.

  * You can use Cordova/PhoneGap packages in your application or inside
    a Meteor package to access a device's native functions directly from
    JavaScript code.
  * The `meteor add-platform` and `meteor run` commands now let you
    launch the app in the iOS or Android simulator or run it on an
    attached hardware device.
  * This release extends hot code push to support live updates into
    installed native apps.
  * The `meteor bundle` command has been renamed to `meteor build` and
    now outputs build projects for the mobile version of the targeted
    app.
  * See
    https://github.com/meteor/meteor/wiki/Meteor-Cordova-Phonegap-integration
    for more information about how to get started building mobile apps
    with Meteor.

* Better mobile support for OAuth login: you can now use a
  redirect-based flow inside UIWebViews, and the existing popup-based
  flow has been adapted to work in Cordova/PhoneGap apps.

#### Bug fixes and minor improvements

* Fix sorting on non-trivial keys in Minimongo. [#2439](https://github.com/meteor/meteor/issues/2439)

* Bug fixes and performance improvements for the package system's
  constraint solver.

* Improved error reporting for misbehaving oplog observe driver. [#2033](https://github.com/meteor/meteor/issues/2033) [#2244](https://github.com/meteor/meteor/issues/2244)

* Drop deprecated source map linking format used for older versions of
  Firefox.  [#2385](https://github.com/meteor/meteor/issues/2385)

* Allow Meteor tool to run from a symlink. [#2462](https://github.com/meteor/meteor/issues/2462)

* Assets added via a plugin are no longer considered source files. [#2488](https://github.com/meteor/meteor/issues/2488)

* Remove support for long deprecated `SERVER_ID` environment
  variable. Use `AUTOUPDATE_VERSION` instead.

* Fix bug in reload-safetybelt package that resulted in reload loops in
  Chrome with cookies disabled.

* Change the paths for static assets served from packages. The `:`
  character is replaced with the `_` character in package names so as to
  allow serving on mobile devices and ease operation on Windows. For
  example, assets from the `abc:bootstrap` package are now served at
  `/packages/abc_bootstrap` instead of `/packages/abc:bootstrap`.

* Also change the paths within a bundled Meteor app to allow for
  different client architectures (eg mobile). For example,
  `bundle/programs/client` is now `bundle/programs/web.browser`.


Patches by GitHub users awwx, mizzao, and mquandalle.



## v0.9.1.1, 2014-09-06

* Fix backwards compatibility for packages that had weak dependencies
  on packages renamed in 0.9.1 (`ui`, `deps`, `livedata`). [#2521](https://github.com/meteor/meteor/issues/2521)

* Fix error when using the `reactive-dict` package without the `mongo`
  package.


## v0.9.1, 2014-09-04

#### Organizations in Meteor developer accounts

Meteor 0.9.1 ships with organizations support in Meteor developer
accounts. Organizations are teams of users that make it easy to
collaborate on apps and packages.

Create an organization at
https://www.meteor.com/account-settings/organizations. Run the `meteor
authorized` command in your terminal to give an organization
permissions to your apps. To add an organization as a maintainer of
your packages, use the `meteor admin maintainers` command. You can
also publish packages with an organization's name in the package name
prefix instead of your own username.


#### One backwards incompatible change for templates

* Templates can no longer be named "body" or "instance".

#### Backwards compatible Blaze API changes

* New public and documented APIs:
  * `Blaze.toHTMLWithData()`
  * `Template.currentData()`
  * `Blaze.getView()`
  * `Template.parentData()` (previously `UI._parentData()`)
  * `Template.instance()` (previously `UI._templateInstance()`)
  * `Template.body` (previously `UI.body`)
  * `new Template` (previously `Template.__create__`)
  * `Blaze.getData()` (previously `UI.getElementData`, or `Blaze.getCurrentData` with no arguments)

* Deprecate the `ui` package. Instead, use the `blaze` package. The
  `UI` and `Blaze` symbols are now the same.

* Deprecate `UI.insert`. `UI.render` and `UI.renderWithData` now
  render a template and place it in the DOM.

* Add an underscore to some undocumented Blaze APIs to make them
  internal. Notably: `Blaze._materializeView`, `Blaze._createView`,
  `Blaze._toText`, `Blaze._destroyView`, `Blaze._destroyNode`,
  `Blaze._withCurrentView`, `Blaze._DOMBackend`,
  `Blaze._TemplateWith`

* Document Views. Views are the machinery powering DOM updates in
  Blaze.

* Expose `view` property on template instances.

#### Backwards compatible renames

* Package renames
  * `livedata` -> `ddp`
  * `mongo-livedata` -> `mongo`
  * `standard-app-packages` -> `meteor-platform`
* Symbol renames
  * `Meteor.Collection` -> `Mongo.Collection`
  * `Meteor.Collection.Cursor` -> `Mongo.Cursor`
  * `Meteor.Collection.ObjectID` -> `Mongo.ObjectID`
  * `Deps` -> `Tracker`

#### Other

* Add `reactive-var` package. Lets you define a single reactive
  variable, like a single key in `Session`.

* Don't throw an exception in Chrome when cookies and local storage
  are blocked.

* Bump DDP version to "1". Clients connecting with version "pre1" or
  "pre2" should still work.

* Allow query parameters in OAuth1 URLs. [#2404](https://github.com/meteor/meteor/issues/2404)

* Fix `meteor list` if not all packages on server. Fixes [#2468](https://github.com/meteor/meteor/issues/2468)

Patch by GitHub user mitar.


## v0.9.0.1, 2014-08-27

* Fix issues preventing hot code reload from automatically reloading webapps in
  two cases: when the old app was a pre-0.9.0 app, and when the app used
  appcache. (In both cases, an explicit reload still worked.)

* Fix publishing packages containing a plugin with platform-specific code but
  no platform-specific code in the main package.

* Fix `meteor add package@version` when the package was already added with a
  different version constraint.

* Improve treatment of pre-release packages (packages with a dash in their
  version). Guarantee that they will not be chosen by the constraint solver
  unless explicitly requested.  `meteor list` won't suggest that you update to
  them.

* Fix slow spiderable executions.

* Fix dev-mode client-only restart when client files changed very soon after
  server restart.

* Fix stack trace on `meteor add` constraint solver failure.

* Fix "access-denied" stack trace when publishing packages.


## v0.9.0, 2014-08-26

Meteor 0.9.0 introduces the Meteor Package Server. Incorporating lessons from
our community's Meteorite tool, Meteor 0.9.0 allows users to develop and publish
Meteor packages to a central repository. The `meteor publish` command is used to
publish packages. Non-core packages can now be added with `meteor add`, and you
can specify version constraints on the packages you use. Binary packages can be
published for additional architectures with `meteor publish-for-arch`, which
allows cross-platform deploys and bundling.  You can search for packages with
`meteor search` and display information on them with `meteor show`, or you can
use the Atmosphere web interface developed by Percolate Studio at
https://atmospherejs.com/

See https://docs.meteor.com/#writingpackages and
https://docs.meteor.com/#packagejs for more details.

Other packaging-related changes:

* `meteor list` now lists the packages your app is using, which was formerly the
  behavior of `meteor list --using`. To search for packages you are not
  currently using, use `meteor search`.  The concept of an "internal" package
  (which did not show up in `meteor list`) no longer exists.

* To prepare a bundle created with `meteor bundle` for execution on a
  server, you now run `npm install` with no arguments instead of having
  to specify a few specific npm modules and their versions
  explicitly. See the README in the generated bundle for more details.

* All `under_score`-style `package.js` APIs (`Package.on_use`, `api.add_files`,
  etc) have been replaced with `camelCase` names (`Package.onUse`,
  `api.addFiles`, etc).  The old names continue to work for now.

* There's a new `archMatching` option to `Plugin.registerSourceHandler`, which
  should be used by any plugin whose output is only for the client or only for
  the server (eg, CSS and HTML templating packages); this allows Meteor to avoid
  restarting the server when files processed by these plugins change.

Other changes:

* When running your app with the local development server, changes that only
  affect the client no longer require restarting the server.  Changes that only
  affect CSS no longer require the browser to refresh the page, both in local
  development and in some production environments.  [#490](https://github.com/meteor/meteor/issues/490)

* When a call to `match` fails in a method or subscription, log the
  failure on the server. (This matches the behavior described in our docs)

* The `appcache` package now defaults to functioning on all browsers
  that support the AppCache API, rather than a whitelist of browsers.
  The main effect of this change is that `appcache` is now enabled by
  default on Firefox, because Firefox no longer makes a confusing
  popup. You can still disable individual browsers with
  `AppCache.config`.  [#2241](https://github.com/meteor/meteor/issues/2241)

* The `forceApprovalPrompt` option can now be specified in `Accounts.ui.config`
  in addition to `Meteor.loginWithGoogle`.  [#2149](https://github.com/meteor/meteor/issues/2149)

* Don't leak websocket clients in server-to-server DDP in some cases (and fix
  "Got open from inactive client"
  error). https://github.com/faye/websocket-driver-node/pull/8

* Updated OAuth url for login with Meetup.

* Allow minimongo `changed` callbacks to mutate their `oldDocument`
  argument. [#2231](https://github.com/meteor/meteor/issues/2231)

* Fix upsert called from client with no callback.  [#2413](https://github.com/meteor/meteor/issues/2413)

* Avoid a few harmless exceptions in OplogObserveDriver.

* Refactor `observe-sequence` package.

* Fix `spiderable` race condition.

* Re-apply our fix of NPM bug https://github.com/npm/npm/issues/3265 which got
  accidentally reverted upstream.

* Workaround for a crash in recent Safari
  versions. https://github.com/meteor/meteor/commit/e897539adb

* Upgraded dependencies:
  - less: 1.7.4 (from 1.7.1)
  - tar: 1.0.1 (from 0.1.19)
  - fstream: 1.0.2 (from 0.1.25)

Patches by GitHub users Cangit, dandv, ImtiazMajeed, MaximDubrovin, mitar,
mquandalle, rcy, RichardLitt, thatneat, and twhy.


## v0.8.3.1, 2014-12-09 (backport)

* Fix a security issue in allow/deny rules that could result in data
  loss. If your app uses allow/deny rules, or uses packages that use
  allow/deny rules, we recommend that you update immediately.
  Backport from 1.0.1.


## v0.8.3, 2014-07-29

#### Blaze

* Refactor Blaze to simplify internals while preserving the public
  API. `UI.Component` has been replaced with `Blaze.View.`

* Fix performance issues and memory leaks concerning event handlers.

* Add `UI.remove`, which removes a template after `UI.render`/`UI.insert`.

* Add `this.autorun` to the template instance, which is like `Deps.autorun`
  but is automatically stopped when the template is destroyed.

* Create `<a>` tags as SVG elements when they have `xlink:href`
  attributes. (Previously, `<a>` tags inside SVGs were never created as
  SVG elements.)  [#2178](https://github.com/meteor/meteor/issues/2178)

* Throw an error in `{{foo bar}}` if `foo` is missing or not a function.

* Cursors returned from template helpers for #each should implement
  the `observeChanges` method and don't have to be Minimongo cursors
  (allowing new custom data stores for Blaze like Miniredis).

* Remove warnings when {{#each}} iterates over a list of strings,
  numbers, or other items that contains duplicates.  [#1980](https://github.com/meteor/meteor/issues/1980)

#### Meteor Accounts

* Fix regression in 0.8.2 where an exception would be thrown if
  `Meteor.loginWithPassword` didn't have a callback. Callbacks to
  `Meteor.loginWithPassword` are now optional again.  [#2255](https://github.com/meteor/meteor/issues/2255)

* Fix OAuth popup flow in mobile apps that don't support
  `window.opener`.  [#2302](https://github.com/meteor/meteor/issues/2302)

* Fix "Email already exists" error with MongoDB 2.6.  [#2238](https://github.com/meteor/meteor/issues/2238)


#### mongo-livedata and minimongo

* Fix performance issue where a large batch of oplog updates could block
  the node event loop for long periods.  [#2299](https://github.com/meteor/meteor/issues/2299).

* Fix oplog bug resulting in error message "Buffer inexplicably empty".  [#2274](https://github.com/meteor/meteor/issues/2274)

* Fix regression from 0.8.2 that caused collections to appear empty in
  reactive `findOne()` or `fetch` queries that run before a mutator
  returns.  [#2275](https://github.com/meteor/meteor/issues/2275)


#### Miscellaneous

* Stop including code by default that automatically refreshes the page
  if JavaScript and CSS don't load correctly. While this code is useful
  in some multi-server deployments, it can cause infinite refresh loops
  if there are errors on the page. Add the `reload-safetybelt` package
  to your app if you want to include this code.

* On the server, `Meteor.startup(c)` now calls `c` immediately if the
  server has already started up, matching the client behavior.  [#2239](https://github.com/meteor/meteor/issues/2239)

* Add support for server-side source maps when debugging with
  `node-inspector`.

* Add `WebAppInternals.addStaticJs()` for adding static JavaScript code
  to be served in the app, inline if allowed by `browser-policy`.

* Make the `tinytest/run` method return immediately, so that `wait`
  method calls from client tests don't block on server tests completing.

* Log errors from method invocations on the client if there is no
  callback provided.

* Upgraded dependencies:
  - node: 0.10.29 (from 0.10.28)
  - less: 1.7.1 (from 1.6.1)

Patches contributed by GitHub users Cangit, cmather, duckspeaker, zol.


## v0.8.2, 2014-06-23

#### Meteor Accounts

* Switch `accounts-password` to use bcrypt to store passwords on the
  server. (Previous versions of Meteor used a protocol called SRP.)
  Users will be transparently transitioned when they log in. This
  transition is one-way, so you cannot downgrade a production app once
  you upgrade to 0.8.2. If you are maintaining an authenticating DDP
  client:
     - Clients that use the plaintext password login handler (i.e. call
       the `login` method with argument `{ password: <plaintext
       password> }`) will continue to work, but users will not be
       transitioned from SRP to bcrypt when logging in with this login
       handler.
     - Clients that use SRP will no longer work. These clients should
       instead directly call the `login` method, as in
       `Meteor.loginWithPassword`. The argument to the `login` method
       can be either:
         - `{ password: <plaintext password> }`, or
         - `{ password: { digest: <password hash>, algorithm: "sha-256" } }`,
           where the password hash is the hex-encoded SHA256 hash of the
           plaintext password.

* Show the display name of the currently logged-in user after following
  an email verification link or a password reset link in `accounts-ui`.

* Add a `userEmail` option to `Meteor.loginWithMeteorDeveloperAccount`
  to pre-fill the user's email address in the OAuth popup.

* Ensure that the user object has updated token information before
  it is passed to email template functions. [#2210](https://github.com/meteor/meteor/issues/2210)

* Export the function that serves the HTTP response at the end of an
  OAuth flow as `OAuth._endOfLoginResponse`. This function can be
  overridden to make the OAuth popup flow work in certain mobile
  environments where `window.opener` is not supported.

* Remove support for OAuth redirect URLs with a `redirect` query
  parameter. This OAuth flow was never documented and never fully
  worked.


#### Blaze

* Blaze now tracks individual CSS rules in `style` attributes and won't
  overwrite changes to them made by other JavaScript libraries.

* Add `{{> UI.dynamic}}` to make it easier to dynamically render a
  template with a data context.

* Add `UI._templateInstance()` for accessing the current template
  instance from within a block helper.

* Add `UI._parentData(n)` for accessing parent data contexts from
  within a block helper.

* Add preliminary API for registering hooks to run when Blaze intends to
  insert, move, or remove DOM elements. For example, you can use these
  hooks to animate nodes as they are inserted, moved, or removed. To use
  them, you can set the `_uihooks` property on a container DOM
  element. `_uihooks` is an object that can have any subset of the
  following three properties:

    - `insertElement: function (node, next)`: called when Blaze intends
      to insert the DOM element `node` before the element `next`
    - `moveElement: function (node, next)`: called when Blaze intends to
      move the DOM element `node` before the element `next`
    - `removeElement: function (node)`: called when Blaze intends to
      remove the DOM element `node`

    Note that when you set one of these functions on a container
    element, Blaze will not do the actual operation; it's your
    responsibility to actually insert, move, or remove the node (by
    calling `$(node).remove()`, for example).

* The `findAll` method on template instances now returns a vanilla
  array, not a jQuery object. The `$` method continues to
  return a jQuery object. [#2039](https://github.com/meteor/meteor/issues/2039)

* Fix a Blaze memory leak by cleaning up event handlers when a template
  instance is destroyed. [#1997](https://github.com/meteor/meteor/issues/1997)

* Fix a bug where helpers used by {{#with}} were still re-running when
  their reactive data sources changed after they had been removed from
  the DOM.

* Stop not updating form controls if they're focused. If a field is
  edited by one user while another user is focused on it, it will just
  lose its value but maintain its focus. [#1965](https://github.com/meteor/meteor/issues/1965)

* Add `_nestInCurrentComputation` option to `UI.render`, fixing a bug in
  {{#each}} when an item is added inside a computation that subsequently
  gets invalidated. [#2156](https://github.com/meteor/meteor/issues/2156)

* Fix bug where "=" was not allowed in helper arguments. [#2157](https://github.com/meteor/meteor/issues/2157)

* Fix bug when a template tag immediately follows a Spacebars block
  comment. [#2175](https://github.com/meteor/meteor/issues/2175)


#### Command-line tool

* Add --directory flag to `meteor bundle`. Setting this flag outputs a
  directory rather than a tarball.

* Speed up updates of NPM modules by upgrading Node to include our fix for
  https://github.com/npm/npm/issues/3265 instead of passing `--force` to
  `npm install`.

* Always rebuild on changes to npm-shrinkwrap.json files.  [#1648](https://github.com/meteor/meteor/issues/1648)

* Fix uninformative error message when deploying to long hostnames. [#1208](https://github.com/meteor/meteor/issues/1208)

* Increase a buffer size to avoid failing when running MongoDB due to a
  large number of processes running on the machine, and fix the error
  message when the failure does occur. [#2158](https://github.com/meteor/meteor/issues/2158)

* Clarify a `meteor mongo` error message when using the MONGO_URL
  environment variable. [#1256](https://github.com/meteor/meteor/issues/1256)


#### Testing

* Run server tests from multiple clients serially instead of in
  parallel. This allows testing features that modify global server
  state.  [#2088](https://github.com/meteor/meteor/issues/2088)


#### Security

* Add Content-Type headers on JavaScript and CSS resources.

* Add `X-Content-Type-Options: nosniff` header to
  `browser-policy-content`'s default policy. If you are using
  `browser-policy-content` and you don't want your app to send this
  header, then call `BrowserPolicy.content.allowContentTypeSniffing()`.

* Use `Meteor.absoluteUrl()` to compute the redirect URL in the `force-ssl`
  package (instead of the host header).


#### Miscellaneous

* Allow `check` to work on the server outside of a Fiber. [#2136](https://github.com/meteor/meteor/issues/2136)

* EJSON custom type conversion functions should not be permitted to yield. [#2136](https://github.com/meteor/meteor/issues/2136)

* The legacy polling observe driver handles errors communicating with MongoDB
  better and no longer gets "stuck" in some circumstances.

* Automatically rewind cursors before calls to `fetch`, `forEach`, or `map`. On
  the client, don't cache the return value of `cursor.count()` (consistently
  with the server behavior). `cursor.rewind()` is now a no-op. [#2114](https://github.com/meteor/meteor/issues/2114)

* Remove an obsolete hack in reporting line numbers for LESS errors. [#2216](https://github.com/meteor/meteor/issues/2216)

* Avoid exceptions when accessing localStorage in certain Internet
  Explorer configurations. [#1291](https://github.com/meteor/meteor/issues/1291), [#1688](https://github.com/meteor/meteor/issues/1688).

* Make `handle.ready()` reactively stop, where `handle` is a
  subscription handle.

* Fix an error message from `audit-argument-checks` after login.

* Make the DDP server send an error if the client sends a connect
  message with a missing or malformed `support` field. [#2125](https://github.com/meteor/meteor/issues/2125)

* Fix missing `jquery` dependency in the `amplify` package. [#2113](https://github.com/meteor/meteor/issues/2113)

* Ban inserting EJSON custom types as documents. [#2095](https://github.com/meteor/meteor/issues/2095)

* Fix incorrect URL rewrites in stylesheets. [#2106](https://github.com/meteor/meteor/issues/2106)

* Upgraded dependencies:
  - node: 0.10.28 (from 0.10.26)
  - uglify-js: 2.4.13 (from 2.4.7)
  - sockjs server: 0.3.9 (from 0.3.8)
  - websocket-driver: 0.3.4 (from 0.3.2)
  - stylus: 0.46.3 (from 0.42.3)

Patches contributed by GitHub users awwx, babenzele, Cangit, dandv,
ducdigital, emgee3, felixrabe, FredericoC, jbruni, kentonv, mizzao,
mquandalle, subhog, tbjers, tmeasday.


## v0.8.1.3, 2014-05-22

* Fix a security issue in the `spiderable` package. `spiderable` now
  uses the ROOT_URL environment variable instead of the Host header to
  determine which page to snapshot.

* Fix hardcoded Twitter URL in `oauth1` package. This fixes a regression
  in 0.8.0.1 that broke Atmosphere packages that do OAuth1
  logins. [#2154](https://github.com/meteor/meteor/issues/2154).

* Add `credentialSecret` argument to `Google.retrieveCredential`, which
  was forgotten in a previous release.

* Remove nonexistent `-a` and `-r` aliases for `--add` and `--remove` in
  `meteor help authorized`. [#2155](https://github.com/meteor/meteor/issues/2155)

* Add missing `underscore` dependency in the `oauth-encryption` package. [#2165](https://github.com/meteor/meteor/issues/2165)

* Work around IE8 bug that caused some apps to fail to render when
  minified. [#2037](https://github.com/meteor/meteor/issues/2037).


## v0.8.1.2, 2014-05-12

* Fix memory leak (introduced in 0.8.1) by making sure to unregister
  sessions at the server when they are closed due to heartbeat timeout.

* Add `credentialSecret` argument to `Google.retrieveCredential`,
  `Facebook.retrieveCredential`, etc., which is needed to use them as of
  0.8.1. [#2118](https://github.com/meteor/meteor/issues/2118)

* Fix 0.8.1 regression that broke apps using a `ROOT_URL` with a path
  prefix. [#2109](https://github.com/meteor/meteor/issues/2109)


## v0.8.1.1, 2014-05-01

* Fix 0.8.1 regression preventing clients from specifying `_id` on insert. [#2097](https://github.com/meteor/meteor/issues/2097)

* Fix handling of malformed URLs when merging CSS files. [#2103](https://github.com/meteor/meteor/issues/2103), [#2093](https://github.com/meteor/meteor/issues/2093)

* Loosen the checks on the `options` argument to `Collection.find` to
  allow undefined values.


## v0.8.1, 2014-04-30

#### Meteor Accounts

* Fix a security flaw in OAuth1 and OAuth2 implementations. If you are
  using any OAuth accounts packages (such as `accounts-google` or
  `accounts-twitter`), we recommend that you update immediately and log
  out your users' current sessions with the following MongoDB command:

    $ db.users.update({}, { $set: { 'services.resume.loginTokens': [] } }, { multi: true });

* OAuth redirect URLs are now required to be on the same origin as your app.

* Log out a user's other sessions when they change their password.

* Store pending OAuth login results in the database instead of
  in-memory, so that an OAuth flow succeeds even if different requests
  go to different server processes.

* When validateLoginAttempt callbacks return false, don't override a more
  specific error message.

* Add `Random.secret()` for generating security-critical secrets like
  login tokens.

* `Meteor.logoutOtherClients` now calls the user callback when other
  login tokens have actually been removed from the database, not when
  they have been marked for eventual removal.  [#1915](https://github.com/meteor/meteor/issues/1915)

* Rename `Oauth` to `OAuth`.  `Oauth` is now an alias for backwards
  compatibility.

* Add `oauth-encryption` package for encrypting sensitive account
  credentials in the database.

* A validate login hook can now override the exception thrown from
  `beginPasswordExchange` like it can for other login methods.

* Remove an expensive observe over all users in the `accounts-base`
  package.


#### Blaze

* Disallow `javascript:` URLs in URL attribute values by default, to
  help prevent cross-site scripting bugs. Call
  `UI._allowJavascriptUrls()` to allow them.

* Fix `UI.toHTML` on templates containing `{{#with}}`.

* Fix `{{#with}}` over a data context that is mutated.  [#2046](https://github.com/meteor/meteor/issues/2046)

* Clean up autoruns when calling `UI.toHTML`.

* Properly clean up event listeners when removing templates.

* Add support for `{{!-- block comments --}}` in Spacebars. Block comments may
  contain `}}`, so they are more useful than `{{! normal comments}}` for
  commenting out sections of Spacebars templates.

* Don't dynamically insert `<tbody>` tags in reactive tables

* When handling a custom jQuery event, additional arguments are
  no longer lost -- they now come after the template instance
  argument.  [#1988](https://github.com/meteor/meteor/issues/1988)


#### DDP and MongoDB

* Extend latency compensation to support an arbitrary sequence of
  inserts in methods.  Previously, documents created inside a method
  stub on the client would eventually be replaced by new documents
  from the server, causing the screen to flicker.  Calling `insert`
  inside a method body now generates the same ID on the client (inside
  the method stub) and on the server.  A sequence of inserts also
  generates the same sequence of IDs.  Code that wants a random stream
  that is consistent between method stub and real method execution can
  get one with `DDP.randomStream`.
  https://trello.com/c/moiiS2rP/57-pattern-for-creating-multiple-database-records-from-a-method

* The document passed to the `insert` callback of `allow` and `deny` now only
  has a `_id` field if the client explicitly specified one; this allows you to
  use `allow`/`deny` rules to prevent clients from specifying their own
  `_id`. As an exception, `allow`/`deny` rules with a `transform` always have an
  `_id`.

* DDP now has an implementation of bidirectional heartbeats which is consistent
  across SockJS and websocket transports. This enables connection keepalive and
  allows servers and clients to more consistently and efficiently detect
  disconnection.

* The DDP protocol version number has been incremented to "pre2" (adding
  randomSeed and heartbeats).

* The oplog observe driver handles errors communicating with MongoDB
  better and knows to re-poll all queries after a MongoDB failover.

* Fix bugs involving mutating DDP method arguments.


#### meteor command-line tool

* Move boilerplate HTML from tools to webapp.  Change internal
  `Webapp.addHtmlAttributeHook` API.

* Add `meteor list-sites` command for listing the sites that you have
  deployed to meteor.com with your Meteor developer account.

* Third-party template languages can request that their generated source loads
  before other JavaScript files, just like *.html files, by passing the
  isTemplate option to Plugin.registerSourceHandler.

* You can specify a particular interface for the dev mode runner to bind to with
  `meteor -p host:port`.

* Don't include proprietary tar tags in bundle tarballs.

* Convert relative URLs to absolute URLs when merging CSS files.


#### Upgraded dependencies

* Node.js from 0.10.25 to 0.10.26.
* MongoDB driver from 1.3.19 to 1.4.1
* stylus: 0.42.3 (from 0.42.2)
* showdown: 0.3.1
* css-parse: an unreleased version (from 1.7.0)
* css-stringify: an unreleased version (from 1.4.1)


Patches contributed by GitHub users aldeed, apendua, arbesfeld, awwx, dandv,
davegonzalez, emgee3, justinsb, mquandalle, Neftedollar, Pent, sdarnell,
and timhaines.


## v0.8.0.1, 2014-04-21

* Fix security flaw in OAuth1 implementation. Clients can no longer
  choose the callback_url for OAuth1 logins.


## v0.8.0, 2014-03-27

Meteor 0.8.0 introduces Blaze, a total rewrite of our live templating engine,
replacing Spark. Advantages of Blaze include:

  * Better interoperability with jQuery plugins and other techniques which
    directly manipulate the DOM
  * More fine-grained updates: only the specific elements or attributes that
    change are touched rather than the entire template
  * A fully documented templating language
  * No need for the confusing `{{#constant}}`, `{{#isolate}}`, and `preserve`
    directives
  * Uses standard jQuery delegation (`.on`) instead of our custom implementation
  * Blaze supports live SVG templates that work just like HTML templates

See
[the Using Blaze wiki page](https://github.com/meteor/meteor/wiki/Using-Blaze)
for full details on upgrading your app to 0.8.0.  This includes:

* The `Template.foo.rendered` callback is now only called once when the template
  is rendered, rather than repeatedly as it is "re-rendered", because templates
  now directly update changed data instead of fully re-rendering.

* The `accounts-ui` login buttons are now invoked as a `{{> loginButtons}}`
  rather than as `{{loginButtons}}`.

* Previous versions of Meteor used a heavily modified version of the Handlebars
  templating language. In 0.8.0, we've given it its own name: Spacebars!
  Spacebars has an
  [explicit specification](https://github.com/meteor/meteor/blob/devel/packages/spacebars/README.md)
  instead of being defined as a series of changes to Handlebars. There are some
  incompatibilities with our previous Handlebars fork, such as a
  [different way of specifying dynamic element attributes](https://github.com/meteor/meteor/blob/devel/packages/spacebars/README.md#in-attribute-values)
  and a
  [new way of defining custom block helpers](https://github.com/meteor/meteor/blob/devel/packages/spacebars/README.md#custom-block-helpers).

* Your template files must consist of
  [well-formed HTML](https://github.com/meteor/meteor/blob/devel/packages/spacebars/README.md#html-dialect). Invalid
  HTML is now a compilation failure.  (There is a current limitation in our HTML
  parser such that it does not support
  [omitting end tags](http://www.w3.org/TR/html5/syntax.html#syntax-tag-omission)
  on elements such as `<P>` and `<LI>`.)

* `Template.foo` is no longer a function. It is instead a
  "component". Components render to an intermediate representation of an HTML
  tree, not a string, so there is no longer an easy way to render a component to
  a static HTML string.

* `Meteor.render` and `Spark.render` have been removed. Use `UI.render` and
  `UI.insert` instead.

* The `<body>` tag now defines a template just like the `<template>` tag, which
  can have helpers and event handlers.  Define them directly on the object
  `UI.body`.

* Previous versions of Meteor shipped with a synthesized `tap` event,
  implementing a zero-delay click event on mobile browsers. Unfortunately, this
  event never worked very well. We're eliminating it. Instead, use one of the
  excellent third party solutions.

* The `madewith` package (which supported adding a badge to your website
  displaying its score from http://madewith.meteor.com/) has been removed, as it
  is not compatible with the new version of that site.

* The internal `spark`, `liverange`, `universal-events`, and `domutils` packages
  have been removed.

* The `Handlebars` namespace has been deprecated.  `Handlebars.SafeString` is
  now `Spacebars.SafeString`, and `Handlebars.registerHelper` is now
  `UI.registerHelper`.

Patches contributed by GitHub users cmather and mart-jansink.


## v0.7.2.3, 2014-12-09 (backport)

* Fix a security issue in allow/deny rules that could result in data
  loss. If your app uses allow/deny rules, or uses packages that use
  allow/deny rules, we recommend that you update immediately.
  Backport from 1.0.1.

## v0.7.2.2, 2014-04-21 (backport)

* Fix a security flaw in OAuth1 and OAuth2 implementations.
  Backport from 0.8.1; see its entry for recommended actions to take.

## v0.7.2.1, 2014-04-30 (backport)

* Fix security flaw in OAuth1 implementation. Clients can no longer
  choose the callback_url for OAuth1 logins.
  Backport from 0.8.0.1.

## v0.7.2, 2014-03-18

* Support oplog tailing on queries with the `limit` option. All queries
  except those containing `$near` or `$where` selectors or the `skip`
  option can now be used with the oplog driver.

* Add hooks to login process: `Accounts.onLogin`,
  `Accounts.onLoginFailure`, and `Accounts.validateLoginAttempt`. These
  functions allow for rate limiting login attempts, logging an audit
  trail, account lockout flags, and more. See:
  http://docs.meteor.com/#accounts_validateloginattempt [#1815](https://github.com/meteor/meteor/issues/1815)

* Change the `Accounts.registerLoginHandler` API for custom login
  methods. Login handlers now require a name and no longer have to deal
  with generating resume tokens. See
  https://github.com/meteor/meteor/blob/devel/packages/accounts-base/accounts_server.js
  for details. OAuth based login handlers using the
  `Oauth.registerService` packages are not affected.

* Add support for HTML email in `Accounts.emailTemplates`.  [#1785](https://github.com/meteor/meteor/issues/1785)

* minimongo: Support `{a: {$elemMatch: {x: 1, $or: [{a: 1}, {b: 1}]}}}`  [#1875](https://github.com/meteor/meteor/issues/1875)

* minimongo: Support `{a: {$regex: '', $options: 'i'}}`  [#1874](https://github.com/meteor/meteor/issues/1874)

* minimongo: Fix sort implementation with multiple sort fields which each look
  inside an array. eg, ensure that with sort key `{'a.x': 1, 'a.y': 1}`, the
  document `{a: [{x: 0, y: 4}]}` sorts before
  `{a: [{x: 0, y: 5}, {x: 1, y: 3}]}`, because the 3 should not be used as a
  tie-breaker because it is not "next to" the tied 0s.

* minimongo: Fix sort implementation when selector and sort key share a field,
  that field matches an array in the document, and only some values of the array
  match the selector. eg, ensure that with sort key `{a: 1}` and selector
  `{a: {$gt: 3}}`, the document `{a: [4, 6]}` sorts before `{a: [1, 5]}`,
  because the 1 should not be used as a sort key because it does not match the
  selector. (We only approximate the MongoDB behavior here by only supporting
  relatively selectors.)

* Use `faye-websocket` (0.7.2) npm module instead of `websocket` (1.0.8) for
  server-to-server DDP.

* Update Google OAuth package to use new `profile` and `email` scopes
  instead of deprecated URL-based scopes.  [#1887](https://github.com/meteor/meteor/issues/1887)

* Add `_throwFirstError` option to `Deps.flush`.

* Make `facts` package data available on the server as
  `Facts._factsByPackage`.

* Fix issue where `LESS` compilation error could crash the `meteor run`
  process.  [#1877](https://github.com/meteor/meteor/issues/1877)

* Fix crash caused by empty HTTP host header in `meteor run` development
  server.  [#1871](https://github.com/meteor/meteor/issues/1871)

* Fix hot code reload in private browsing mode in Safari.

* Fix appcache size calculation to avoid erronious warnings. [#1847](https://github.com/meteor/meteor/issues/1847)

* Remove unused `Deps._makeNonReactive` wrapper function. Call
  `Deps.nonreactive` directly instead.

* Avoid setting the `oplogReplay` on non-oplog collections. Doing so
  caused mongod to crash.

* Add startup message to `test-in-console` to ease automation. [#1884](https://github.com/meteor/meteor/issues/1884)

* Upgraded dependencies
  - amplify: 1.1.2 (from 1.1.0)

Patches contributed by GitHub users awwx, dandv, queso, rgould, timhaines, zol


## v0.7.1.2, 2014-02-27

* Fix bug in tool error handling that caused `meteor` to crash on Mac
  OSX when no computer name is set.

* Work around a bug that caused MongoDB to fail an assertion when using
  tailable cursors on non-oplog collections.


## v0.7.1.1, 2014-02-24

* Integrate with Meteor developer accounts, a new way of managing your
  meteor.com deployed sites. When you use `meteor deploy`, you will be
  prompted to create a developer account.
    - Once you've created a developer account, you can log in and out
      from the command line with `meteor login` and `meteor logout`.
    - You can claim legacy sites with `meteor claim`. This command will
      prompt you for your site password if you are claiming a
      password-protected site; after claiming it, you will not need to
      enter the site password again.
    - You can add or remove authorized users, and view the list of
      authorized users, for a site with `meteor authorized`.
    - You can view your current username with `meteor whoami`.
    - This release also includes the `accounts-meteor-developer` package
      for building Meteor apps that allow users to log in with their own
      developer accounts.

* Improve the oplog tailing implementation for getting real-time database
  updates from MongoDB.
    - Add support for all operators except `$where` and `$near`. Limit and
      skip are not supported yet.
    - Add optimizations to avoid needless data fetches from MongoDB.
    - Fix an error ("Cannot call method 'has' of null") in an oplog
      callback. [#1767](https://github.com/meteor/meteor/issues/1767)

* Add and improve support for minimongo operators.
  - Support `$comment`.
  - Support `obj` name in `$where`.
  - `$regex` matches actual regexps properly.
  - Improve support for `$nin`, `$ne`, `$not`.
  - Support using `{ $in: [/foo/, /bar/] }`. [#1707](https://github.com/meteor/meteor/issues/1707)
  - Support `{$exists: false}`.
  - Improve type-checking for selectors.
  - Support `{x: {$elemMatch: {$gt: 5}}}`.
  - Match Mongo's behavior better when there are arrays in the document.
  - Support `$near` with sort.
  - Implement updates with `{ $set: { 'a.$.b': 5 } }`.
  - Support `{$type: 4}` queries.
  - Optimize `remove({})` when observers are paused.
  - Make update-by-id constant time.
  - Allow `{$set: {'x._id': 1}}`.  [#1794](https://github.com/meteor/meteor/issues/1794)

* Upgraded dependencies
  - node: 0.10.25 (from 0.10.22). The workaround for specific Node
    versions from 0.7.0 is now removed; 0.10.25+ is supported.
  - jquery: 1.11.0 (from 1.8.2). See
    http://jquery.com/upgrade-guide/1.9/ for upgrade instructions.
  - jquery-waypoints: 2.0.4 (from 1.1.7). Contains
    backwards-incompatible changes.
  - source-map: 0.3.2 (from 0.3.30) [#1782](https://github.com/meteor/meteor/issues/1782)
  - websocket-driver: 0.3.2 (from 0.3.1)
  - http-proxy: 1.0.2 (from a pre-release fork of 1.0)
  - semver: 2.2.1 (from 2.1.0)
  - request: 2.33.0 (from 2.27.0)
  - fstream: 0.1.25 (from 0.1.24)
  - tar: 0.1.19 (from 0.1.18)
  - eachline: a fork of 2.4.0 (from 2.3.3)
  - source-map: 0.1.31 (from 0.1.30)
  - source-map-support: 0.2.5 (from 0.2.3)
  - mongo: 2.4.9 (from 2.4.8)
  - openssl in mongo: 1.0.1f (from 1.0.1e)
  - kexec: 0.2.0 (from 0.1.1)
  - less: 1.6.1 (from 1.3.3)
  - stylus: 0.42.2 (from 0.37.0)
  - nib: 1.0.2 (from 1.0.0)
  - coffeescript: 1.7.1 (from 1.6.3)

* CSS preprocessing and sourcemaps:
  - Add sourcemap support for CSS stylesheet preprocessors. Use
    sourcemaps for stylesheets compiled with LESS.
  - Improve CSS minification to deal with `@import` statements correctly.
  - Lint CSS files for invalid `@` directives.
  - Change the recommended suffix for imported LESS files from
    `.lessimport` to `.import.less`. Add `.import.styl` to allow
    `stylus` imports. `.lessimport` continues to work but is deprecated.

* Add `clientAddress` and `httpHeaders` to `this.connection` in method
  calls and publish functions.

* Hash login tokens before storing them in the database. Legacy unhashed
  tokens are upgraded to hashed tokens in the database as they are used
  in login requests.

* Change default accounts-ui styling and add more CSS classes.

* Refactor command-line tool. Add test harness and better tests. Run
  `meteor self-test --help` for info on running the tools test suite.

* Speed up application re-build in development mode by re-using file
  hash computation between file change watching code and application
  build code..

* Fix issues with documents containing a key named `length` with a
  numeric value. Underscore treated these as arrays instead of objects,
  leading to exceptions when . Patch Underscore to not treat plain
  objects (`x.constructor === Object`) with numeric `length` fields as
  arrays. [#594](https://github.com/meteor/meteor/issues/594) [#1737](https://github.com/meteor/meteor/issues/1737)

* Deprecate `Accounts.loginServiceConfiguration` in favor of
  `ServiceConfiguration.configurations`, exported by the
  `service-configuration` package. `Accounts.loginServiceConfiguration`
  is maintained for backwards-compatibility, but it is defined in a
  `Meteor.startup` block and so cannot be used from top-level code.

* Cursors with a field specifier containing `{_id: 0}` can no longer be
  used with `observeChanges` or `observe`. This includes the implicit
  calls to these functions that are done when returning a cursor from a
  publish function or using `{{#each}}`.

* Transform functions must return objects and may not change the `_id`
  field, though they may leave it out.

* Remove broken IE7 support from the `localstorage` package. Meteor
  accounts logins no longer persist in IE7.

* Fix the `localstorage` package when used with Safari in private
  browsing mode. This fixes a problem with login token storage and
  account login. [#1291](https://github.com/meteor/meteor/issues/1291)

* Types added with `EJSON.addType` now have default `clone` and `equals`
  implementations. Users may still specify `clone` or `equals` functions
  to override the default behavior.  [#1745](https://github.com/meteor/meteor/issues/1745)

* Add `frame-src` to `browser-policy-content` and account for
  cross-browser CSP disparities.

* Deprecate `Oauth.initiateLogin` in favor of `Oauth.showPopup`.

* Add `WebApp.rawConnectHandlers` for adding connect handlers that run
  before any other Meteor handlers, except `connect.compress()`. Raw
  connect handlers see the URL's full path (even if ROOT_URL contains a
  non-empty path) and they run before static assets are served.

* Add `Accounts.connection` to allow using Meteor accounts packages with
  a non-default DDP connection.

* Detect and reload if minified CSS files fail to load at startup. This
  prevents the application from running unstyled if the page load occurs
  while the server is switching versions.

* Allow Npm.depends to specify any http or https URL containing a full
  40-hex-digit SHA.  [#1686](https://github.com/meteor/meteor/issues/1686)

* Add `retry` package for connection retry with exponential backoff.

* Pass `update` and `remove` return values correctly when using
  collections validated with `allow` and `deny` rules. [#1759](https://github.com/meteor/meteor/issues/1759)

* If you're using Deps on the server, computations and invalidation
  functions are not allowed to yield. Throw an error instead of behaving
  unpredictably.

* Fix namespacing in coffeescript files added to a package with the
  `bare: true` option. [#1668](https://github.com/meteor/meteor/issues/1668)

* Fix races when calling login and/or logoutOtherClients from multiple
  tabs. [#1616](https://github.com/meteor/meteor/issues/1616)

* Include oauth_verifier as a header rather than a parameter in
  the `oauth1` package. [#1825](https://github.com/meteor/meteor/issues/1825)

* Fix `force-ssl` to allow local development with `meteor run` in IPv6
  environments. [#1751](https://github.com/meteor/meteor/issues/1751)`

* Allow cursors on named local collections to be returned from a publish
  function in an array.  [#1820](https://github.com/meteor/meteor/issues/1820)

* Fix build failure caused by a directory in `programs/` without a
  package.js file.

* Do a better job of handling shrinkwrap files when an npm module
  depends on something that isn't a semver. [#1684](https://github.com/meteor/meteor/issues/1684)

* Fix failures updating npm dependencies when a node_modules directory
  exists above the project directory.  [#1761](https://github.com/meteor/meteor/issues/1761)

* Preserve permissions (eg, executable bit) on npm files.  [#1808](https://github.com/meteor/meteor/issues/1808)

* SockJS tweak to support relative base URLs.

* Don't leak sockets on error in dev-mode proxy.

* Clone arguments to `added` and `changed` methods in publish
  functions. This allows callers to reuse objects and prevents already
  published data from changing after the fact.  [#1750](https://github.com/meteor/meteor/issues/1750)

* Ensure springboarding to a different meteor tools version always uses
  `exec` to run the old version. This simplifies process management for
  wrapper scripts.

Patches contributed by GitHub users DenisGorbachev, EOT, OyoKooN, awwx,
dandv, icellan, jfhamlin, marcandre, michaelbishop, mitar, mizzao,
mquandalle, paulswartz, rdickert, rzymek, timhaines, and yeputons.


## v0.7.0.1, 2013-12-20

* Two fixes to `meteor run` Mongo startup bugs that could lead to hangs with the
  message "Initializing mongo database... this may take a moment.".  [#1696](https://github.com/meteor/meteor/issues/1696)

* Apply the Node patch to 0.10.24 as well (see the 0.7.0 section for details).

* Fix gratuitous IE7 incompatibility.  [#1690](https://github.com/meteor/meteor/issues/1690)


## v0.7.0, 2013-12-17

This version of Meteor contains a patch for a bug in Node 0.10 which
most commonly affects websockets. The patch is against Node version
0.10.22 and 0.10.23. We strongly recommend using one of these precise
versions of Node in production so that the patch will be applied. If you
use a newer version of Node with this version of Meteor, Meteor will not
apply the patch and will instead disable websockets.

* Rework how Meteor gets realtime database updates from MongoDB. Meteor
  now reads the MongoDB "oplog" -- a special collection that records all
  the write operations as they are applied to your database. This means
  changes to the database are instantly noticed and reflected in Meteor,
  whether they originated from Meteor or from an external database
  client. Oplog tailing is automatically enabled in development mode
  with `meteor run`, and can be enabled in production with the
  `MONGO_OPLOG_URL` environment variable. Currently the only supported
  selectors are equality checks; `$`-operators, `limit` and `skip`
  queries fall back to the original poll-and-diff algorithm. See
  https://github.com/meteor/meteor/wiki/Oplog-Observe-Driver
  for details.

* Add `Meteor.onConnection` and add `this.connection` to method
  invocations and publish functions. These can be used to store data
  associated with individual clients between subscriptions and method
  calls. See http://docs.meteor.com/#meteor_onconnection for details. [#1611](https://github.com/meteor/meteor/issues/1611)

* Bundler failures cause non-zero exit code in `meteor run`.  [#1515](https://github.com/meteor/meteor/issues/1515)

* Fix error when publish function callbacks are called during session shutdown.

* Rework hot code push. The new `autoupdate` package drives automatic
  reloads on update using standard DDP messages instead of a hardcoded
  message at DDP startup. Now the hot code push only triggers when
  client code changes; server-only code changes will not cause the page
  to reload.

* New `facts` package publishes internal statistics about Meteor.

* Add an explicit check that publish functions return a cursor, an array
  of cursors, or a falsey value. This is a safety check to to prevent
  users from accidentally returning Collection.findOne() or some other
  value and expecting it to be published.

* Implement `$each`, `$sort`, and `$slice` options for minimongo's `$push`
  modifier.  [#1492](https://github.com/meteor/meteor/issues/1492)

* Introduce `--raw-logs` option to `meteor run` to disable log
  coloring and timestamps.

* Add `WebAppInternals.setBundledJsCssPrefix()` to control where the
  client loads bundled JavaScript and CSS files. This allows serving
  files from a CDN to decrease page load times and reduce server load.

* Attempt to exit cleanly on `SIGHUP`. Stop accepting incoming
  connections, kill DDP connections, and finish all outstanding requests
  for static assets.

* In the HTTP server, only keep sockets with no active HTTP requests alive for 5
  seconds.

* Fix handling of `fields` option in minimongo when only `_id` is present. [#1651](https://github.com/meteor/meteor/issues/1651)

* Fix issue where setting `process.env.MAIL_URL` in app code would not
  alter where mail was sent. This was a regression in 0.6.6 from 0.6.5. [#1649](https://github.com/meteor/meteor/issues/1649)

* Use stderr instead of stdout (for easier automation in shell scripts) when
  prompting for passwords and when downloading the dev bundle. [#1600](https://github.com/meteor/meteor/issues/1600)

* Ensure more downtime during file watching.  [#1506](https://github.com/meteor/meteor/issues/1506)

* Fix `meteor run` with settings files containing non-ASCII characters.  [#1497](https://github.com/meteor/meteor/issues/1497)

* Support `EJSON.clone` for `Meteor.Error`. As a result, they are properly
  stringified in DDP even if thrown through a `Future`.  [#1482](https://github.com/meteor/meteor/issues/1482)

* Fix passing `transform: null` option to `collection.allow()` to disable
  transformation in validators.  [#1659](https://github.com/meteor/meteor/issues/1659)

* Fix livedata error on `this.removed` during session shutdown. [#1540](https://github.com/meteor/meteor/issues/1540) [#1553](https://github.com/meteor/meteor/issues/1553)

* Fix incompatibility with Phusion Passenger by removing an unused line. [#1613](https://github.com/meteor/meteor/issues/1613)

* Ensure install script creates /usr/local on machines where it does not
  exist (eg. fresh install of OSX Mavericks).

* Set x-forwarded-* headers in `meteor run`.

* Clean up package dirs containing only ".build".

* Check for matching hostname before doing end-of-oauth redirect.

* Only count files that actually go in the cache towards the `appcache`
  size check. [#1653](https://github.com/meteor/meteor/issues/1653).

* Increase the maximum size spiderable will return for a page from 200kB
  to 5MB.

* Upgraded dependencies:
  * SockJS server from 0.3.7 to 0.3.8, including new faye-websocket module.
  * Node from 0.10.21 to 0.10.22
  * MongoDB from 2.4.6 to 2.4.8
  * clean-css from 1.1.2 to 2.0.2
  * uglify-js from a fork of 2.4.0 to 2.4.7
  * handlebars npm module no longer available outside of handlebars package

Patches contributed by GitHub users AlexeyMK, awwx, dandv, DenisGorbachev,
emgee3, FooBarWidget, mitar, mcbain, rzymek, and sdarnell.


## v0.6.6.3, 2013-11-04

* Fix error when publish function callbacks are called during session
  shutdown.  [#1540](https://github.com/meteor/meteor/issues/1540) [#1553](https://github.com/meteor/meteor/issues/1553)

* Improve `meteor run` CPU usage in projects with many
  directories.  [#1506](https://github.com/meteor/meteor/issues/1506)


## v0.6.6.2, 2013-10-21

* Upgrade Node from 0.10.20 to 0.10.21 (security update).


## v0.6.6.1, 2013-10-12

* Fix file watching on OSX. Work around Node issue [#6251](https://github.com/meteor/meteor/issues/6251) by not using
  fs.watch. [#1483](https://github.com/meteor/meteor/issues/1483)


## v0.6.6, 2013-10-10


#### Security

* Add `browser-policy` package for configuring and sending
  Content-Security-Policy and X-Frame-Options HTTP headers.
  [See the docs](http://docs.meteor.com/#browserpolicy) for more.

* Use cryptographically strong pseudorandom number generators when available.

#### MongoDB

* Add upsert support. `Collection.update` now supports the `{upsert:
  true}` option. Additionally, add a `Collection.upsert` method which
  returns the newly inserted object id if applicable.

* `update` and `remove` now return the number of documents affected.  [#1046](https://github.com/meteor/meteor/issues/1046)

* `$near` operator for `2d` and `2dsphere` indices.

* The `fields` option to the collection methods `find` and `findOne` now works
  on the client as well.  (Operators such as `$elemMatch` and `$` are not yet
  supported in `fields` projections.) [#1287](https://github.com/meteor/meteor/issues/1287)

* Pass an index and the cursor itself to the callbacks in `cursor.forEach` and
  `cursor.map`, just like the corresponding `Array` methods.  [#63](https://github.com/meteor/meteor/issues/63)

* Support `c.find(query, {limit: N}).count()` on the client.  [#654](https://github.com/meteor/meteor/issues/654)

* Improve behavior of `$ne`, `$nin`, and `$not` selectors with objects containing
  arrays.  [#1451](https://github.com/meteor/meteor/issues/1451)

* Fix various bugs if you had two documents with the same _id field in
  String and ObjectID form.

#### Accounts

* [Behavior Change] Expire login tokens periodically. Defaults to 90
  days. Use `Accounts.config({loginExpirationInDays: null})` to disable
  token expiration.

* [Behavior Change] Write dates generated by Meteor Accounts to Mongo as
  Date instead of number; existing data can be converted by passing it
  through `new Date()`. [#1228](https://github.com/meteor/meteor/issues/1228)

* Log out and close connections for users if they are deleted from the
  database.

* Add Meteor.logoutOtherClients() for logging out other connections
  logged in as the current user.

* `restrictCreationByEmailDomain` option in `Accounts.config` to restrict new
  users to emails of specific domain (eg. only users with @meteor.com emails) or
  a custom validator. [#1332](https://github.com/meteor/meteor/issues/1332)

* Support OAuth1 services that require request token secrets as well as
  authentication token secrets.  [#1253](https://github.com/meteor/meteor/issues/1253)

* Warn if `Accounts.config` is only called on the client.  [#828](https://github.com/meteor/meteor/issues/828)

* Fix bug where callbacks to login functions could be called multiple
  times when the client reconnects.

#### DDP

* Fix infinite loop if a client disconnects while a long yielding method is
  running.

* Unfinished code to support DDP session resumption has been removed. Meteor
  servers now stop processing messages from clients and reclaim memory
  associated with them as soon as they are disconnected instead of a few minutes
  later.

#### Tools

* The pre-0.6.5 `Package.register_extension` API has been removed. Use
  `Package._transitional_registerBuildPlugin` instead, which was introduced in
  0.6.5. (A bug prevented the 0.6.5 reimplementation of `register_extension`
  from working properly anyway.)

* Support using an HTTP proxy in the `meteor` command line tool. This
  allows the `update`, `deploy`, `logs`, and `mongo` commands to work
  behind a proxy. Use the standard `http_proxy` environment variable to
  specify your proxy endpoint.  [#429](https://github.com/meteor/meteor/issues/429), [#689](https://github.com/meteor/meteor/issues/689), [#1338](https://github.com/meteor/meteor/issues/1338)

* Build Linux binaries on an older Linux machine. Meteor now supports
  running on Linux machines with glibc 2.9 or newer (Ubuntu 10.04+, RHEL
  and CentOS 6+, Fedora 10+, Debian 6+). Improve error message when running
  on Linux with unsupported glibc, and include Mongo stderr if it fails
  to start.

* Install NPM modules with `--force` to avoid corrupted local caches.

* Rebuild NPM modules in packages when upgrading to a version of Meteor that
  uses a different version of Node.

* Disable the Mongo http interface. This lets you run meteor on two ports
  differing by 1000 at the same time.

#### Misc

* [Known issue] Breaks support for pre-release OSX 10.9 'Mavericks'.
  Will be addressed shortly. See issues:
  https://github.com/joyent/node/issues/6251
  https://github.com/joyent/node/issues/6296

* `EJSON.stringify` now takes options:
  - `canonical` causes objects keys to be stringified in sorted order
  - `indent` allows formatting control over the EJSON stringification

* EJSON now supports `Infinity`, `-Infinity` and `NaN`.

* Check that the argument to `EJSON.parse` is a string.  [#1401](https://github.com/meteor/meteor/issues/1401)

* Better error from functions that use `Meteor._wrapAsync` (eg collection write
  methods and `HTTP` methods) and in DDP server message processing.  [#1387](https://github.com/meteor/meteor/issues/1387)

* Support `appcache` on Chrome for iOS.

* Support literate CoffeeScript files with the extension `.coffee.md` (in
  addition to the already-supported `.litcoffee` extension). [#1407](https://github.com/meteor/meteor/issues/1407)

* Make `madewith` package work again (broken in 0.6.5).  [#1448](https://github.com/meteor/meteor/issues/1448)

* Better error when passing a string to `{{#each}}`. [#722](https://github.com/meteor/meteor/issues/722)

* Add support for JSESSIONID cookies for sticky sessions. Set the
  `USE_JSESSIONID` environment variable to enable placing a JSESSIONID
  cookie on sockjs requests.

* Simplify the static analysis used to detect package-scope variables.

* Upgraded dependencies:
  * Node from 0.8.24 to 0.10.20
  * MongoDB from 2.4.4 to 2.4.6
  * MongoDB driver from 1.3.17 to 1.3.19
  * http-proxy from 0.10.1 to a pre-release of 1.0.0
  * stylus from 0.30.1 to 0.37.0
  * nib from 0.8.2 to 1.0.0
  * optimist from 0.3.5 to 0.6.0
  * semver from 1.1.0 to 2.1.0
  * request from 2.12.0 to 2.27.0
  * keypress from 0.1.0 to 0.2.1
  * underscore from 1.5.1 to 1.5.2
  * fstream from 0.1.21 to 0.1.24
  * tar from 0.1.14 to 0.1.18
  * source-map from 0.1.26 to 0.1.30
  * source-map-support from a fork of 0.1.8 to 0.2.3
  * escope from a fork of 0.0.15 to 1.0.0
  * estraverse from 1.1.2-1 to 1.3.1
  * simplesmtp from 0.1.25 to 0.3.10
  * stream-buffers from 0.2.3 to 0.2.5
  * websocket from 1.0.7 to 1.0.8
  * cli-color from 0.2.2 to 0.2.3
  * clean-css from 1.0.11 to 1.1.2
  * UglifyJS2 from a fork of 2.3.6 to a different fork of 2.4.0
  * connect from 2.7.10 to 2.9.0
  * send from 0.1.0 to 0.1.4
  * useragent from 2.0.1 to 2.0.7
  * replaced byline with eachline 2.3.3

Patches contributed by GitHub users ansman, awwx, codeinthehole, jacott,
Maxhodges, meawoppl, mitar, mizzao, mquandalle, nathan-muir, RobertLowe, ryw,
sdarnell, and timhaines.


## v0.6.5.3, 2014-12-09 (backport)

* Fix a security issue in allow/deny rules that could result in data
  loss. If your app uses allow/deny rules, or uses packages that use
  allow/deny rules, we recommend that you update immediately.
  Backport from 1.0.1.


## v0.6.5.2, 2013-10-21

* Upgrade Node from 0.8.24 to 0.8.26 (security patch)


## v0.6.5.1, 2013-08-28

* Fix syntax errors on lines that end with a backslash. [#1326](https://github.com/meteor/meteor/issues/1326)

* Fix serving static files with special characters in their name. [#1339](https://github.com/meteor/meteor/issues/1339)

* Upgrade `esprima` JavaScript parser to fix bug parsing complex regexps.

* Export `Spiderable` from `spiderable` package to allow users to set
  `Spiderable.userAgentRegExps` to control what user agents are treated
  as spiders.

* Add EJSON to standard-app-packages. [#1343](https://github.com/meteor/meteor/issues/1343)

* Fix bug in d3 tab character parsing.

* Fix regression when using Mongo ObjectIDs in Spark templates.


## v0.6.5, 2013-08-14

* New package system with package compiler and linker:

  * Each package now has it own namespace for variable
    declarations. Global variables used in a package are limited to
    package scope.

  * Packages must explicitly declare which symbols they export with
    `api.export` in `package.js`.

  * Apps and packages only see the exported symbols from packages they
    explicitly use. For example, if your app uses package A which in
    turn depends on package B, only package A's symbols will be
    available in the app.

  * Package names can only contain alphanumeric characters, dashes, and
    dots. Packages with spaces and underscores must be renamed.

  * Remove hardcoded list of required packages. New default
    `standard-app-packages` package adds dependencies on the core Meteor
    stack. This package can be removed to make an app with only parts of
    the Meteor stack. `standard-app-packages` will be automatically
    added to a project when it is updated to Meteor 0.6.5.

  * Custom app packages in the `packages` directory are no longer
    automatically used. They must be explicitly added to the app with
    `meteor add <packagename>`. To help with the transition, all
    packages in the `packages` directory will be automatically added to
    the project when it is updated to Meteor 0.6.5.

  * New "unipackage" on-disk format for built packages. Compiled packages are
    cached and rebuilt only when their source or dependencies change.

  * Add "unordered" and "weak" package dependency modes to allow
    circular package dependencies and conditional code inclusion.

  * New API (`_transitional_registerBuildPlugin`) for declaring
    compilers, preprocessors, and file extension handlers. These new
    build plugins are full compilation targets in their own right, and
    have their own namespace, source files, NPM requirements, and package
    dependencies. The old `register_extension` API is deprecated. Please
    note that the `package.js` format and especially
    `_transitional_registerBuildPlugin` are not frozen interfaces and
    are subject to change in future releases.

  * Add `api.imply`, which allows one package to "imply" another. If
    package A implies package B, then anything that depends on package
    A automatically depends on package B as well (and receives package
    B's imports). This is useful for creating umbrella packages
    (`standard-app-packages`) or sometimes for factoring common code
    out of related packages (`accounts-base`).

* Move HTTP serving out of the server bootstrap and into the `webapp`
  package. This allows building Meteor apps that are not web servers
  (eg. command line tools, DDP clients, etc.). Connect middlewares can
  now be registered on the new `WebApp.connectHandlers` instead of the
  old `__meteor_bootstrap__.app`.

* The entire Meteor build process now has first-class source map
  support. A source map is maintained for every source file as it
  passes through the build pipeline. Currently, the source maps are
  only served in development mode. Not all web browsers support source
  maps yet and for those that do, you may have to turn on an option to
  enable them. Source maps will always be used when reporting
  exceptions on the server.

* Update the `coffeescript` package to generate source maps.

* Add new `Assets` API and `private` subdirectory for including and
  accessing static assets on the server. http://docs.meteor.com/#assets

* Add `Meteor.disconnect`. Call this to disconnect from the
  server and stop all live data updates. [#1151](https://github.com/meteor/meteor/issues/1151)

* Add `Match.Integer` to `check` for 32-bit signed integers.

* `Meteor.connect` has been renamed to `DDP.connect` and is now fully
  supported on the server. Server-to-server DDP connections use
  websockets, and can be used for both method calls and subscriptions.

* Rename `Meteor.default_connection` to `Meteor.connection` and
  `Meteor.default_server` to `Meteor.server`.

* Rename `Meteor.http` to `HTTP`.

* `ROOT_URL` may now have a path part. This allows serving multiple
  Meteor apps on the same domain.

* Support creating named unmanaged collections with
  `new Meteor.Collection("name", {connection: null})`.

* New `Log` function in the `logging` package which prints with
  timestamps, color, filenames and linenumbers.

* Include http response in errors from oauth providers. [#1246](https://github.com/meteor/meteor/issues/1246)

* The `observe` callback `movedTo` now has a fourth argument `before`.

* Move NPM control files for packages from `.npm` to
  `.npm/package`. This is to allow build plugins such as `coffeescript`
  to depend on NPM packages. Also, when removing the last NPM
  dependency, clean up the `.npm` dir.

* Remove deprecated `Meteor.is_client` and `Meteor.is_server` variables.

* Implement "meteor bundle --debug" [#748](https://github.com/meteor/meteor/issues/748)

* Add `forceApprovalPrompt` option to `Meteor.loginWithGoogle`. [#1226](https://github.com/meteor/meteor/issues/1226)

* Make server-side Mongo `insert`s, `update`s, and `remove`s run
  asynchronously when a callback is passed.

* Improve memory usage when calling `findOne()` on the server.

* Delete login tokens from server when user logs out.

* Rename package compatibility mode option to `add_files` from `raw` to
  `bare`.

* Fix Mongo selectors of the form: {$regex: /foo/}.

* Fix Spark memory leak.  [#1157](https://github.com/meteor/meteor/issues/1157)

* Fix EPIPEs during dev mode hot code reload.

* Fix bug where we would never quiesce if we tried to revive subs that errored
  out (5e7138d)

* Fix bug where `this.fieldname` in handlebars template might refer to a
  helper instead of a property of the current data context. [#1143](https://github.com/meteor/meteor/issues/1143)

* Fix submit events on IE8. [#1191](https://github.com/meteor/meteor/issues/1191)

* Handle `Meteor.loginWithX` being called with a callback but no options. [#1181](https://github.com/meteor/meteor/issues/1181)

* Work around a Chrome bug where hitting reload could cause a tab to
  lose the DDP connection and never recover. [#1244](https://github.com/meteor/meteor/issues/1244)

* Upgraded dependencies:
  * Node from 0.8.18 to 0.8.24
  * MongoDB from 2.4.3 to 2.4.4, now with SSL support
  * CleanCSS from 0.8.3 to 1.0.11
  * Underscore from 1.4.4 to 1.5.1
  * Fibers from 1.0.0 to 1.0.1
  * MongoDB Driver from 1.3.7 to 1.3.17

Patches contributed by GitHub users btipling, mizzao, timhaines and zol.


## v0.6.4.1, 2013-07-19

* Update mongodb driver to use version 0.2.1 of the bson module.


## v0.6.4, 2013-06-10

* Separate OAuth flow logic from Accounts into separate packages. The
  `facebook`, `github`, `google`, `meetup`, `twitter`, and `weibo`
  packages can be used to perform an OAuth exchange without creating an
  account and logging in.  [#1024](https://github.com/meteor/meteor/issues/1024)

* If you set the `DISABLE_WEBSOCKETS` environment variable, browsers will not
  attempt to connect to your app using Websockets. Use this if you know your
  server environment does not properly proxy Websockets to reduce connection
  startup time.

* Make `Meteor.defer` work in an inactive tab in iOS.  [#1023](https://github.com/meteor/meteor/issues/1023)

* Allow new `Random` instances to be constructed with specified seed. This
  can be used to create repeatable test cases for code that picks random
  values.  [#1033](https://github.com/meteor/meteor/issues/1033)

* Fix CoffeeScript error reporting to include source file and line
  number again.  [#1052](https://github.com/meteor/meteor/issues/1052)

* Fix Mongo queries which nested JavaScript RegExp objects inside `$or`.  [#1089](https://github.com/meteor/meteor/issues/1089)

* Upgraded dependencies:
  * Underscore from 1.4.2 to 1.4.4  [#776](https://github.com/meteor/meteor/issues/776)
  * http-proxy from 0.8.5 to 0.10.1  [#513](https://github.com/meteor/meteor/issues/513)
  * connect from 1.9.2 to 2.7.10
  * Node mongodb client from 1.2.13 to 1.3.7  [#1060](https://github.com/meteor/meteor/issues/1060)

Patches contributed by GitHub users awwx, johnston, and timhaines.


## v0.6.3, 2013-05-15

* Add new `check` package for ensuring that a value matches a required
  type and structure. This is used to validate untrusted input from the
  client. See http://docs.meteor.com/#match for details.

* Use Websockets by default on supported browsers. This reduces latency
  and eliminates the constant network spinner on iOS devices.

* With `autopublish` on, publish many useful fields on `Meteor.users`.

* Files in the `client/compatibility/` subdirectory of a Meteor app do
  not get wrapped in a new variable scope. This is useful for
  third-party libraries which expect `var` statements at the outermost
  level to be global.

* Add synthetic `tap` event for use on touch enabled devices. This is a
  replacement for `click` that fires immediately.

* When using the `http` package synchronously on the server, errors
  are thrown rather than passed in `result.error`

* The `manager` option to the `Meteor.Collection` constructor is now called
  `connection`. The old name still works for now.  [#987](https://github.com/meteor/meteor/issues/987)

* The `localstorage-polyfill` smart package has been replaced by a
  `localstorage` package, which defines a `Meteor._localStorage` API instead of
  trying to replace the DOM `window.localStorage` facility. (Now, apps can use
  the existence of `window.localStorage` to detect if the full localStorage API
  is supported.)  [#979](https://github.com/meteor/meteor/issues/979)

* Upgrade MongoDB from 2.2.1 to 2.4.3.

* Upgrade CoffeeScript from 1.5.0 to 1.6.2.  [#972](https://github.com/meteor/meteor/issues/972)

* Faster reconnects when regaining connectivity.  [#696](https://github.com/meteor/meteor/issues/696)

* `Email.send` has a new `headers` option to set arbitrary headers.  [#963](https://github.com/meteor/meteor/issues/963)

* Cursor transform functions on the server no longer are required to return
  objects with correct `_id` fields.  [#974](https://github.com/meteor/meteor/issues/974)

* Rework `observe()` callback ordering in minimongo to improve fiber
  safety on the server. This makes subscriptions on server to server DDP
  more usable.

* Use binary search in minimongo when updating ordered queries.  [#969](https://github.com/meteor/meteor/issues/969)

* Fix EJSON base64 decoding bug.  [#1001](https://github.com/meteor/meteor/issues/1001)

* Support `appcache` on Chromium.  [#958](https://github.com/meteor/meteor/issues/958)

Patches contributed by GitHub users awwx, jagill, spang, and timhaines.


## v0.6.2.1, 2013-04-24

* When authenticating with GitHub, include a user agent string. This
  unbreaks "Sign in with GitHub"

Patch contributed by GitHub user pmark.


## v0.6.2, 2013-04-16

* Better error reporting:
  * Capture real stack traces for `Meteor.Error`.
  * Report better errors with misconfigured OAuth services.

* Add per-package upgrade notices to `meteor update`.

* Experimental server-to-server DDP support: `Meteor.connect` on the
  server will connect to a remote DDP endpoint via WebSockets. Method
  calls should work fine, but subscriptions and minimongo on the server
  are still a work in progress.

* Upgrade d3 from 2.x to 3.1.4. See
  https://github.com/mbostock/d3/wiki/Upgrading-to-3.0 for compatibility notes.

* Allow CoffeeScript to set global variables when using `use strict`. [#933](https://github.com/meteor/meteor/issues/933)

* Return the inserted documented ID from `LocalCollection.insert`. [#908](https://github.com/meteor/meteor/issues/908)

* Add Weibo token expiration time to `services.weibo.expiresAt`.

* `Spiderable.userAgentRegExps` can now be modified to change what user agents
  are treated as spiders by the `spiderable` package.

* Prevent observe callbacks from affecting the arguments to identical
  observes. [#855](https://github.com/meteor/meteor/issues/855)

* Fix meteor command line tool when run from a home directory with
  spaces in its name. If you previously installed meteor release 0.6.0
  or 0.6.1 you'll need to uninstall and reinstall meteor to support
  users with spaces in their usernames (see
  https://github.com/meteor/meteor/blob/master/README.md#uninstalling-meteor)

Patches contributed by GitHub users andreas-karlsson, awwx, jacott,
joshuaconner, and timhaines.


## v0.6.1, 2013-04-08

* Correct NPM behavior in packages in case there is a `node_modules` directory
  somewhere above the app directory. [#927](https://github.com/meteor/meteor/issues/927)

* Small bug fix in the low-level `routepolicy` package.

Patches contributed by GitHub users andreas-karlsson and awwx.


## v0.6.0, 2013-04-04

* Meteor has a brand new distribution system! In this new system, code-named
  Engine, packages are downloaded individually and on demand. All of the
  packages in each official Meteor release are prefetched and cached so you can
  still use Meteor while offline. You can have multiple releases of Meteor
  installed simultaneously; apps are pinned to specific Meteor releases.
  All `meteor` commands accept a `--release` argument to specify which release
  to use; `meteor update` changes what release the app is pinned to.
  Inside an app, the name of the release is available at `Meteor.release`.
  When running Meteor directly from a git checkout, the release is ignored.

* Variables declared with `var` at the outermost level of a JavaScript
  source file are now private to that file. Remove the `var` to share
  a value between files.

* Meteor now supports any x86 (32- or 64-bit) Linux system, not just those which
  use Debian or RedHat package management.

* Apps may contain packages inside a top-level directory named `packages`.

* Packages may depend on [NPM modules](https://npmjs.org), using the new
  `Npm.depends` directive in their `package.js` file. (Note: if the NPM module
  has architecture-specific binary components, bundles built with `meteor
  bundle` or `meteor deploy` will contain the components as built for the
  developer's platform and may not run on other platforms.)

* Meteor's internal package tests (as well as tests you add to your app's
  packages with the unsupported `Tinytest` framework) are now run with the new
  command `meteor test-packages`.

* `{{#each}}` helper can now iterate over falsey values without throwing an
  exception. [#815](https://github.com/meteor/meteor/issues/815), [#801](https://github.com/meteor/meteor/issues/801)

* `{{#with}}` helper now only includes its block if its argument is not falsey,
  and runs an `{{else}}` block if provided if the argument is falsey. [#770](https://github.com/meteor/meteor/issues/770), [#866](https://github.com/meteor/meteor/issues/866)

* Twitter login now stores `profile_image_url` and `profile_image_url_https`
  attributes in the `user.services.twitter` namespace. [#788](https://github.com/meteor/meteor/issues/788)

* Allow packages to register file extensions with dots in the filename.

* When calling `this.changed` in a publish function, it is no longer an error to
  clear a field which was never set. [#850](https://github.com/meteor/meteor/issues/850)

* Deps API
  * Add `dep.depend()`, deprecate `Deps.depend(dep)` and
    `dep.addDependent()`.
  * If first run of `Deps.autorun` throws an exception, stop it and don't
    rerun.  This prevents a Spark exception when template rendering fails
    ("Can't call 'firstNode' of undefined").
  * If an exception is thrown during `Deps.flush` with no stack, the
    message is logged instead. [#822](https://github.com/meteor/meteor/issues/822)

* When connecting to MongoDB, use the JavaScript BSON parser unless specifically
  requested in `MONGO_URL`; the native BSON parser sometimes segfaults. (Meteor
  only started using the native parser in 0.5.8.)

* Calls to the `update` collection function in untrusted code may only use a
  whitelisted list of modifier operators.

Patches contributed by GitHub users awwx, blackcoat, cmather, estark37,
mquandalle, Primigenus, raix, reustle, and timhaines.


## v0.5.9, 2013-03-14

* Fix regression in 0.5.8 that prevented users from editing their own
  profile. [#809](https://github.com/meteor/meteor/issues/809)

* Fix regression in 0.5.8 where `Meteor.loggingIn()` would not update
  reactively. [#811](https://github.com/meteor/meteor/issues/811)


## v0.5.8, 2013-03-13

* Calls to the `update` and `remove` collection functions in untrusted code may
  no longer use arbitrary selectors. You must specify a single document ID when
  invoking these functions from the client (other than in a method stub).

  You may still use other selectors when calling `update` and `remove` on the
  server and from client method stubs, so you can replace calls that are no
  longer supported (eg, in event handlers) with custom method calls.

  The corresponding `update` and `remove` callbacks passed to `allow` and `deny`
  now take a single document instead of an array.

* Add new `appcache` package. Add this package to your project to speed
  up page load and make hot code reload smoother using the HTML5
  AppCache API. See http://docs.meteor.com/#appcache for details.

* Rewrite reactivity library. `Meteor.deps` is now `Deps` and has a new
  API. `Meteor.autorun` and `Meteor.flush` are now called `Deps.autorun` and
  `Deps.flush` (the old names still work for now). The other names under
  `Meteor.deps` such as `Context` no longer exist. The new API is documented at
  http://docs.meteor.com/#deps

* You can now provide a `transform` option to collections, which is a
  function that documents coming out of that collection are passed
  through. `find`, `findOne`, `allow`, and `deny` now take `transform` options,
  which may override the Collection's `transform`.  Specifying a `transform`
  of `null` causes you to receive the documents unmodified.

* Publish functions may now return an array of cursors to publish. Currently,
  the cursors must all be from different collections. [#716](https://github.com/meteor/meteor/issues/716)

* User documents have id's when `onCreateUser` and `validateNewUser` hooks run.

* Encode and store custom EJSON types in MongoDB.

* Support literate CoffeeScript files with the extension `.litcoffee`. [#766](https://github.com/meteor/meteor/issues/766)

* Add new login service provider for Meetup.com in `accounts-meetup` package.

* If you call `observe` or `observeChanges` on a cursor created with the
  `reactive: false` option, it now only calls initial add callbacks and
  does not continue watching the query. [#771](https://github.com/meteor/meteor/issues/771)

* In an event handler, if the data context is falsey, default it to `{}`
  rather than to the global object. [#777](https://github.com/meteor/meteor/issues/777)

* Allow specifying multiple event handlers for the same selector. [#753](https://github.com/meteor/meteor/issues/753)

* Revert caching header change from 0.5.5. This fixes image flicker on redraw.

* Stop making `Session` available on the server; it's not useful there. [#751](https://github.com/meteor/meteor/issues/751)

* Force URLs in stack traces in browser consoles to be hyperlinks. [#725](https://github.com/meteor/meteor/issues/725)

* Suppress spurious `changed` callbacks with empty `fields` from
  `Cursor.observeChanges`.

* Fix logic bug in template branch matching. [#724](https://github.com/meteor/meteor/issues/724)

* Make `spiderable` user-agent test case insensitive. [#721](https://github.com/meteor/meteor/issues/721)

* Fix several bugs in EJSON type support:
  * Fix `{$type: 5}` selectors for binary values on browsers that do
    not support `Uint8Array`.
  * Fix EJSON equality on falsey values.
  * Fix for returning a scalar EJSON type from a method. [#731](https://github.com/meteor/meteor/issues/731)

* Upgraded dependencies:
  * mongodb driver to version 1.2.13 (from 0.1.11)
  * mime module removed (it was unused)


Patches contributed by GitHub users awwx, cmather, graemian, jagill,
jmhredsox, kevinxucs, krizka, mitar, raix, and rasmuserik.


## v0.5.7, 2013-02-21

* The DDP wire protocol has been redesigned.

  * The handshake message is now versioned. This breaks backwards
    compatibility between sites with `Meteor.connect()`. Older meteor
    apps can not talk to new apps and vice versa. This includes the
    `madewith` package, apps using `madewith` must upgrade.

  * New [EJSON](http://docs.meteor.com/#ejson) package allows you to use
    Dates, Mongo ObjectIDs, and binary data in your collections and
    Session variables.  You can also add your own custom datatypes.

  * Meteor now correctly represents empty documents in Collections.

  * There is an informal specification in `packages/livedata/DDP.md`.


* Breaking API changes

  * Changed the API for `observe`.  Observing with `added`, `changed`
    and `removed` callbacks is now unordered; for ordering information
    use `addedAt`, `changedAt`, `removedAt`, and `movedTo`. Full
    documentation is in the [`observe` docs](http://docs.meteor.com/#observe).
    All callers of `observe` need to be updated.

  * Changed the API for publish functions that do not return a cursor
    (ie functions that call `this.set` and `this.unset`). See the
    [`publish` docs](http://docs.meteor.com/#meteor_publish) for the new
    API.


* New Features

  * Added new [`observeChanges`](http://docs.meteor.com/#observe_changes)
    API for keeping track of the contents of a cursor more efficiently.

  * There is a new reactive function on subscription handles: `ready()`
    returns true when the subscription has received all of its initial
    documents.

  * Added `Session.setDefault(key, value)` so you can easily provide
    initial values for session variables that will not be clobbered on
    hot code push.

  * You can specify that a collection should use MongoDB ObjectIDs as
    its `_id` fields for inserts instead of strings. This allows you to
    use Meteor with existing MongoDB databases that have ObjectID
    `_id`s. If you do this, you must use `EJSON.equals()` for comparing
    equality instead of `===`. See http://docs.meteor.com/#meteor_collection.

  * New [`random` package](http://docs.meteor.com/#random) provides
    several functions for generating random values. The new
    `Random.id()` function is used to provide shorter string IDs for
    MongoDB documents. `Meteor.uuid()` is deprecated.

  * `Meteor.status()` can return the status `failed` if DDP version
    negotiation fails.


* Major Performance Enhancements

  * Rewrote subscription duplication detection logic to use a more
    efficient algorithm. This significantly reduces CPU usage on the
    server during initial page load and when dealing with large amounts
    of data.

  * Reduced unnecessary MongoDB re-polling of live queries. Meteor no
    longer polls for changes on queries that specify `_id` when
    updates for a different specific `_id` are processed. This
    drastically improves performance when dealing with many
    subscriptions and updates to individual objects, such as those
    generated by the `accounts-base` package on the `Meteor.users`
    collection.


* Upgraded UglifyJS2 to version 2.2.5


Patches contributed by GitHub users awwx and michaelglenadams.


## v0.5.6, 2013-02-15

* Fix 0.5.5 regression: Minimongo selectors matching subdocuments under arrays
  did not work correctly.

* Some Bootstrap icons should have appeared white.

Patches contributed by GitHub user benjaminchelli.

## v0.5.5, 2013-02-13

* Deprecate `Meteor.autosubscribe`. `Meteor.subscribe` now works within
  `Meteor.autorun`.

* Allow access to `Meteor.settings.public` on the client. If the JSON
  file you gave to `meteor --settings` includes a field called `public`,
  that field will be available on the client as well as the server.

* `@import` works in `less`. Use the `.lessimport` file extension to
  make a less file that is ignored by preprocessor so as to avoid double
  processing. [#203](https://github.com/meteor/meteor/issues/203)

* Upgrade Fibers to version 1.0.0. The `Fiber` and `Future` symbols are
  no longer exposed globally. To use fibers directly you can use:
   `var Fiber = __meteor_bootstrap__.require('fibers');` and
   `var Future = __meteor_bootstrap__.require('fibers/future');`

* Call version 1.1 of the Twitter API when authenticating with
  OAuth. `accounts-twitter` users have until March 5th, 2013 to
  upgrade before Twitter disables the old API. [#527](https://github.com/meteor/meteor/issues/527)

* Treat Twitter ids as strings, not numbers, as recommended by
  Twitter. [#629](https://github.com/meteor/meteor/issues/629)

* You can now specify the `_id` field of a document passed to `insert`.
  Meteor still auto-generates `_id` if it is not present.

* Expose an `invalidated` flag on `Meteor.deps.Context`.

* Populate user record with additional data from Facebook and Google. [#664](https://github.com/meteor/meteor/issues/664)

* Add Facebook token expiration time to `services.facebook.expiresAt`. [#576](https://github.com/meteor/meteor/issues/576)

* Allow piping a password to `meteor deploy` on `stdin`. [#623](https://github.com/meteor/meteor/issues/623)

* Correctly type cast arguments to handlebars helper. [#617](https://github.com/meteor/meteor/issues/617)

* Fix leaked global `userId` symbol.

* Terminate `phantomjs` properly on error when using the `spiderable`
  package. [#571](https://github.com/meteor/meteor/issues/571)

* Stop serving non-cachable files with caching headers. [#631](https://github.com/meteor/meteor/issues/631)

* Fix race condition if server restarted between page load and initial
  DDP connection. [#653](https://github.com/meteor/meteor/issues/653)

* Resolve issue where login methods sometimes blocked future methods. [#555](https://github.com/meteor/meteor/issues/555)

* Fix `Meteor.http` parsing of JSON responses on Firefox. [#553](https://github.com/meteor/meteor/issues/553)

* Minimongo no longer uses `eval`. [#480](https://github.com/meteor/meteor/issues/480)

* Serve 404 for `/app.manifest`. This allows experimenting with the
  upcoming `appcache` smart package. [#628](https://github.com/meteor/meteor/issues/628)

* Upgraded many dependencies, including:
  * node.js to version 0.8.18
  * jquery-layout to version 1.3.0RC
  * Twitter Bootstrap to version 2.3.0
  * Less to version 1.3.3
  * Uglify to version 2.2.3
  * useragent to version 2.0.1

Patches contributed by GitHub users awwx, bminer, bramp, crunchie84,
danawoodman, dbimmler, Ed-von-Schleck, geoffd123, jperl, kevee,
milesmatthias, Primigenus, raix, timhaines, and xenolf.


## v0.5.4, 2013-01-08

* Fix 0.5.3 regression: `meteor run` could fail on OSX 10.8 if environment
  variables such as `DYLD_LIBRARY_PATH` are set.


## v0.5.3, 2013-01-07

* Add `--settings` argument to `meteor deploy` and `meteor run`. This
  allows you to specify deployment-specific information made available
  to server code in the variable `Meteor.settings`.

* Support unlimited open tabs in a single browser. Work around the
  browser per-hostname connection limit by using randomized hostnames
  for deployed apps. [#131](https://github.com/meteor/meteor/issues/131)

* minimongo improvements:
  * Allow observing cursors with `skip` or `limit`.  [#528](https://github.com/meteor/meteor/issues/528)
  * Allow sorting on `dotted.sub.keys`.  [#533](https://github.com/meteor/meteor/issues/533)
  * Allow querying specific array elements (`foo.1.bar`).
  * `$and`, `$or`, and `$nor` no longer accept empty arrays (for consistency
    with Mongo)

* Re-rendering a template with Spark no longer reverts changes made by
  users to a `preserve`d form element. Instead, the newly rendered value
  is only applied if it is different from the previously rendered value.
  Additionally, `<INPUT>` elements with type other than TEXT can now have
  reactive values (eg, the labels on submit buttons can now be
  reactive).  [#510](https://github.com/meteor/meteor/issues/510) [#514](https://github.com/meteor/meteor/issues/514) [#523](https://github.com/meteor/meteor/issues/523) [#537](https://github.com/meteor/meteor/issues/537) [#558](https://github.com/meteor/meteor/issues/558)

* Support JavaScript RegExp objects in selectors in Collection write
  methods on the client, eg `myCollection.remove({foo: /bar/})`.  [#346](https://github.com/meteor/meteor/issues/346)

* `meteor` command-line improvements:
  * Improve error message when mongod fails to start.
  * The `NODE_OPTIONS` environment variable can be used to pass command-line
    flags to node (eg, `--debug` or `--debug-brk` to enable the debugger).
  * Die with error if an app name is mistakenly passed to `meteor reset`.

* Add support for "offline" access tokens with Google login. [#464](https://github.com/meteor/meteor/issues/464) [#525](https://github.com/meteor/meteor/issues/525)

* Don't remove `serviceData` fields from previous logins when logging in
  with an external service.

* Improve `OAuth1Binding` to allow making authenticated API calls to
  OAuth1 providers (eg Twitter).  [#539](https://github.com/meteor/meteor/issues/539)

* New login providers automatically work with `{{loginButtons}}` without
  needing to edit the `accounts-ui-unstyled` package.  [#572](https://github.com/meteor/meteor/issues/572)

* Use `Content-Type: application/json` by default when sending JSON data
  with `Meteor.http`.

* Improvements to `jsparse`: hex literals, keywords as property names, ES5 line
  continuations, trailing commas in object literals, line numbers in error
  messages, decimal literals starting with `.`, regex character classes with
  slashes.

* Spark improvements:
  * Improve rendering of `<SELECT>` elements on IE.  [#496](https://github.com/meteor/meteor/issues/496)
  * Don't lose nested data contexts in IE9/10 after two seconds.  [#458](https://github.com/meteor/meteor/issues/458)
  * Don't print a stack trace if DOM nodes are manually removed
    from the document without calling `Spark.finalize`.  [#392](https://github.com/meteor/meteor/issues/392)

* Always use the `autoReconnect` flag when connecting to Mongo.  [#425](https://github.com/meteor/meteor/issues/425)

* Fix server-side `observe` with no `added` callback.  [#589](https://github.com/meteor/meteor/issues/589)

* Fix re-sending method calls on reconnect.  [#538](https://github.com/meteor/meteor/issues/538)

* Remove deprecated `/sockjs` URL support from `Meteor.connect`.

* Avoid losing a few bits of randomness in UUID v4 creation.  [#519](https://github.com/meteor/meteor/issues/519)

* Update clean-css package from 0.8.2 to 0.8.3, fixing minification of `0%`
  values in `hsl` colors.  [#515](https://github.com/meteor/meteor/issues/515)

Patches contributed by GitHub users Ed-von-Schleck, egtann, jwulf, lvbreda,
martin-naumann, meawoppl, nwmartin, timhaines, and zealoushacker.


## v0.5.2, 2012-11-27

* Fix 0.5.1 regression: Cursor `observe` works during server startup.  [#507](https://github.com/meteor/meteor/issues/507)

## v0.5.1, 2012-11-20

* Speed up server-side subscription handling by avoiding redundant work
  when the same Mongo query is observed multiple times concurrently (eg,
  by multiple users subscribing to the same subscription), and by using
  a simpler "unordered" algorithm.

* Meteor now waits to invoke method callbacks until all the data written by the
  method is available in the local cache. This way, method callbacks can see the
  full effects of their writes. This includes the callbacks passed to
  `Meteor.call` and `Meteor.apply`, as well as to the `Meteor.Collection`
  `insert`/`update`/`remove` methods.

  If you want to process the method's result as soon as it arrives from the
  server, even if the method's writes are not available yet, you can now specify
  an `onResultReceived` callback to `Meteor.apply`.

* Rework latency compensation to show server data changes sooner. Previously, as
  long as any method calls were in progress, Meteor would buffer all data
  changes sent from the server until all methods finished. Meteor now only
  buffers writes to documents written by client stubs, and applies the writes as
  soon as all methods that wrote that document have finished.

* `Meteor.userLoaded()` and `{{currentUserLoaded}}` have been removed.
  Previously, during the login process on the client, `Meteor.userId()` could be
  set but the document at `Meteor.user()` could be incomplete. Meteor provided
  the function `Meteor.userLoaded()` to differentiate between these states. Now,
  this in-between state does not occur: when a user logs in, `Meteor.userId()`
  only is set once `Meteor.user()` is fully loaded.

* New reactive function `Meteor.loggingIn()` and template helper
  `{{loggingIn}}`; they are true whenever some login method is in progress.
  `accounts-ui` now uses this to show an animation during login.

* The `sass` CSS preprocessor package has been removed. It was based on an
  unmaintained NPM module which did not implement recent versions of the Sass
  language and had no error handling.  Consider using the `less` or `stylus`
  packages instead.  [#143](https://github.com/meteor/meteor/issues/143)

* `Meteor.setPassword` is now called `Accounts.setPassword`, matching the
  documentation and original intention.  [#454](https://github.com/meteor/meteor/issues/454)

* Passing the `wait` option to `Meteor.apply` now waits for all in-progress
  method calls to finish before sending the method, instead of only guaranteeing
  that its callback occurs after the callbacks of in-progress methods.

* New function `Accounts.callLoginMethod` which should be used to call custom
  login handlers (such as those registered with
  `Accounts.registerLoginHandler`).

* The callbacks for `Meteor.loginWithToken` and `Accounts.createUser` now match
  the other login callbacks: they are called with error on error or with no
  arguments on success.

* Fix bug where method calls could be dropped during a brief disconnection. [#339](https://github.com/meteor/meteor/issues/339)

* Prevent running the `meteor` command-line tool and server on unsupported Node
  versions.

* Fix Minimongo query bug with nested objects.  [#455](https://github.com/meteor/meteor/issues/455)

* In `accounts-ui`, stop page layout from changing during login.

* Use `path.join` instead of `/` in paths (helpful for the unofficial Windows
  port) [#303](https://github.com/meteor/meteor/issues/303)

* The `spiderable` package serves pages to
  [`facebookexternalhit`](https://www.facebook.com/externalhit_uatext.php) [#411](https://github.com/meteor/meteor/issues/411)

* Fix error on Firefox with DOM Storage disabled.

* Avoid invalidating listeners if setUserId is called with current value.

* Upgrade many dependencies, including:
  * MongoDB 2.2.1 (from 2.2.0)
  * underscore 1.4.2 (from 1.3.3)
  * bootstrap 2.2.1 (from 2.1.1)
  * jQuery 1.8.2 (from 1.7.2)
  * less 1.3.1 (from 1.3.0)
  * stylus 0.30.1 (from 0.29.0)
  * coffee-script 1.4.0 (from 1.3.3)

Patches contributed by GitHub users ayal, dandv, possibilities, TomWij,
tmeasday, and workmad3.

## v0.5.0, 2012-10-17

* This release introduces Meteor Accounts, a full-featured auth system that supports
  - fine-grained user-based control over database reads and writes
  - federated login with any OAuth provider (with built-in support for
    Facebook, GitHub, Google, Twitter, and Weibo)
  - secure password login
  - email validation and password recovery
  - an optional set of UI widgets implementing standard login/signup/password
    change/logout flows

  When you upgrade to Meteor 0.5.0, existing apps will lose the ability to write
  to the database from the client. To restore this, either:
  - configure each of your collections with
    [`collection.allow`](http://docs.meteor.com/#allow) and
    [`collection.deny`](http://docs.meteor.com/#deny) calls to specify which
    users can perform which write operations, or
  - add the `insecure` smart package (which is included in new apps by default)
    to restore the old behavior where anyone can write to any collection which
    has not been configured with `allow` or `deny`

  For more information on Meteor Accounts, see
  http://docs.meteor.com/#dataandsecurity and
  http://docs.meteor.com/#accounts_api

* The new function `Meteor.autorun` allows you run any code in a reactive
  context. See http://docs.meteor.com/#meteor_autorun

* Arrays and objects can now be stored in the `Session`; mutating the value you
  retrieve with `Session.get` does not affect the value in the session.

* On the client, `Meteor.apply` takes a new `wait` option, which ensures that no
  further method calls are sent to the server until this method is finished; it
  is used for login and logout methods in order to keep the user ID
  well-defined. You can also specifiy an `onReconnect` handler which is run when
  re-establishing a connection; Meteor Accounts uses this to log back in on
  reconnect.

* Meteor now provides a compatible replacement for the DOM `localStorage`
  facility that works in IE7, in the `localstorage-polyfill` smart package.

* Meteor now packages the D3 library for manipulating documents based on data in
  a smart package called `d3`.

* `Meteor.Collection` now takes its optional `manager` argument (used to
  associate a collection with a server you've connected to with
  `Meteor.connect`) as a named option. (The old call syntax continues to work
  for now.)

* Fix a bug where trying to immediately resubscribe to a record set after
  unsubscribing could fail silently.

* Better error handling for failed Mongo writes from inside methods; previously,
  errors here could cause clients to stop processing data from the server.


Patches contributed by GitHub users bradens, dandv, dybskiy, possibilities,
zhangcheng, and 75lb.


## v0.4.2, 2012-10-02

* Fix connection failure on iOS6. SockJS 0.3.3 includes this fix.

* The new `preserve-inputs` package, included by default in new Meteor apps,
  restores the pre-v0.4.0 behavior of "preserving" all form input elements by ID
  and name during re-rendering; users who want more precise control over
  preservation can still use the APIs added in v0.4.0.

* A few changes to the `Meteor.absoluteUrl` function:
  - Added a `replaceLocalhost` option.
  - The `ROOT_URL` environment variable is respected by `meteor run`.
  - It is now included in all apps via the `meteor` package. Apps that
    explicitly added the now-deprecated `absolute-url` smart package will log a
    deprecation warning.

* Upgrade Node from 0.8.8 to 0.8.11.

* If a Handlebars helper function `foo` returns null, you can now run do
  `{{foo.bar}}` without error, just like when `foo` is a non-existent property.

* If you pass a non-scalar object to `Session.set`, an error will now be thrown
  (matching the behavior of `Session.equals`). [#215](https://github.com/meteor/meteor/issues/215)

* HTML pages are now served with a `charset=utf-8` Content-Type header. [#264](https://github.com/meteor/meteor/issues/264)

* The contents of `<select>` tags can now be reactive even in IE 7 and 8.

* The `meteor` tool no longer gets confused if a parent directory of your
  project is named `public`. [#352](https://github.com/meteor/meteor/issues/352)

* Fix a race condition in the `spiderable` package which could include garbage
  in the spidered page.

* The REPL run by `admin/node.sh` no longer crashes Emacs M-x shell on exit.

* Refactor internal `reload` API.

* New internal `jsparse` smart package. Not yet exposed publicly.


Patch contributed by GitHub user yanivoliver.


## v0.4.1, 2012-09-24

* New `email` smart package, with [`Email.send`](http://docs.meteor.com/#email)
  API.

* Upgrade Node from 0.6.17 to 0.8.8, as well as many Node modules in the dev
  bundle; those that are user-exposed are:
  * coffee-script: 1.3.3 (from 1.3.1)
  * stylus: 0.29.0 (from 0.28.1)
  * nib: 0.8.2 (from 0.7.0)

* All publicly documented APIs now use `camelCase` rather than
  `under_scores`. The old spellings continue to work for now. New names are:
  - `Meteor.isClient`/`isServer`
  - `this.isSimulation` inside a method invocation
  - `Meteor.deps.Context.onInvalidate`
  - `Meteor.status().retryCount`/`retryTime`

* Spark improvements
  * Optimize selector matching for event maps.
  * Fix `Spark._currentRenderer` behavior in timer callbacks.
  * Fix bug caused by interaction between `Template.foo.preserve` and
    `{{#constant}}`. [#323](https://github.com/meteor/meteor/issues/323)
  * Allow `{{#each}}` over a collection of objects without `_id`. [#281](https://github.com/meteor/meteor/issues/281)
  * Spark now supports Firefox 3.6.
  * Added a script to build a standalone spark.js that does not depend on
    Meteor (it depends on jQuery or Sizzle if you need IE7 support,
    and otherwise is fully standalone).

* Database writes from within `Meteor.setTimeout`/`setInterval`/`defer` will be
  batched with other writes from the current method invocation if they start
  before the method completes.

* Make `Meteor.Cursor.forEach` fully synchronous even if the user's callback
  yields. [#321](https://github.com/meteor/meteor/issues/321).

* Recover from exceptions thrown in `Meteor.publish` handlers.

* Upgrade bootstrap to version 2.1.1. [#336](https://github.com/meteor/meteor/issues/336), [#337](https://github.com/meteor/meteor/issues/337), [#288](https://github.com/meteor/meteor/issues/288), [#293](https://github.com/meteor/meteor/issues/293)

* Change the implementation of the `meteor deploy` password prompt to not crash
  Emacs M-x shell.

* Optimize `LocalCollection.remove(id)` to be O(1) rather than O(n).

* Optimize client-side database performance when receiving updated data from the
  server outside of method calls.

* Better error reporting when a package in `.meteor/packages` does not exist.

* Better error reporting for coffeescript. [#331](https://github.com/meteor/meteor/issues/331)

* Better error handling in `Handlebars.Exception`.


Patches contributed by GitHub users fivethirty, tmeasday, and xenolf.


## v0.4.0, 2012-08-30

* Merge Spark, a new live page update engine
  * Breaking API changes
     * Input elements no longer preserved based on `id` and `name`
       attributes. Use [`preserve`](http://docs.meteor.com/#template_preserve)
       instead.
     * All `Meteor.ui` functions removed. Use `Meteor.render`,
       `Meteor.renderList`, and
       [Spark](https://github.com/meteor/meteor/wiki/Spark) functions instead.
     * New template functions (eg. `created`, `rendered`, etc) may collide with
       existing helpers. Use `Template.foo.helpers()` to avoid conflicts.
     * New syntax for declaring event maps. Use
       `Template.foo.events({...})`. For backwards compatibility, both syntaxes
       are allowed for now.
  * New Template features
     * Allow embedding non-Meteor widgets (eg. Google Maps) using
       [`{{#constant}}`](http://docs.meteor.com/#constant)
     * Callbacks when templates are rendered. See
       http://docs.meteor.com/#template_rendered
     * Explicit control of which nodes are preserved during re-rendering. See
       http://docs.meteor.com/#template_preserve
     * Easily find nodes within a template in event handlers and callbacks. See
       http://docs.meteor.com/#template_find
     * Allow parts of a template to be independently reactive with the
       [`{{#isolate}}`](http://docs.meteor.com/#isolate) block helper.

* Use PACKAGE_DIRS environment variable to override package location. [#227](https://github.com/meteor/meteor/issues/227)

* Add `absolute-url` package to construct URLs pointing to the application.

* Allow modifying documents returned by `observe` callbacks. [#209](https://github.com/meteor/meteor/issues/209)

* Fix periodic crash after client disconnect. [#212](https://github.com/meteor/meteor/issues/212)

* Fix minimingo crash on dotted queries with undefined keys. [#126](https://github.com/meteor/meteor/issues/126)


## v0.3.9, 2012-08-07

* Add `spiderable` package to allow web crawlers to index Meteor apps.

* `meteor deploy` uses SSL to protect application deployment.

* Fix `stopImmediatePropagation()`. [#205](https://github.com/meteor/meteor/issues/205)


## v0.3.8, 2012-07-12

* HTTPS support
  * Add `force-ssl` package to require site to load over HTTPS.
  * Use HTTPS for install script and `meteor update`.
  * Allow runtime configuration of default DDP endpoint.

* Handlebars improvements
  * Implement dotted path traversal for helpers and methods.
  * Allow functions in helper arguments.
  * Change helper nesting rules to allow functions as arguments.
  * Fix `{{this.foo}}` to never invoke helper `foo`.
  * Make event handler `this` reflect the node that matched the selector instead
    of the event target node.
  * Fix keyword arguments to helpers.

* Add `nib` support to stylus package. [#175](https://github.com/meteor/meteor/issues/175)

* Upgrade bootstrap to version 2.0.4. [#173](https://github.com/meteor/meteor/issues/173)

* Print changelog after `meteor update`.

* Fix mouseenter and mouseleave events. [#224](https://github.com/meteor/meteor/issues/224)

* Fix issue with spurious heartbeat failures on busy connections.

* Fix exception in minimongo when matching non-arrays using `$all`. [#183](https://github.com/meteor/meteor/issues/183)

* Fix serving an empty file when no cacheable assets exist. [#179](https://github.com/meteor/meteor/issues/179)


## v0.3.7, 2012-06-06

* Better parsing of `.html` template files
  * Allow HTML comments (`<!-- -->`) at top level
  * Allow whitespace anywhere in open/close tag
  * Provide names and line numbers on error
  * More helpful error messages

* Form control improvements
  * Fix reactive radio buttons in Internet Explorer.
  * Fix reactive textareas to update consistently across browsers, matching text
    field behavior.

* `http` package bug fixes:
  * Send correct Content-Type when POSTing `params` from the server. [#172](https://github.com/meteor/meteor/issues/172)
  * Correctly detect JSON response Content-Type when a charset is present.

* Support `Handlebars.SafeString`. [#160](https://github.com/meteor/meteor/issues/160)

* Fix intermittent "Cursor is closed" mongo error.

* Fix "Cannot read property 'nextSibling' of null" error in certain nested
  templates. [#142](https://github.com/meteor/meteor/issues/142)

* Add heartbeat timer on the client to notice when the server silently goes
  away.


## v0.3.6, 2012-05-16

* Rewrite event handling. `this` in event handlers now refers to the data
  context of the element that generated the event, *not* the top-level data
  context of the template where the event is declared.

* Add /websocket endpoint for raw websockets. Pass websockets through
  development mode proxy.

* Simplified API for Meteor.connect, which now receives a URL to a Meteor app
  rather than to a sockjs endpoint.

* Fix livedata to support subscriptions with overlapping documents.

* Update node.js to 0.6.17 to fix potential security issue.


## v0.3.5, 2012-04-28

* Fix 0.3.4 regression: Call event map handlers on bubbled events. [#107](https://github.com/meteor/meteor/issues/107)


## v0.3.4, 2012-04-27

* Add Twitter `bootstrap` package. [#84](https://github.com/meteor/meteor/issues/84)

* Add packages for `sass` and `stylus` CSS pre-processors. [#40](https://github.com/meteor/meteor/issues/40), [#50](https://github.com/meteor/meteor/issues/50)

* Bind events correctly on top level elements in a template.

* Fix dotted path selectors in minimongo. [#88](https://github.com/meteor/meteor/issues/88)

* Make `backbone` package also run on the server.

* Add `bare` option to coffee-script compilation so variables can be shared
  between multiple coffee-script file. [#85](https://github.com/meteor/meteor/issues/85)

* Upgrade many dependency versions. User visible highlights:
 * node.js 0.6.15
 * coffee-script 1.3.1
 * less 1.3.0
 * sockjs 0.3.1
 * underscore 1.3.3
 * backbone 0.9.2

* Several documentation fixes and test coverage improvements.


## v0.3.3, 2012-04-20

* Add `http` package for making HTTP requests to remote servers.

* Add `madewith` package to put a live-updating Made with Meteor badge on apps.

* Reduce size of mongo database on disk (--smallfiles).

* Prevent unnecessary hot-code pushes on deployed apps during server migration.

* Fix issue with spaces in directory names. [#39](https://github.com/meteor/meteor/issues/39)

* Workaround browser caching issues in development mode by using query
  parameters on all JavaScript and CSS requests.

* Many documentation and test fixups.


## v0.3.2, 2012-04-10

* Initial public launch<|MERGE_RESOLUTION|>--- conflicted
+++ resolved
@@ -1,6 +1,5 @@
 ## v.NEXT
 
-<<<<<<< HEAD
 * Node has been upgraded to version 8.5.0.
 
 * The `npm` npm package has been upgraded to version 5.4.1, a major
@@ -35,7 +34,7 @@
   course of developing Meteor itself, it is no longer necessary to
   `./meteor npm install -g phantomjs-prebuilt browserstack-webdriver`.
   These will now be installed automatically upon their use.
-=======
+
 * DDP's `connection.onReconnect = func` feature has been deprecated. This
   functionality was previously supported as a way to set a function to be
   called as the first step of reconnecting. This approach has proven to be
@@ -50,7 +49,6 @@
   without interfering with other code that uses `connection.onReconnect`.
   [Issue #5665](https://github.com/meteor/meteor/issues/5665)
   [PR #9092](https://github.com/meteor/meteor/pull/9092)
->>>>>>> 069d3dff
 
 * The `webapp` package has been updated to support UNIX domain sockets. If a
   `UNIX_SOCKET_PATH` environment variable is set with a valid
