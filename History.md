--- conflicted
+++ resolved
@@ -5,16 +5,14 @@
   `selftest.skip.define('some test', ...` will skip running "some test".
   [PR #9579](https://github.com/meteor/meteor/pull/9579)
 
-<<<<<<< HEAD
 * Mongo has been upgraded to version 3.6.2 for 64-bit OS', and 3.2.18 for
   32-bit OS'.
   [PR #9632](https://github.com/meteor/meteor/pull/9632)
-=======
+
 * The `@babel/plugin-proposal-class-properties` plugin provided by
   `meteor-babel` now runs with the `loose:true` option, as required by
   other (optional) plugins like `@babel/plugin-proposal-decorators`.
   [Issue #9628](https://github.com/meteor/meteor/issues/9628)
->>>>>>> 57a6f44a
 
 ## v1.6.1, 2018-01-19
 
