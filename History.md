## v.NEXT

* Node has been upgraded to version 6.10.1.

* The `meteor-promise` npm package has been upgraded to version 0.8.2.

## v1.5, TBD

* Running `meteor add dynamic-import` installs support for ECMAScript
  [dynamic `import(...)`](https://github.com/tc39/proposal-dynamic-import),
  a new language feature which allows for asynchronous module fetching
  (sometimes referred to as "code splitting"). See this [blog
  post](https://blog.meteor.com/meteor-1-5-react-loadable-f029a320e59c)
  and [PR #8327](https://github.com/meteor/meteor/pull/8327) for more
  information about how dynamic `import(...)` works in Meteor, and how to
  use it in your applications.

<<<<<<< HEAD
## v1.4.4, TBD
=======
## v1.4.4.1, 2017-04-07

* A change in Meteor 1.4.4 to remove "garbage" directories asynchronously
  in `files.renameDirAlmostAtomically` had unintended consequences for
  rebuilding some npm packages, so that change was reverted, and those
  directories are now removed before `files.renameDirAlmostAtomically`
  returns. [PR #8574](https://github.com/meteor/meteor/pull/8574)

## v1.4.4, 2017-04-07

* Node has been upgraded to version 4.8.1.

* The `npm` npm package has been upgraded to version 4.4.4.
  It should be noted that this version reduces extra noise
  previously included in some npm errors.

* The `node-gyp` npm package has been upgraded to 3.6.0 which
  adds support for VS2017 on Windows.

* The `node-pre-gyp` npm package has been updated to 0.6.36.
>>>>>>> 1a120a6f

* Thanks to the outstanding efforts of @sethmurphy18, the `minifier-js`
  package now uses [Babili](https://github.com/babel/babili) instead of
  [UglifyJS](https://github.com/mishoo/UglifyJS2), resolving numerous
  long-standing bugs due to UglifyJS's poor support for ES2015+ syntax.
  [Issue #8378](https://github.com/meteor/meteor/issues/8378)
  [PR #8397](https://github.com/meteor/meteor/pull/8397)

* The `meteor-babel` npm package has been upgraded to version 0.19.1, and
  `reify` has been upgraded to version 0.6.6, fixing several subtle bugs
  introduced by Meteor 1.4.3 (see below), including
  [issue #8461](https://github.com/meteor/meteor/issues/8461).

* The Reify module compiler is now a Babel plugin, making it possible for
  other custom Babel plugins configured in `.babelrc` or `package.json`
  files to run before Reify, fixing bugs that resulted from running Reify
  before other plugins in Meteor 1.4.3.
  [Issue #8399](https://github.com/meteor/meteor/issues/8399)
  [Issue #8422](https://github.com/meteor/meteor/issues/8422)
  [`meteor-babel` issue #13](https://github.com/meteor/babel/issues/13)

* Two new `export ... from ...` syntax extensions are now supported:
  ```js
  export * as namespace from "./module"
  export def from "./module"
  ```
  Read the ECMA262 proposals here:
  * https://github.com/leebyron/ecmascript-export-ns-from
  * https://github.com/leebyron/ecmascript-export-default-from

* When `Meteor.call` is used on the server to invoke a method that
  returns a `Promise` object, the result will no longer be the `Promise`
  object, but the resolved value of the `Promise`.
  [Issue #8367](https://github.com/meteor/meteor/issues/8367)

> Note: if you actually want a `Promise` when calling `Meteor.call` or
  `Meteor.apply` on the server, use `Meteor.callAsync` and/or
  `Meteor.applyAsync` instead.
  [Issue #8367](https://github.com/meteor/meteor/issues/8367),
  https://github.com/meteor/meteor/commit/0cbd25111d1249a61ca7adce23fad5215408c821

* The `mailcomposer` and `smtp-connection` npms have been updated to resolve an
  issue with the encoding of long header lines.
  [Issue #8425](https://github.com/meteor/meteor/issues/8425)
  [PR #8495](https://github.com/meteor/meteor/pull/8495)

* `Accounts.config` now supports an `ambiguousErrorMessages` option which
  enabled generalization of messages produced by the `accounts-*` packages.
  [PR #8520](https://github.com/meteor/meteor/pull/8520)

* A bug which caused account enrollment tokens to be deleted too soon was fixed.
  [Issue #8218](https://github.com/meteor/meteor/issues/8218)
  [PR #8474](https://github.com/meteor/meteor/pull/8474)

* On Windows, bundles built during `meteor build` or `meteor deploy` will
  maintain the executable bit for commands installed in the
  `node_modules\.bin` directory.
  [PR #8503](https://github.com/meteor/meteor/pull/8503)

* On Windows, the upgrades to Node.js, `npm` and `mongodb` are now in-sync with
  other archs again after being mistakenly overlooked in 1.4.3.2.  An admin
  script enhancement has been applied to prevent this from happening again.
  [PR #8505](https://github.com/meteor/meteor/pull/8505)

## v1.4.3.2, 2017-03-14

* Node has been upgraded to version 4.8.0.

* The `npm` npm package has been upgraded to version 4.3.0.

* The `node-gyp` npm package has been upgraded to 3.5.0.

* The `node-pre-gyp` npm package has been updated to 0.6.33.

* The bundled version of MongoDB used by `meteor run` in development
  has been upgraded to 3.2.12.

* The `mongodb` npm package used by the `npm-mongo` Meteor package has
  been updated to version 2.2.24.
  [PR #8453](https://github.com/meteor/meteor/pull/8453)
  [Issue #8449](https://github.com/meteor/meteor/issues/8449)

* The `check` package has had its copy of `jQuery.isPlainObject`
  updated to a newer implementation to resolve an issue where the
  `nodeType` property of an object couldn't be checked, fixing
  [#7354](https://github.com/meteor/meteor/issues/7354).

* The `standard-minifier-js` and `minifier-js` packages now have improved
  error capturing to provide more information on otherwise unhelpful errors
  thrown when UglifyJS encounters ECMAScript grammar it is not familiar with.
  [#8414](https://github.com/meteor/meteor/pull/8414)

* Similar in behavior to `Meteor.loggingIn()`, `accounts-base` now offers a
  reactive `Meteor.loggingOut()` method (and related Blaze helpers,
  `loggingOut` and `loggingInOrOut`).
  [PR #8271](https://github.com/meteor/meteor/pull/8271)
  [Issue #1331](https://github.com/meteor/meteor/issues/1331)
  [Issue #769](https://github.com/meteor/meteor/issues/769)

* Using `length` as a selector field name and with a `Number` as a value
  in a `Mongo.Collection` transformation will no longer cause odd results.
  [#8329](https://github.com/meteor/meteor/issues/8329).

* `observe-sequence` (and thus Blaze) now properly supports `Array`s which were
  created in a vm or across frame boundaries, even if they were sub-classed.
  [Issue #8160](https://github.com/meteor/meteor/issues/8160)
  [PR #8401](https://github.com/meteor/meteor/pull/8401)

* Minimongo now supports `$bitsAllClear`, `$bitsAllSet`, `$bitsAnySet` and
  `$bitsAnyClear`.
  [#8350](https://github.com/meteor/meteor/pull/8350)

* A new [Development.md](Development.md) document has been created to provide
  an easier path for developers looking to make contributions to Meteor Core
  (that is, the `meteor` tool itself) along with plenty of helpful reminders
  for those that have already done so!
  [#8267](https://github.com/meteor/meteor/pull/8267)

* The suggestion to add a `{oauth-service}-config-ui` package will no longer be
  made on the console if `service-configuration` package is already installed.
  [Issue #8366](https://github.com/meteor/meteor/issues/8366)
  [PR #8429](https://github.com/meteor/meteor/pull/8429)

* `Meteor.apply`'s `throwStubExceptions` option is now properly documented in
  the documentation whereas it was previously only mentioned in the Guide.
  [Issue #8435](https://github.com/meteor/meteor/issues/8435)
  [PR #8443](https://github.com/meteor/meteor/pull/8443)

* `DDPRateLimiter.addRule` now accepts a callback which will be executed after
  a rule is executed, allowing additional actions to be taken if necessary.
  [Issue #5541](https://github.com/meteor/meteor/issues/5541)
  [PR #8237](https://github.com/meteor/meteor/pull/8237)

* `jquery` is no longer a dependency of the `http` package.
  [#8389](https://github.com/meteor/meteor/pull/8389)

* `jquery` is no longer in the default package list after running
  `meteor create`, however is still available thanks to `blaze-html-templates`.
  If you still require jQuery, the recommended approach is to install it from
  npm with `meteor npm install --save jquery` and then `import`-ing it into your
  application.
  [#8388](https://github.com/meteor/meteor/pull/8388)

* The `shell-server` package (i.e. `meteor shell`) has been updated to more
  gracefully handle recoverable errors (such as `SyntaxError`s) in the same
  fashion as the Node REPL.
  [Issue #8290](https://github.com/meteor/meteor/issues/8290)
  [PR #8446](https://github.com/meteor/meteor/pull/8446)

* The `webapp` package now reveals a `WebApp.connectApp` to make it easier to
  provide custom error middleware.
  [#8403](https://github.com/meteor/meteor/pull/8403)

* The `meteor update --all-packages` command has been properly documented in
  command-line help (i.e. `meteor update --help`).
  [PR #8431](https://github.com/meteor/meteor/pull/8431)
  [Issue #8154](https://github.com/meteor/meteor/issues/8154)

* Syntax errors encountered while scanning `package.json` files for binary
  dependencies are now safely and silently ignored.
  [Issue #8427](https://github.com/meteor/meteor/issues/8427)
  [PR #8468](https://github.com/meteor/meteor/pull/8468)

## v1.4.3.1, 2017-02-14

* The `meteor-babel` npm package has been upgraded to version 0.14.4,
  fixing [#8349](https://github.com/meteor/meteor/issues/8349).

* The `reify` npm package has been upgraded to version 0.4.9.

* Partial `npm-shrinkwrap.json` files are now disregarded when
  (re)installing npm dependencies of Meteor packages, fixing
  [#8349](https://github.com/meteor/meteor/issues/8349). Further
  discussion of the new `npm` behavior can be found
  [here](https://github.com/npm/npm/blob/latest/CHANGELOG.md#no-more-partial-shrinkwraps-breaking).

## v1.4.3, 2017-02-13

* Versions of Meteor [core
  packages](https://github.com/meteor/meteor/tree/release-1.4.3/packages)
  are once again constrained by the current Meteor release.

> Before Meteor 1.4, the current release dictated the exact version of
  every installed core package, which meant newer core packages could not
  be installed without publishing a new Meteor release. In order to
  support incremental development of core packages, Meteor 1.4 removed all
  release-based constraints on core package versions
  ([#7084](https://github.com/meteor/meteor/pull/7084)). Now, in Meteor
  1.4.3, core package versions must remain patch-compatible with the
  versions they had when the Meteor release was published. This middle
  ground restores meaning to Meteor releases, yet still permits patch
  updates to core packages.

* The `cordova-lib` npm package has been updated to 6.4.0, along with
  cordova-android (6.1.1) and cordova-ios (4.3.0), and various plugins.
  [#8239](https://github.com/meteor/meteor/pull/8239)

* The `coffeescript` Meteor package has been moved from
  `packages/coffeescript` to `packages/non-core/coffeescript`, so that it
  will not be subject to the constraints described above.

* CoffeeScript source maps should be now be working properly in development.
  [#8298](https://github.com/meteor/meteor/pull/8298)

* The individual account "service" packages (`facebook`, `google`, `twitter`,
  `github`, `meteor-developer`, `meetup` and `weibo`) have been split into:
  - `<service>-oauth` (which interfaces with the `<service>` directly) and
  - `<service>-config-ui` (the Blaze configuration templates for `accounts-ui`)

  This means you can now use `accounts-<service>` without needing Blaze.

  If you are using `accounts-ui` and `accounts-<service>`, you will probably
  need to install the `<service>-config-ui` package if you want to configure it
  using the Accounts UI.

  - [Issue #7715](https://github.com/meteor/meteor/issues/7715)
  - [PR(`facebook`) #7728](https://github.com/meteor/meteor/pull/7728)
  - [PR(`google`) #8275](https://github.com/meteor/meteor/pull/8275)
  - [PR(`twitter`) #8283](https://github.com/meteor/meteor/pull/8283)
  - [PR(`github`) #8303](https://github.com/meteor/meteor/pull/8303)
  - [PR(`meteor-developer`) #8305](https://github.com/meteor/meteor/pull/8305)
  - [PR(`meetup`) #8321](https://github.com/meteor/meteor/pull/8321)
  - [PR(`weibo`) #8302](https://github.com/meteor/meteor/pull/8302)

* The `url` and `http` packages now encode to a less error-prone
  format which more closely resembles that used by PHP, Ruby, `jQuery.param`
  and others. `Object`s and `Array`s can now be encoded, however, if you have
  previously relied on `Array`s passed as `params` being simply `join`-ed with
  commas, you may need to adjust your `HTTP.call` implementations.
  [#8261](https://github.com/meteor/meteor/pull/8261) and
  [#8342](https://github.com/meteor/meteor/pull/8342).

* The `npm` npm package is still at version 4.1.2 (as it was when Meteor
  1.4.3 was originally published), even though `npm` was downgraded to
  3.10.9 in Meteor 1.4.2.7.

* The `meteor-babel` npm package has been upgraded to version 0.14.3,
  fixing [#8021](https://github.com/meteor/meteor/issues/8021) and
  [#7662](https://github.com/meteor/meteor/issues/7662).

* The `reify` npm package has been upgraded to 0.4.7.

* Added support for frame-ancestors CSP option in browser-policy.
  [#7970](https://github.com/meteor/meteor/pull/7970)

* You can now use autoprefixer with stylus files added via packages.
  [#7727](https://github.com/meteor/meteor/pull/7727)

* Restored [#8213](https://github.com/meteor/meteor/pull/8213)
  after those changes were reverted in
  [v1.4.2.5](https://github.com/meteor/meteor/blob/devel/History.md#v1425).

* npm dependencies of Meteor packages will now be automatically rebuilt if
  the npm package's `package.json` file has "scripts" section containing a
  `preinstall`, `install`, or `postinstall` command, as well as when the
  npm package contains any `.node` files. Discussion
  [here](https://github.com/meteor/meteor/issues/8225#issuecomment-275044900).

* The `meteor create` command now runs `meteor npm install` automatically
  to install dependencies specified in the default `package.json` file.
  [#8108](https://github.com/meteor/meteor/pull/8108)

## v1.4.2.7, 2017-02-13

* The `npm` npm package has been *downgraded* from version 4.1.2 back to
  version 3.10.9, reverting the upgrade in Meteor 1.4.2.4.

## v1.4.2.6, 2017-02-08

* Fixed a critical [bug](https://github.com/meteor/meteor/issues/8325)
  that was introduced by the fix for
  [Issue #8136](https://github.com/meteor/meteor/issues/8136), which
  caused some npm packages in nested `node_modules` directories to be
  omitted from bundles produced by `meteor build` and `meteor deploy`.

## v1.4.2.5, 2017-02-03

* Reverted [#8213](https://github.com/meteor/meteor/pull/8213) as the
  change was deemed too significant for this release.

> Note: The decision to revert the above change was made late in the
  Meteor 1.4.2.4 release process, before it was ever recommended but too
  late in the process to avoid the additional increment of the version number.
  See [#8311](https://github.com/meteor/meteor/pull/8311) for additional
  information. This change will still be released in an upcoming version
  of Meteor with a more seamless upgrade.

## v1.4.2.4, 2017-02-02

* Node has been upgraded to version 4.7.3.

* The `npm` npm package has been upgraded from version 3.10.9 to 4.1.2.

> Note: This change was later deemed too substantial for a point release
  and was reverted in Meteor 1.4.2.7.

* Fix for [Issue #8136](https://github.com/meteor/meteor/issues/8136).

* Fix for [Issue #8222](https://github.com/meteor/meteor/issues/8222).

* Fix for [Issue #7849](https://github.com/meteor/meteor/issues/7849).

* The version of 7-zip included in the Windows dev bundle has been
  upgraded from 1602 to 1604 in an attempt to mitigate
  [Issue #7688](https://github.com/meteor/meteor/issues/7688).

* The `"main"` field of `package.json` modules will no longer be
  overwritten with the value of the optional `"browser"` field, now that
  the `install` npm package can make sense of the `"browser"` field at
  runtime. If you experience module resolution failures on the client
  after updating Meteor, make sure you've updated the `modules-runtime`
  Meteor package to at least version 0.7.8.
  [#8213](https://github.com/meteor/meteor/pull/8213)

## v1.4.2.3, 2016-11-17

* Style improvements for `meteor create --full`.
  [#8045](https://github.com/meteor/meteor/pull/8045)

> Note: Meteor 1.4.2.2 was finalized before
  [#8045](https://github.com/meteor/meteor/pull/8045) was merged, but
  those changes were [deemed important
  enough](https://github.com/meteor/meteor/pull/8044#issuecomment-260913739)
  to skip recommending 1.4.2.2 and instead immediately release 1.4.2.3.

## v1.4.2.2, 2016-11-15

* Node has been upgraded to version 4.6.2.

* `meteor create` now has a new `--full` option, which generates an larger app,
  demonstrating development techniques highlighted in the
  [Meteor Guide](http://guide.meteor.com)

  [Issue #6974](https://github.com/meteor/meteor/issues/6974)
  [PR #7807](https://github.com/meteor/meteor/pull/7807)

* Minimongo now supports `$min`, `$max` and partially supports `$currentDate`.

  [Issue #7857](https://github.com/meteor/meteor/issues/7857)
  [PR #7858](https://github.com/meteor/meteor/pull/7858)

* Fix for [Issue #5676](https://github.com/meteor/meteor/issues/5676)
  [PR #7968](https://github.com/meteor/meteor/pull/7968)

* It is now possible for packages to specify a *lazy* main module:
  ```js
  Package.onUse(function (api) {
    api.mainModule("client.js", "client", { lazy: true });
  });
  ```
  This means the `client.js` module will not be evaluated during app
  startup unless/until another module imports it, and will not even be
  included in the client bundle if no importing code is found. **Note 1:**
  packages with lazy main modules cannot use `api.export` to export global
  symbols to other packages/apps. **Note 2:** packages with lazy main
  modules should be restricted to Meteor 1.4.2.2 or later via
  `api.versionsFrom("1.4.2.2")`, since older versions of Meteor cannot
  import lazy main modules using `import "meteor/<package name>"` but must
  explicitly name the module: `import "meteor/<package name>/client.js"`.

## v1.4.2.1, 2016-11-08

* Installing the `babel-runtime` npm package in your application
  `node_modules` directory is now required for most Babel-transformed code
  to work, as the Meteor `babel-runtime` package no longer attempts to
  provide custom implementations of Babel helper functions. To install
  the `babel-runtime` package, simply run the command
  ```sh
  meteor npm install --save babel-runtime
  ```
  in any Meteor application directory. The Meteor `babel-runtime` package
  version has been bumped to 1.0.0 to reflect this major change.
  [#7995](https://github.com/meteor/meteor/pull/7995)

* File system operations performed by the command-line tool no longer use
  fibers unless the `METEOR_DISABLE_FS_FIBERS` environment variable is
  explicitly set to a falsy value. For larger apps, this change results in
  significant build performance improvements due to the creation of fewer
  fibers and the avoidance of unnecessary asyncronous delays.
  https://github.com/meteor/meteor/pull/7975/commits/ca4baed90ae0675e55c93976411d4ed91f12dd63

* Running Meteor as `root` is still discouraged, and results in a fatal
  error by default, but the `--allow-superuser` flag now works as claimed.
  [#7959](https://github.com/meteor/meteor/issues/7959)

* The `dev_bundle\python\python.exe` executable has been restored to the
  Windows dev bundle, which may help with `meteor npm rebuild` commands.
  [#7960](https://github.com/meteor/meteor/issues/7960)

* Changes within linked npm packages now trigger a partial rebuild,
  whereas previously (in 1.4.2) they were ignored.
  [#7978](https://github.com/meteor/meteor/issues/7978)

* Miscellaneous fixed bugs:
  [#2876](https://github.com/meteor/meteor/issues/2876)
  [#7154](https://github.com/meteor/meteor/issues/7154)
  [#7956](https://github.com/meteor/meteor/issues/7956)
  [#7974](https://github.com/meteor/meteor/issues/7974)
  [#7999](https://github.com/meteor/meteor/issues/7999)
  [#8005](https://github.com/meteor/meteor/issues/8005)
  [#8007](https://github.com/meteor/meteor/issues/8007)

## v1.4.2, 2016-10-25

* This release implements a number of rebuild performance optimizations.
  As you edit files in development, the server should restart and rebuild
  much more quickly, especially if you have many `node_modules` files.
  See https://github.com/meteor/meteor/pull/7668 for more details.

> Note: the `METEOR_PROFILE` environment variable now provides data for
  server startup time as well as build time, which should make it easier
  to tell which of your packages are responsible for slow startup times.
  Please include the output of `METEOR_PROFILE=10 meteor run` with any
  GitHub issue about rebuild performance.

* `npm` has been upgraded to version 3.10.9.

* The `cordova-lib` npm package has been updated to 6.3.1, along with
  cordova-android (5.2.2) and cordova-ios (4.2.1), and various plugins.

* The `node-pre-gyp` npm package has been updated to 0.6.30.

* The `lru-cache` npm package has been updated to 4.0.1.

* The `meteor-promise` npm package has been updated to 0.8.0 for better
  asynchronous stack traces.

* The `meteor` tool is now prevented from running as `root` as this is
  not recommended and can cause issues with permissions.  In some environments,
  (e.g. Docker), it may still be desired to run as `root` and this can be
  permitted by passing `--unsafe-perm` to the `meteor` command.
  [#7821](https://github.com/meteor/meteor/pull/7821)

* Blaze-related packages have been extracted to
  [`meteor/blaze`](https://github.com/meteor/blaze), and the main
  [`meteor/meteor`](https://github.com/meteor/meteor) repository now
  refers to them via git submodules (see
  [#7633](https://github.com/meteor/meteor/pull/7633)).
  When running `meteor` from a checkout, you must now update these
  submodules by running
  ```sh
  git submodule update --init --recursive
  ```
  in the root directory of your `meteor` checkout.

* Accounts.forgotPassword and .verifyEmail no longer throw errors if callback is provided. [Issue #5664](https://github.com/meteor/meteor/issues/5664) [Origin PR #5681](https://github.com/meteor/meteor/pull/5681) [Merged PR](https://github.com/meteor/meteor/pull/7117)

* The default content security policy (CSP) for Cordova now includes `ws:`
  and `wss:` WebSocket protocols.
  [#7774](https://github.com/meteor/meteor/pull/7774)

* `meteor npm` commands are now configured to use `dev_bundle/.npm` as the
  npm cache directory by default, which should make npm commands less
  sensitive to non-reproducible factors in the external environment.
  https://github.com/meteor/meteor/pull/7668/commits/3313180a6ff33ee63602f7592a9506012029e919

* The `meteor test` command now supports the `--no-release-check` flag.
  https://github.com/meteor/meteor/pull/7668/commits/7097f78926f331fb9e70a06300ce1711adae2850

* JavaScript module bundles on the server no longer include transitive
  `node_modules` dependencies, since those dependencies can be evaluated
  directly by Node. This optimization should improve server rebuild times
  for apps and packages with large `node_modules` directories.
  https://github.com/meteor/meteor/pull/7668/commits/03c5346873849151cecc3e00606c6e5aa13b3bbc

* The `standard-minifier-css` package now does basic caching for the
  expensive `mergeCss` function.
  https://github.com/meteor/meteor/pull/7668/commits/bfa67337dda1e90610830611fd99dcb1bd44846a

* The `coffeescript` package now natively supports `import` and `export`
  declarations. [#7818](https://github.com/meteor/meteor/pull/7818)

* Due to changes in how Cordova generates version numbers for iOS and Android
  apps, you may experience issues with apps updating on user devices.  To avoid
  this, consider managing the `buildNumber` manually using
  `App.info('buildNumber', 'XXX');` in `mobile-config.js`. There are additional
  considerations if you have been setting `android:versionCode` or
  `ios-CFBundleVersion`.  See
  [#7205](https://github.com/meteor/meteor/issues/7205) and
  [#6978](https://github.com/meteor/meteor/issues/6978) for more information.

## v1.4.1.3, 2016-10-21

* Node has been updated to version 4.6.1:
  https://nodejs.org/en/blog/release/v4.6.1/

* The `mongodb` npm package used by the `npm-mongo` Meteor package has
  been updated to version 2.2.11.
  [#7780](https://github.com/meteor/meteor/pull/7780)

* The `fibers` npm package has been upgraded to version 1.0.15.

* Running Meteor with a different `--port` will now automatically
  reconfigure the Mongo replica set when using the WiredTiger storage
  engine, instead of failing to start Mongo.
  [#7840](https://github.com/meteor/meteor/pull/7840).

* When the Meteor development server shuts down, it now attempts to kill
  the `mongod` process it spawned, in addition to killing any running
  `mongod` processes when the server first starts up.
  https://github.com/meteor/meteor/pull/7668/commits/295d3d5678228f06ee0ab6c0d60139849a0ea192

* The `meteor <command> ...` syntax will now work for any command
  installed in `dev_bundle/bin`, except for Meteor's own commands.

* Incomplete package downloads will now fail (and be retried several
  times) instead of silently succeeding, which was the cause of the
  dreaded `Error: ENOENT: no such file or directory, open... os.json`
  error. [#7806](https://github.com/meteor/meteor/issues/7806)

## v1.4.1.2, 2016-10-04

* Node has been upgraded to version 4.6.0, a recommended security release:
  https://nodejs.org/en/blog/release/v4.6.0/

* `npm` has been upgraded to version 3.10.8.

## v1.4.1.1, 2016-08-24

* Update the version of our Node MongoDB driver to 2.2.8 to fix a bug in
  reconnection logic, leading to some `update` and `remove` commands being
  treated as `insert`s. [#7594](https://github.com/meteor/meteor/issues/7594)

## v1.4.1, 2016-08-18

* Node has been upgraded to 4.5.0.

* `npm` has been upgraded to 3.10.6.

* The `meteor publish-for-arch` command is no longer necessary when
  publishing Meteor packages with binary npm dependencies. Instead, binary
  dependencies will be rebuilt automatically on the installation side.
  Meteor package authors are not responsible for failures due to compiler
  toolchain misconfiguration, and any compilation problems with the
  underlying npm packages should be taken up with the authors of those
  packages. That said, if a Meteor package author really needs or wants to
  continue using `meteor publish-for-arch`, she should publish her package
  using an older release: e.g. `meteor --release 1.4 publish`.
  [#7608](https://github.com/meteor/meteor/pull/7608)

* The `.meteor-last-rebuild-version.json` files that determine if a binary
  npm package needs to be rebuilt now include more information from the
  `process` object, namely `process.{platform,arch,versions}` instead of
  just `process.versions`. Note also that the comparison of versions now
  ignores differences in patch versions, to avoid needless rebuilds.

* The `npm-bcrypt` package now uses a pure-JavaScript implementation by
  default, but will prefer the native `bcrypt` implementation if it is
  installed in the application's `node_modules` directory. In other words,
  run `meteor install --save bcrypt` in your application if you need or
  want to use the native implementation of `bcrypt`.
  [#7595](https://github.com/meteor/meteor/pull/7595)

* After Meteor packages are downloaded from Atmosphere, they will now be
  extracted using native `tar` or `7z.exe` on Windows, instead of the
  https://www.npmjs.com/package/tar library, for a significant performance
  improvement. [#7457](https://github.com/meteor/meteor/pull/7457)

* The npm `tar` package has been upgraded to 2.2.1, though it is now only
  used as a fallback after native `tar` and/or `7z.exe`.

* The progress indicator now distinguishes between downloading,
  extracting, and loading newly-installed Meteor packages, instead of
  lumping all of that work into a "downloading" status message.

* Background Meteor updates will no longer modify the `~/.meteor/meteor`
  symbolic link (or `AppData\Local\.meteor\meteor.bat` on Windows).
  Instead, developers must explicitly type `meteor update` to begin using
  a new version of the `meteor` script.

* Password Reset tokens now expire (after 3 days by default -- can be modified via `Accounts.config({ passwordResetTokenExpirationInDays: ...}`). [PR #7534](https://github.com/meteor/meteor/pull/7534)

* The `google` package now uses the `email` scope as a mandatory field instead
  of the `profile` scope. The `profile` scope is still added by default if the
  `requestPermissions` option is not specified to maintain backward
  compatibility, but it is now possible to pass an empty array to
  `requestPermissions` in order to only request the `email` scope, which
  reduces the amount of permissions requested from the user in the Google
  popup. [PR #6975](https://github.com/meteor/meteor/pull/6975)

* Added `Facebook.handleAuthFromAccessToken` in the case where you get the FB
  accessToken in some out-of-band way. [PR #7550](https://github.com/meteor/meteor/pull/7550)

* `Accounts.onLogout` gets `{ user, connection }` context in a similar fashion
  to `Accounts.onLogin`. [Issue #7397](https://github.com/meteor/meteor/issues/7397) [PR #7433](https://github.com/meteor/meteor/pull/7433)

* The `node-gyp` and `node-pre-gyp` tools will now be installed in
  `bundle/programs/server/node_modules`, to assist with rebuilding binary
  npm packages when deploying an app to Galaxy or elsewhere.
  [#7571](https://github.com/meteor/meteor/pull/7571)

* The `standard-minifier-{js,css}` packages no longer minify .js or .css
  files on the server. [#7572](https://github.com/meteor/meteor/pull/7572)

* Multi-line input to `meteor shell`, which was broken by changes to the
  `repl` module in Node 4, works again.
  [#7562](https://github.com/meteor/meteor/pull/7562)

* The implementation of the command-line `meteor` tool now forbids
  misbehaving polyfill libraries from overwriting `global.Promise`.
  [#7569](https://github.com/meteor/meteor/pull/7569)

* The `oauth-encryption` package no longer depends on the
  `npm-node-aes-gcm` package (or any special npm packages), because the
  Node 4 `crypto` library natively supports the `aes-128-gcm` algorithm.
  [#7548](https://github.com/meteor/meteor/pull/7548)

* The server-side component of the `meteor shell` command has been moved
  into a Meteor package, so that it can be developed independently from
  the Meteor release process, thanks to version unpinning.
  [#7624](https://github.com/meteor/meteor/pull/7624)

* The `meteor shell` command now works when running `meteor test`.

* The `meteor debug` command no longer pauses at the first statement
  in the Node process, yet still reliably stops at custom breakpoints
  it encounters later.

* The `meteor-babel` package has been upgraded to 0.12.0.

* The `meteor-ecmascript-runtime` package has been upgraded to 0.2.9, to
  support several additional [stage 4
  proposals](https://github.com/meteor/ecmascript-runtime/pull/4).

* A bug that prevented @-scoped npm packages from getting bundled for
  deployed apps has been fixed.
  [#7609](https://github.com/meteor/meteor/pull/7609).

* The `meteor update` command now supports an `--all-packages` flag to
  update all packages (including indirect dependencies) to their latest
  compatible versions, similar to passing the names of all your packages
  to the `meteor update` command.
  [#7653](https://github.com/meteor/meteor/pull/7653)

* Background release updates can now be disabled by invoking either
  `meteor --no-release-check` or `METEOR_NO_RELEASE_CHECK=1 meteor`.
  [#7445](https://github.com/meteor/meteor/pull/7445)

## v1.4.0.1, 2016-07-29

* Fix issue with the 1.4 tool springboarding to older releases (see [Issue #7491](https://github.com/meteor/meteor/issues/7491))

* Fix issue with running in development on Linux 32bit [Issue #7511](https://github.com/meteor/meteor/issues/7511)

## v1.4, 2016-07-25

* Node has been upgraded to 4.4.7.

* The `meteor-babel` npm package has been upgraded to 0.11.7.

* The `reify` npm package has been upgraded to 0.3.6.

* The `bcrypt` npm package has been upgraded to 0.8.7.

* Nested `import` declarations are now enabled for package code as well as
  application code. 699cf1f38e9b2a074169515d23983f74148c7223

* Meteor has been upgraded to support Mongo 3.2 by default (the bundled version
  used by `meteor run` has been upgraded). Internally it now uses the 2.2.4
  version of the `mongodb` npm driver, and has been tested against at Mongo 3.2
  server. [Issue #6957](https://github.com/meteor/meteor/issues/6957)

  Mongo 3.2 defaults to the new WiredTiger storage engine. You can update your
  database following the instructions here:
  https://docs.mongodb.com/v3.0/release-notes/3.0-upgrade/.
  In development, you can also just use `meteor reset` to remove your old
  database, and Meteor will create a new WiredTiger database for you. The Mongo
  driver will continue to work with the old MMAPv1 storage engine however.

  The new version of the Mongo driver has been tested with MongoDB versions from
  2.6 up. Mongo 2.4 has now reached end-of-life
  (https://www.mongodb.com/support-policy), and is no longer supported.

  If you are setting `MONGO_OPLOG_URL`, especially in production, ensure you are
  passing in the `replicaSet` argument (see [#7450]
    (https://github.com/meteor/meteor/issues/7450))

* Custom Mongo options can now be specified using the
  `Mongo.setConnectionOptions(options)` API.
  [#7277](https://github.com/meteor/meteor/pull/7277)

* On the server, cursor.count() now takes a single argument `applySkipLimit`
  (see the corresponding [Mongo documentation]
    (http://mongodb.github.io/node-mongodb-native/2.1/api/Cursor.html#count))

* Fix for regression caused by #5837 which incorrectly rewrote
  network-path references (e.g. `//domain.com/image.gif`) in CSS URLs.
  [#7416](https://github.com/meteor/meteor/issues/7416)
* Added Angular2 boilerplate example [#7364](https://github.com/meteor/meteor/pull/7363)

## v1.3.5.1, 2016-07-18

* This release fixed a small bug in 1.3.5 that prevented updating apps
  whose `.meteor/release` files refer to releases no longer installed in
  `~/.meteor/packages/meteor-tool`. [576468eae8d8dd7c1fe2fa381ac51dee5cb792cd](https://github.com/meteor/meteor/commit/576468eae8d8dd7c1fe2fa381ac51dee5cb792cd)

## v1.3.5, 2016-07-16

* Failed Meteor package downloads are now automatically resumed from the
  point of failure, up to ten times, with a five-second delay between
  attempts. [#7399](https://github.com/meteor/meteor/pull/7399)

* If an app has no `package.json` file, all packages in `node_modules`
  will be built into the production bundle. In other words, make sure you
  have a `package.json` file if you want to benefit from `devDependencies`
  pruning. [7b2193188fc9e297eefc841ce6035825164f0684](https://github.com/meteor/meteor/commit/7b2193188fc9e297eefc841ce6035825164f0684)

* Binary npm dependencies of compiler plugins are now automatically
  rebuilt when Node/V8 versions change.
  [#7297](https://github.com/meteor/meteor/issues/7297)

* Because `.meteor/local` is where purely local information should be
  stored, the `.meteor/dev_bundle` link has been renamed to
  `.meteor/local/dev_bundle`.

* The `.meteor/local/dev_bundle` link now corresponds exactly to
  `.meteor/release` even when an app is using an older version of
  Meteor. d732c2e649794f350238d515153f7fb71969c526

* When recompiling binary npm packages, the `npm rebuild` command now
  receives the flags `--update-binary` and `--no-bin-links`, in addition
  to respecting the `$METEOR_NPM_REBUILD_FLAGS` environment variable.
  [#7401](https://github.com/meteor/meteor/issues/7401)

* The last solution found by the package version constraint solver is now
  stored in `.meteor/local/resolver-result-cache.json` so that it need not
  be recomputed every time Meteor starts up.

* If the `$GYP_MSVS_VERSION` environment variable is not explicitly
  provided to `meteor {node,npm}`, the `node-gyp` tool will infer the
  appropriate version (though it still defaults to "2015").

## v1.3.4.4, 2016-07-10

* Fixed [#7374](https://github.com/meteor/meteor/issues/7374).

* The default loglevel for internal `npm` commands (e.g., those related to
  `Npm.depends`) has been set to "error" instead of "warn". Note that this
  change does not affect `meteor npm ...` commands, which can be easily
  configured using `.npmrc` files or command-line flags.
  [0689cae25a3e0da3615a402cdd0bec94ce8455c8](https://github.com/meteor/meteor/commit/0689cae25a3e0da3615a402cdd0bec94ce8455c8)

## v1.3.4.3, 2016-07-08

* Node has been upgraded to 0.10.46.

* `npm` has been upgraded to 3.10.5.

* The `node-gyp` npm package has been upgraded to 3.4.0.

* The `node-pre-gyp` npm package has been upgraded to 0.6.29.

* The `~/.meteor/meteor` symlink (or `AppData\Local\.meteor\meteor.bat` on
  Windows) will now be updated properly after `meteor update` succeeds. This was
  promised in [v1.3.4.2](https://github.com/meteor/meteor/blob/devel/History.md#v1342)
  but [not fully delivered](https://github.com/meteor/meteor/pull/7369#issue-164569763).

* The `.meteor/dev_bundle` symbolic link introduced in
  [v1.3.4.2](https://github.com/meteor/meteor/blob/devel/History.md#v1342)
  is now updated whenever `.meteor/release` is read.

* The `.meteor/dev_bundle` symbolic link is now ignored by
  `.meteor/.gitignore`.

## v1.3.4.2, 2016-07-07

* The `meteor node` and `meteor npm` commands now respect
  `.meteor/release` when resolving which versions of `node` and `npm` to
  invoke. Note that you must `meteor update` to 1.3.4.2 before this logic
  will take effect, but it will work in all app directories after
  updating, even those pinned to older versions.
  [#7338](https://github.com/meteor/meteor/issues/7338)

* The Meteor installer now has the ability to resume downloads, so
  installing Meteor on a spotty internet connection should be more
  reliable. [#7348](https://github.com/meteor/meteor/pull/7348)

* When running `meteor test`, shared directories are symlinked (or
  junction-linked on Windows) into the temporary test directory, not
  copied, leading to much faster test start times after the initial build.
  The directories: `.meteor/local/{bundler-cache,isopacks,plugin-cache}`

* `App.appendToConfig` allows adding custom tags to config.xml.
  [#7307](https://github.com/meteor/meteor/pull/7307)

* When using `ROOT_URL` with a path, relative CSS URLs are rewriten
  accordingly. [#5837](https://github.com/meteor/meteor/issues/5837)

* Fixed bugs:
  [#7149](https://github.com/meteor/meteor/issues/7149)
  [#7296](https://github.com/meteor/meteor/issues/7296)
  [#7309](https://github.com/meteor/meteor/issues/7309)
  [#7312](https://github.com/meteor/meteor/issues/7312)

## v1.3.4.1, 2016-06-23

* Increased the default HTTP timeout for requests made by the `meteor`
  command-line tool to 60 seconds (previously 30), and [disabled the
  timeout completely for Galaxy
  deploys](https://forums.meteor.com/t/1-3-4-breaks-galaxy-deployment-etimedout/25383/).

* Minor bug fixes: [#7281](https://github.com/meteor/meteor/pull/7281)
  [#7276](https://github.com/meteor/meteor/pull/7276)

## v1.3.4, 2016-06-22

* The version of `npm` used by `meteor npm` and when installing
  `Npm.depends` dependencies of Meteor packages has been upgraded from
  2.15.1 to **3.9.6**, which should lead to much flatter node_modules
  dependency trees.

* The `meteor-babel` npm package has been upgraded to 0.11.6, and is now
  installed using `npm@3.9.6`, fixing bugs arising from Windows path
  limits, such as [#7247](https://github.com/meteor/meteor/issues/7247).

* The `reify` npm package has been upgraded to 0.3.4, fixing
  [#7250](https://github.com/meteor/meteor/issues/7250).

* Thanks to caching improvements for the
  `files.{stat,lstat,readdir,realpath}` methods and
  `PackageSource#_findSources`, development server restart times are no
  longer proportional to the number of files in `node_modules`
  directories. [#7253](https://github.com/meteor/meteor/issues/7253)
  [#7008](https://github.com/meteor/meteor/issues/7008)

* When installed via `InstallMeteor.exe` on Windows, Meteor can now be
  easily uninstalled through the "Programs and Features" control panel.

* HTTP requests made by the `meteor` command-line tool now have a timeout
  of 30 seconds, which can be adjusted by the `$TIMEOUT_SCALE_FACTOR`
  environment variable. [#7143](https://github.com/meteor/meteor/pull/7143)

* The `request` npm dependency of the `http` package has been upgraded
  from 2.53.0 to 2.72.0.

* The `--headless` option is now supported by `meteor test` and
  `meteor test-packages`, in addition to `meteor self-test`.
  [#7245](https://github.com/meteor/meteor/pull/7245)

* Miscellaneous fixed bugs:
  [#7255](https://github.com/meteor/meteor/pull/7255)
  [#7239](https://github.com/meteor/meteor/pull/7239)

## v1.3.3.1, 2016-06-17

* Fixed bugs:
  [#7226](https://github.com/meteor/meteor/pull/7226)
  [#7181](https://github.com/meteor/meteor/pull/7181)
  [#7221](https://github.com/meteor/meteor/pull/7221)
  [#7215](https://github.com/meteor/meteor/pull/7215)
  [#7217](https://github.com/meteor/meteor/pull/7217)

* The `node-aes-gcm` npm package used by `oauth-encryption` has been
  upgraded to 0.1.5. [#7217](https://github.com/meteor/meteor/issues/7217)

* The `reify` module compiler has been upgraded to 0.3.3.

* The `meteor-babel` package has been upgraded to 0.11.4.

* The `pathwatcher` npm package has been upgraded to 6.7.0.

* In CoffeeScript files with raw JavaScript enclosed by backticks, the
  compiled JS will no longer contain `require` calls inserted by Babel.
  [#7226](https://github.com/meteor/meteor/issues/7226)

* Code related to the Velocity testing system has been removed.
  [#7235](https://github.com/meteor/meteor/pull/7235)

* Allow smtps:// in MAIL_URL [#7043](https://github.com/meteor/meteor/pull/7043)

* Adds `Accounts.onLogout()` a hook directly analogous to `Accounts.onLogin()`. [PR #6889](https://github.com/meteor/meteor/pull/6889)

## v1.3.3, 2016-06-10

* Node has been upgraded from 0.10.43 to 0.10.45.

* `npm` has been upgraded from 2.14.22 to 2.15.1.

* The `fibers` package has been upgraded to 1.0.13.

* The `meteor-babel` package has been upgraded to 0.10.9.

* The `meteor-promise` package has been upgraded to 0.7.1, a breaking
  change for code that uses `Promise.denodeify`, `Promise.nodeify`,
  `Function.prototype.async`, or `Function.prototype.asyncApply`, since
  those APIs have been removed.

* Meteor packages with binary npm dependencies are now automatically
  rebuilt using `npm rebuild` whenever the version of Node or V8 changes,
  making it much simpler to use Meteor with different versions of Node.
  5dc51d39ecc9e8e342884f3b4f8a489f734b4352

* `*.min.js` files are no longer minified during the build process.
  [PR #6986](https://github.com/meteor/meteor/pull/6986) [Issue #5363](https://github.com/meteor/meteor/issues/5363)

* You can now pick where the `.meteor/local` directory is created by setting the `METEOR_LOCAL_DIR` environment variable. This lets you run multiple instances of the same Meteor app.
  [PR #6760](https://github.com/meteor/meteor/pull/6760) [Issue #6532](https://github.com/meteor/meteor/issues/6532)

* Allow using authType in Facebook login [PR #5694](https://github.com/meteor/meteor/pull/5694)

* Adds flush() method to Tracker to force recomputation [PR #4710](https://github.com/meteor/meteor/pull/4710)

* Adds `defineMutationMethods` option (default: true) to `new Mongo.Collection` to override default behavior that sets up mutation methods (/collection/[insert|update...]) [PR #5778](https://github.com/meteor/meteor/pull/5778)

* Allow overridding the default warehouse url by specifying `METEOR_WAREHOUSE_URLBASE` [PR #7054](https://github.com/meteor/meteor/pull/7054)

* Allow `_id` in `$setOnInsert` in Minimongo: https://github.com/meteor/meteor/pull/7066

* Added support for `$eq` to Minimongo: https://github.com/meteor/meteor/pull/4235

* Insert a `Date` header into emails by default: https://github.com/meteor/meteor/pull/6916/files

* `meteor test` now supports setting the bind address using `--port IP:PORT` the same as `meteor run` [PR #6964](https://github.com/meteor/meteor/pull/6964) [Issue #6961](https://github.com/meteor/meteor/issues/6961)

* `Meteor.apply` now takes a `noRetry` option to opt-out of automatically retrying non-idempotent methods on connection blips: [PR #6180](https://github.com/meteor/meteor/pull/6180)

* DDP callbacks are now batched on the client side. This means that after a DDP message arrives, the local DDP client will batch changes for a minimum of 5ms (configurable via `bufferedWritesInterval`) and a maximum of 500ms (configurable via `bufferedWritesMaxAge`) before calling any callbacks (such as cursor observe callbacks).

* PhantomJS is no longer included in the Meteor dev bundle (#6905). If you
  previously relied on PhantomJS for local testing, the `spiderable`
  package, Velocity tests, or testing Meteor from a checkout, you should
  now install PhantomJS yourself, by running the following commmand:
  `meteor npm install -g phantomjs-prebuilt`

* The `babel-compiler` package now looks for `.babelrc` files and
  `package.json` files with a "babel" section. If found, these files may
  contribute additional Babel transforms that run before the usual
  `babel-preset-meteor` set of transforms. In other words, if you don't
  like the way `babel-preset-meteor` handles a particular kind of syntax,
  you can add your preferred transform plugins to the "presets" or
  "plugins" section of your `.babelrc` or `package.json` file. #6351

* When `BabelCompiler` cannot resolve a Babel plugin or preset package in
  `.babelrc` or `package.json`, it now merely warns instead of
  crashing. #7179

* Compiler plugins can now import npm packages that are visible to their
  input files using `inputFile.require(id)`. b16e8d50194b37d3511889b316345f31d689b020

* `import` statements in application modules now declare normal variables
  for the symbols that are imported, making it significantly easier to
  inspect imported variables when debugging in the browser console or in
  `meteor shell`.

* `import` statements in application modules are no longer restricted to
  the top level, and may now appear inside conditional statements
  (e.g. `if (Meteor.isServer) { import ... }`) or in nested scopes.

* `import` statements now work as expected in `meteor shell`. #6271

* Commands installed in `dev_bundle/lib/node_modules/.bin` (such as
  `node-gyp` and `node-pre-gyp`) are now available to scripts run by
  `meteor npm`. e95dfe410e1b43e8131bc2df9d2c29decdd1eaf6

* When building an application using `meteor build`, "devDependencies"
  listed in `package.json` are no longer copied into the bundle. #6750

* Packages tested with `meteor test-packages` now have access to local
  `node_modules` directories installed in the parent application or in the
  package directory itself. #6827

* You no longer need to specify `DEPLOY_HOSTNAME=galaxy.meteor.com` to run
  `meteor deploy` (and similar commands) against Galaxy. The AWS us-east-1
  Galaxy is now the default for `DEPLOY_HOSTNAME`. If your app's DNS points to
  another Galaxy region, `meteor deploy` will detect that automatically as
  well. #7055

* The `coffeescript` plugin now passes raw JavaScript code enclosed by
  back-ticks to `BabelCompiler`, enabling all ECMAScript features
  (including `import` and `export`) within CoffeeScript. #6000 #6691

* The `coffeescript` package now implies the same runtime environment as
  `ecmascript` (`ecmascript-runtime`, `babel-runtime`, and `promise`, but
  not `modules`). #7184

* When Meteor packages install `npm` dependencies, the
  `process.env.NPM_CONFIG_REGISTRY` environment variable is now
  respected. #7162

* `files.rename` now always executes synchronously. 9856d1d418a4d19c0adf22ec9a92f7ce81a23b05

* "Bare" files contained by `client/compatibility/` directories or added
  with `api.addFiles(path, ..., { bare: true })` are no longer compiled by
  Babel. https://github.com/meteor/meteor/pull/7033#issuecomment-225126778

* Miscellaneous fixed bugs: #6877 #6843 #6881

## v1.3.2.4, 2016-04-20

> Meteor 1.3.2.4 was published because publishing 1.3.2.3 failed in an
unrecoverable way. Meteor 1.3.2.4 contains no additional changes beyond
the changes in 1.3.2.3.

## v1.3.2.3, 2016-04-20

* Reverted accidental changes included in 1.3.2.1 and 1.3.2.2 that
  improved DDP performance by batching updates, but broke some packages
  that relied on private methods of the DDP client Connection class. See
  https://github.com/meteor/meteor/pull/5680 for more details. These
  changes will be reinstated in 1.3.3.

## v1.3.2.2, 2016-04-18

* Fixed bugs #6819 and #6831.

## v1.3.2.1, 2016-04-15

* Fixed faulty comparison of `.sourcePath` and `.targetPath` properties of
  files scanned by the `ImportScanner`, which caused problems for apps
  using the `tap:i18n` package. 6e792a7cf25847b8cd5d5664a0ff45c9fffd9e57

## v1.3.2, 2016-04-15

* The `meteor/meteor` repository now includes a `Roadmap.md` file:
  https://github.com/meteor/meteor/blob/devel/Roadmap.md

* Running `npm install` in `bundle/programs/server` when deploying an app
  also rebuilds any binary npm dependencies, fixing #6537. Set
  METEOR_SKIP_NPM_REBUILD=1 to disable this behavior if necessary.

* Non-.js(on) files in `node_modules` (such as `.less` and `.scss`) are
  now processed by compiler plugins and may be imported by JS. #6037

* The `jquery` package can now be completely removed from any app (#6563),
  and uses `<app>/node_modules/jquery` if available (#6626).

* Source maps are once again generated for all bundled JS files, even if
  they are merely identity mappings, so that the files appear distinct in
  the browser, and stack traces make more sense. #6639

* All application files in `imports` directories are now considered lazy,
  regardless of whether the app is using the `modules` package. This could
  be a breaking change for 1.3.2 apps that do not use `modules` or
  `ecmascript` but contain `imports` directories. Workaround: move files
  out of `imports`, or rename `imports` to something else.

* The `npm-bcrypt` package has been upgraded to use the latest version
  (0.8.5) of the `bcrypt` npm package.

* Compiler plugins can call `addJavaScript({ path })` multiple times with
  different paths for the same source file, and `module.id` will reflect
  this `path` instead of the source path, if they are different. #6806

* Fixed bugs: https://github.com/meteor/meteor/milestones/Release%201.3.2

* Fixed unintended change to `Match.Optional` which caused it to behave the same as the new `Match.Maybe` and incorrectly matching `null` where it previously would not have allowed it. #6735

## v1.3.1, 2016-04-03

* Long isopacket node_modules paths have been shortened, fixing upgrade
  problems on Windows. #6609

* Version 1.3.1 of Meteor can now publish packages for earlier versions of
  Meteor, provided those packages do not rely on modules. #6484 #6618

* The meteor-babel npm package used by babel-compiler has been upgraded to
  version 0.8.4. c8d12aed4e725217efbe86fa35de5d5e56d73c83

* The `meteor node` and `meteor npm` commands now return the same exit
  codes as their child processes. #6673 #6675

* Missing module warnings are no longer printed for Meteor packages, or
  for `require` calls when `require` is not a free variable, fixing
  https://github.com/practicalmeteor/meteor-mocha/issues/19.

* Cordova iOS builds are no longer built by Meteor, but merely prepared
  for building. 88d43a0f16a484a5716050cb7de8066b126c7b28

* Compiler plugin errors were formerly silenced for files not explicitly
  added in package.js. Now those errors are reported when/if the files are
  imported by the ImportScanner. be986fd70926c9dd8eff6d8866205f236c8562c4

## v1.3, 2016-03-27

### ES2015/Modules

* Enable ES2015 and CommonJS modules in Meteor apps and packages, on
  both client and server. Also let you install modules in apps and
  package by running `npm install`. See: https://github.com/meteor/meteor/blob/master/packages/modules/README.md

* Enable ES2015 generators and ES2016 async/await in the `ecmascript`
  package.

* Inherit static getters and setters in subclasses, when using the
  `ecmascript` package. #5624

* Report full file paths on compiler errors when using the
  `ecmascript` package. #5551

* Now possible to `import` or `require` files with a `.json` file
  extension. #5810

* `process.env.NODE_ENV` is now defined on both client and server as
  either `development` or `production`, which also determines the boolean
  flags `Meteor.isDevelopment` and `Meteor.isProduction`.

* Absolute identifiers for app modules no longer have the `/app/` prefix,
  and absolute identifiers for Meteor packages now have the prefix
  `/node_modules/meteor/` instead of just `/node_modules/`, meaning you
  should `import {Blaze} from "meteor/blaze"` instead of `from "blaze"`.

* Package variables imported by application code are once again exposed
  globally, allowing them to be accessed from the browser console or from
  `meteor shell`. #5868

* Fixed global variable assignment analysis during linking. #5870 #5819

* Changes to files in node_modules will now trigger a restart of the
  development server, just like any other file changes. #5815

* The meteor package now exports a `global` variable (a la Node) that
  provides a reliable reference to the global object for all Meteor code.

* Packages in local node_modules directories now take precedence over
  Meteor packages of the same name. #5933

* Upgraded `babel-compiler` to Babel 6, with the following set of plugins:
  https://github.com/meteor/babel-preset-meteor/blob/master/index.js

* Lazy CSS modules may now be imported by JS: 12c946ee651a93725f243f790c7919de3d445a19

* Packages in the top-level node_modules directory of an app can now be
  imported by Meteor packages: c631d3ac35f5ca418b93c454f521989855b8ec72

* Added support for wildcard import and export statements. #5872 #5897

* Client-side stubs for built-in Node modules are now provided
  automatically if the `meteor-node-stubs` npm package is installed. #6056

* Imported file extensions are now optional for file types handled by
  compiler plugins. #6151

* Upgraded Babel packages to ~6.5.0: 292824da3f8449afd1cd39fcd71acd415c809c0f
  Note: .babelrc files are now ignored (#6016), but may be reenabled (#6351).

* Polyfills now provided for `process.nextTick` and `process.platform`. #6167 #6198 #6055 efe53de492da6df785f1cbef2799d1d2b492a939

* The `meteor test-app` command is now `meteor test [--full-app]`:
  ab5ab15768136d55c76d51072e746d80b45ec181

* New apps now include a `package.json` file.
  c51b8cf7ffd8e7c9ca93768a2df93e4b552c199c

* `require.resolve` is now supported.
  https://github.com/benjamn/install/commit/ff6b25d6b5511d8a92930da41db73b93eb1d6cf8

* JSX now enabled in `.js` files processed by the `ecmascript` compiler
  plugin. #6151

* On the server, modules contained within `node_modules` directories are
  now loaded using the native Node `require` function. #6398

* All `<script>` tag(s) for application and package code now appear at the
  end of the `<body>` rather than in the `<head>`. #6375

* The client-side version of `process.env.NODE_ENV` (and other environment
  variables) now matches the corresponding server-side values. #6399

### Performance

* Don't reload package catalog from disk on rebuilds unless package
  dependencies changed. #5747

* Improve minimongo performance on updating documents when there are
  many active observes. #5627

### Platform

* Upgrade to Node v0.10.41.

* Allow all types of URLs that npm supports in `Npm.depends`
  declarations.

* Split up `standard-minifiers` in separate CSS
  (`standard-minifiers-css`) and JS minifiers
  (`standard-minifiers-js`). `standard-minifiers` now acts as an
  umbrella package for these 2 minifiers.

* Allow piping commands to `meteor shell` via STDIN. #5575

* Let users set the CAFILE environment variable to override the SSL
  root certificate list. #4757 #5523

* `force-ssl` is now marked production only.

### Cordova

* Cordova dependencies have been upgraded to the latest versions
  (`cordova-lib` 6.0.0, `cordova-ios` 4.0.1, and `cordova-android` 5.1.0).

* iOS apps now require iOS 8 or higher, and building for iOS requires Xcode 7.2
  to be installed.

* Building for Android now requires Android SDK 23 to be installed. You may also
  need to create a new AVD for the emulator.

* Building Cordova Android apps on Windows is now supported. #4155

* The Crosswalk plugin has been updated to 1.4.0.

* Cordova core plugins are now pinned to minimal versions known to be compatible
  with the included platforms. A warning is printed asking people to upgrade
  their dependencies if they specify an older version, but we'll always use
  the pinned version regardless.

* The plugin used for file serving and hot code push has been completely
  rewritten. Among many other improvements, it downloads updates incrementally,
  can recover from downloading faulty JavaScript code, and is much more
  reliable and performant.
  See [`cordova-plugin-meteor-webapp`](https://github.com/meteor/cordova-plugin-meteor-webapp)
  for more a more detailed description of the new design.

* If the callbacks added with `Meteor.startup()` do not complete within a set
  time, we consider a downloaded version faulty and will fallback to the last
  known good version. The default timeout is 20 seconds, but this can be
  configured by setting `App.setPreference("WebAppStartupTimeout", "10000");`
  (in milliseconds) in `mobile-config.js`.

* We now use `WKWebView` on iOS by default, even on iOS 8 (which works because
  we do not use `file://` URLs).

* We now use `localhost` instead of `meteor.local` to serve files from. Since
  `localhost` is considered a secure origin, this means the web view won't
  disable web platform features that it otherwise would.

* The local server port now lies between 12000-13000 and is chosen based on
  the `appId`, to both be consistent and lessen the chance of collisions between
  multiple Meteor Cordova apps installed on the same device.

* The plugin now allows for local file access on both iOS and Android, using a
  special URL prefix (`http://localhost:<port>/local-filesystem/<path>`).

* App icon and launch image sizes have been updated. Low resolution sizes for
  now unsupported devices have been deprecated, and higher resolution versions
  have been added.

* We now support the modern Cordova whitelist mechanism. `App.accessRule` has
  been updated with new options.

* `meteor build` now supports a `--server-only` option to avoid building
  the mobile apps when `ios` or `android` platforms have been added. It still
  builds the `web.cordova` architecture in the server bundle however, so it can
  be served for hot code pushes.

* `meteor run` now always tries to use an autodetected IP address as the
  mobile `ROOT_URL`, even if we're not running on a device. This avoids a situation
  where an app already installed on a device connects to a restarted development
  server and receives a `localhost` `ROOT_URL`. #5973

* Fixed a discrepancy between the way we calculated client hashes during a mobile
  build and on the server, which meant a Cordova app would always download a
  new version the first time it started up.

* In Cordova apps, `Meteor.startup()` now correctly waits for the
  device to be ready before firing the callback.

### Accounts

* Make `Accounts.forgotPassword` treat emails as case insensitive, as
  the rest of the accounts system does.

### Blaze

* Don't throw in certain cases when calling a template helper with an
  empty data context. #5411 #5736

* Improve automatic blocking of URLs in attribute values to also
  include `vbscript:` URLs.

### Check

* Introduced new matcher `Match.Maybe(type)` which will also match (permit) `null` in addition to `undefined`.  This is a suggested replacement (where appropriate) for `Match.Optional` which did not permit `null`.  This prevents the need to use `Match.OneOf(null, undefined, type)`. #6220

### Testing

* Packages can now be marked as `testOnly` to only run as part of app
  testing with `meteor test`. This is achieved by setting
  `testOnly: true` to `Package.describe`.


### Uncategorized

* Remove warning in the `simple-todos-react` example app. #5716

* Fix interaction between `browser-policy` and `oauth` packages. #5628

* Add README.md to the `tinytest` package. #5750

* Don't crash when calling `ReactiveDict.prototype.clear` if a
  property with a value wasn't previously accessed. #5530 #5602

* Move `DDPRateLimiter` to the server only, since it won't work if it
  is called from the client. It will now error if referenced from the
  client at all.

* Don't call function more than once when passing a `Match.Where`
  argument to `check`. #5630 #5651

* Fix empty object argument check in `this.subscribe` in
  templates. #5620

* Make `HTTP.call` not crash on undefined content. #5565 #5601

* Return observe handle from
  `Mongo.Collection.prototype._publishCursor`. #4983 #5615

* Add 'Did you mean?' reminders for some CLI commands to help Rails
  developers. #5593

* Make internal shell scripts compatible with other Unix-like
  systems. #5585

* Add a `_pollingInterval` option to `coll.find()` that can be used in
  conjunction with `_disableOplog: true`. #5586

* Expose Tinytest internals which can be used to extend it. #3541

* Improve error message from `check` when passing in null. #5545

* Split up `standard-minifiers` in separate CSS (`standard-minifier-css`) and JS
  minifiers(`standard-minifier-js`). `standard-minifiers` now acts as an umbrella package for these
  2 minifiers.

* Detect new Facebook user-agent in the `spiderable` package. #5516

* `Match.ObjectIncluding` now really requires plain objects. #6140

* Allow `git+` URL schemes for npm dependencies. #844

* Expose options `disableOplog`, `pollingIntervalMs`, and
  `pollingThrottleMs` to `Cursor.find` for tuning observe parameters
  on the server.

* Expose `dynamicHead` and `dynamicBody` hooks in boilerplate generation allowing code to inject content into the body and head tags from the server. #3860

* Add methods of the form `BrowserPolicy.content.allow<ContentType>BlobUrl()` to BrowserPolicy #5141

* Move `<script>` tags to end of `<body>` to enable 'loading' UI to be inserted into the boilerplate #6375

* Adds WebAppInternals.setBundledJsCssUrlRewriteHook allowing apps to supply a hook function that can create a dynamic bundledJsCssPrefix at runtime. This is useful if you're using a CDN by giving you a way to ensure the CDN won't cache broken js/css resources during an app upgrade.

Patches contributed by GitHub users vereed, mitar, nathan-muir,
robfallows, skishore, okland, Primigenus, zimme, welelay, rgoomar,
bySabi, mbrookes, TomFreudenberg, TechPlexEngineer, zacharydenton,
AlexeyMK, gwendall, dandv, devgrok, brianlukoff.


## v.1.2.1, 2015-10-26

* `coll.insert()` now uses a faster (but cryptographically insecure)
  algorithm to generate document IDs when called outside of a method
  and an `_id` field is not explicitly passed. With this change, there
  are no longer two algorithms used to generate document
  IDs. `Random.id()` can still be used to generate cryptographically
  secure document IDs. [#5161](https://github.com/meteor/meteor/issues/5161)

* The `ecmascript-collections` package has been renamed to
  `ecmascript-runtime` and now includes a more complete selection of
  ES2015 polyfills and shims from [`core-js`](https://www.npmjs.com/package/core-js).
  The complete list can be found
  [here](https://github.com/meteor/ecmascript-runtime/blob/master/server.js).

* Check type of `onException` argument to `bindEnvironment`. [#5271](https://github.com/meteor/meteor/issues/5271)

* WebApp's `PORT` environment variable can now be a named pipe to better support
  deployment on IIS on Windows. [4413](https://github.com/meteor/meteor/issues/4413)

* `Template.dynamic` can be now used as a block helper:
  `{{#Template.dynamic}} ... {{/Template.dynamic}}` [#4756](https://github.com/meteor/meteor/issues/4756)

* `Collection#allow/deny` now throw errors when passed falsy values. [#5442](https://github.com/meteor/meteor/pull/5442)

* `source-map` has been updated to a newer patch version, which fixes major bugs
  in particular around loading bundles generated by Webpack. [#5411](https://github.com/meteor/meteor/pull/5411)

* `check` now returns instead of throwing errors internally, which should make
  it much faster. `check` is used in many core Meteor packages, so this should
  result in small performance improvements across the framework. [#4584](https://github.com/meteor/meteor/pull/4584)

* The `userEmail` option to `Meteor.loginWithMeteorDeveloperAccount` has been
  renamed to `loginHint`, and now supports Google accounts as well. The old
  option still works for backwards compatibility. [#2422](https://github.com/meteor/meteor/issues/2422) [#5313](https://github.com/meteor/meteor/pull/5313)

* The old `addFiles` API for adding package assets no longer throws an error,
  making it easier to share packages between pre- and post-1.2 versions of
  Meteor. [#5458](https://github.com/meteor/meteor/issues/5458)

* Normally, you can't deploy to free meteor.com hosting or Galaxy from a
  non-Linux machine if you have *local* non-published packages with binary
  dependencies, nor can you run `meteor build --architecture SomeOtherArch`. As
  a temporary workaround, if you set the `METEOR_BINARY_DEP_WORKAROUND`
  variable, you will be able to deploy to Galaxy (but not free meteor.com
  hosting), and tarballs built with `meteor build` will contain a
  `programs/server/setup.sh` shell script which should be run on the server to
  install those packages.

## v1.2.0.2, 2015-09-28

* Update Crosswalk plugin for Cordova to 1.3.1. [#5267](https://github.com/meteor/meteor/issues/5267)

* Fix `meteor add` for a Cordova plugin using a Git URL with SHA.

* Upgraded the `promise` package to use `meteor-promise@0.5.0`, which uses
  the global `Promise` constructor in browsers that define it natively.

* Fix error in assigning attributes to `<body>` tag when using Blaze templates
  or `static-html`. [#5232](https://github.com/meteor/meteor/issues/5232)

## v1.2.0.1, 2015-09-22

* Fix incorrect publishing of packages with exports but no source. [#5228](https://github.com/meteor/meteor/issues/5228)

## v1.2, 2015-09-21

There are quite a lot of changes in Meteor 1.2. See the
[Wiki](https://github.com/meteor/meteor/wiki/Breaking-changes-in-Meteor-1.2) for
a shorter list of breaking changes you should be aware of when upgrading.

### Core Packages

* `meteor-platform` has been deprecated in favor of the smaller `meteor-base`,
  with apps listing their other dependencies explicitly.  The v1.2 upgrader
  will rewrite `meteor-platform` in existing apps.  `meteor-base` puts fewer
  symbols in the global namepsace, so it's no longer true that all apps
  have symbols like `Random` and `EJSON` in the global namespace.

* New packages: `ecmascript`, `es5-shim`, `ecmascript-collections`, `promise`,
  `static-html`, `jshint`, `babel-compiler`

* No longer include the `json` package by default, which contains code for
  `JSON.parse` and `JSON.stringify`.  (The last browser to not support JSON
  natively was Internet Explorer 7.)

* `autoupdate` has been renamed `hot-code-push`

### Meteor Accounts

* Login attempts are now rate-limited by default.  This can be turned off
  using `Accounts.removeDefaultRateLimit()`.

* `loginWithPassword` now matches username or email in a case insensitive
  manner. If there are multiple users with a username or email only differing
  in case, a case sensitive match is required. [#550](https://github.com/meteor/meteor/issues/550)

* `loginWithGithub` now requests `user:email` scope by default, and attempts
  to fetch the user's emails. If no public email has been set, we use the
  primary email instead. We also store the complete list of emails. [#4545](https://github.com/meteor/meteor/issues/4545)

* When an account's email address is verified, deactivate other verification
  tokens.  [#4626](https://github.com/meteor/meteor/issues/4626)

* Fix bug where blank page is shown when an expired login token is
  present. [#4825](https://github.com/meteor/meteor/issues/4825)

* Fix `OAuth1Binding.prototype.call` when making requests to Twitter
  with a large parameter set.

* Directions for setting up Google OAuth in accounts-ui have been updated to
  match Google's new requirements.

* Add `Accounts.oauth.unregisterService` method, and ensure that users can only
  log in with currently registered services.  [#4014](https://github.com/meteor/meteor/issues/4014)

* The `accounts-base` now defines reusable `AccountsClient` and
  `AccountsServer` constructors, so that users can create multiple
  independent instances of the `Accounts` namespace.  [#4233](https://github.com/meteor/meteor/issues/4233)

* Create an index for `Meteor.users` on
  `services.email.verificationTokens.token` (instead of
  `emails.validationTokens.token`, which never was used for anything).  [#4482](https://github.com/meteor/meteor/issues/4482)

* Remove an IE7-specific workaround from accounts-ui.  [#4485](https://github.com/meteor/meteor/issues/4485)

### Livequery

* Improved server performance by reducing overhead of processing oplog after
  database writes. Improvements are most noticeable in case when a method is
  doing a lot of writes on collections with plenty of active observers.  [#4694](https://github.com/meteor/meteor/issues/4694)

### Mobile

* The included Cordova tools have been updated to the latest version 5.2.0.
  This includes Cordova Android 4.1 and Cordova iOS 3.9. These updates may
  require you to make changes to your app. For details, see the [Cordova release
  notes] (https://cordova.apache.org/#news) for for the different versions.

* Thanks to Cordova Android's support for pluggable web views, it is now
  possible to install the [Crosswalk plugin]
  (https://crosswalk-project.org/documentation/cordova/cordova_4.html), which
  offers a hugely improved web view on older Android versions.
  You can add the plugin to your app with `meteor add crosswalk`.

* The bundled Android tools have been removed and a system-wide install of the
  Android SDK is now required. This should make it easier to keep the
  development toolchain up to date and helps avoid some difficult to diagnose
  failures. If you don't have your own Android tools installed already, you can
  find more information about installing the Android SDK for [Mac] (https://github.com/meteor/meteor/wiki/Mobile-Dev-Install:-Android-on-Mac)
  or [Linux]
  (https://github.com/meteor/meteor/wiki/Mobile-Dev-Install:-Android-on-Linux).

* As part of moving to npm, many Cordova plugins have been renamed. Meteor
  should perform conversions automatically, but you may want to be aware of this
  to avoid surprises. See [here]
  (https://cordova.apache.org/announcements/2015/04/21/plugins-release-and-move-to-npm.html)
  for more information.

* Installing plugins from the local filesystem is now supported using `file://`
  URLs, which should make developing your own plugins more convenient. It is
  also needed as a temporary workaround for using the Facebook plugin.
  Relative references are interpreted relative to the Meteor project directory.
  (As an example,
  `meteor add cordova:phonegap-facebook-plugin@file://../phonegap-facebook-plugin`
  would attempt to install the plugin from the same directory you Meteor project
  directory is located in.)

* Meteor no longer supports installing Cordova plugins from tarball URLs, but
  does support Git URLs with a SHA reference (like
  `https://github.com/apache/cordova-plugin-file#c452f1a67f41cb1165c92555f0e721fbb07329cc`).
  Existing GitHub tarball URLs are converted automatically.

* Allow specifying a `buildNumber` in `App.info`, which is used to set the
  `android-versionCode` and `ios-CFBundleVersion` in the `config.xml` of the
  Cordova project. The build number is used to differentiate between
  different versions of the app, and should be incremented before distributing
  a built app to stores or testing services. [#4048](https://github.com/meteor/meteor/issues/4048)

* Other changes include performance enhancements when building and running,
  and improved requirements checking and error reporting.

* Known issue: we do not currently show logging output when running on the
  iOS Simulator. As a workaround, you can `meteor run ios-device` to open the
  project in Xcode and watch the output there.

### Templates/Blaze

* New syntax: Handlebars sub-expressions are now supported -- as in,
  `{{helper (anotherHelper arg1 arg2)}}` -- as well as new block helper forms
  `#each .. in ..` and `#let x=y`.  See
  https://github.com/meteor/meteor/tree/devel/packages/spacebars

* Add a special case for the new `react-template-helper` package -- don't let
  templates use {{> React}} with siblings since `React.render` assumes it's
  being rendered into an empty container element. (This lets us throw the error
  when compiling templates rather than when the app runs.)

* Improve parsing of `<script>` and `<style>` tags.  [#3797](https://github.com/meteor/meteor/issues/3797)

* Fix a bug in `observe-sequence`. The bug was causing unnecessary rerenderings
  in an instance of `#each` block helper followed by false "duplicate ids"
  warnings. [#4049](https://github.com/meteor/meteor/issues/4049)

* `TemplateInstance#subscribe` now has a new `connection` option, which
  specifies which connection should be used when making the subscription. The
  default is `Meteor.connection`, which is the connection used when calling
  `Meteor.subscribe`.

* Fix external `<script>` tags in body or templates.  [#4415](https://github.com/meteor/meteor/issues/4415)

* Fix memory leak.  [#4289](https://github.com/meteor/meteor/issues/4289)

* Avoid recursion when materializing DOM elements, to avoid stack overflow
  errors in certain browsers. [#3028](https://github.com/meteor/meteor/issues/3028)

* Blaze and Meteor's built-in templating are now removable using
  `meteor remove blaze-html-templates`. You can add back support for static
  `head` and `body` tags in `.html` files by using the `static-html` package.

### DDP

* Websockets now support the
  [`permessage-deflate`](https://tools.ietf.org/id/draft-ietf-hybi-permessage-compression-19.txt)
  extension, which compresses data on the wire. It is enabled by default on the
  server. To disable it, set `$SERVER_WEBSOCKET_COMPRESSION` to `0`. To configure
  compression options, set `$SERVER_WEBSOCKET_COMPRESSION` to a JSON object that
  will be used as an argument to
  [`deflate.configure`](https://github.com/faye/permessage-deflate-node/blob/master/README.md).
  Compression is supported on the client side by Meteor's Node DDP client and by
  browsers including Chrome, Safari, and Firefox 37.

* The `ddp` package has been split into `ddp-client` and `ddp-server` packages;
  using `ddp` is equivalent to using both. This allows you to use the Node DDP
  client without adding the DDP server to your app.  [#4191](https://github.com/meteor/meteor/issues/4191) [#3452](https://github.com/meteor/meteor/issues/3452)

* On the client, `Meteor.call` now takes a `throwStubExceptions` option; if set,
  exceptions thrown by method stubs will be thrown instead of logged, and the
  method will not be invoked on the server.  [#4202](https://github.com/meteor/meteor/issues/4202)

* `sub.ready()` should return true inside that subscription's `onReady`
  callback.  [#4614](https://github.com/meteor/meteor/issues/4614)

* Fix method calls causing broken state when socket is reconnecting.  [#5104](https://github.com/meteor/meteor/issues/5104)

### Isobuild

* Build plugins will no longer process files whose names match the extension
  exactly (with no extra dot). If your build plugin needs to match filenames
  exactly, you should use the new build plugin API in this release which
  supplies a special `filenames` option. [#3985](https://github.com/meteor/meteor/issues/3985)

* Adding the same file twice in the same package is now an error. Previously,
  this could either lead to the file being included multiple times, or to a
  build time crash.

* You may now specify the `bare` option for JavaScript files on the server.
  Previous versions only allowed this on the client. [#3681](https://github.com/meteor/meteor/issues/3681)

* Ignore `node_modules` directories in apps instead of processing them as Meteor
  source code.  [#4457](https://github.com/meteor/meteor/issues/4457) [#4452](https://github.com/meteor/meteor/issues/4452)

* Backwards-incompatible change for package authors: Static assets in package.js files must now be
  explicitly declared by using `addAssets` instead of `addFiles`. Previously,
  any file that didn't have a source handler was automatically registered as a
  server-side asset. The `isAsset` option to `addFiles` is also deprecated in
  favor of `addAssets`.

* Built files are now always annotated with line number comments, to improve the
  debugging experience in browsers that don't support source maps.

* There is a completely new API for defining build plugins that cache their
  output. There are now special APIs for defining linters and minifiers in
  addition to compilers. The core Meteor packages for `less`, `coffee`, `stylus`
  and `html` files have been updated to use this new API. Read more on the
  [Wiki page](https://github.com/meteor/meteor/wiki/Build-Plugins-API).

### CSS

* LESS and Stylus now support cross-package imports.

* CSS concatenation and minification is delegated to the `standard-minifiers`
  package, which is present by default (and added to existing apps by the v1.2
  upgrader).

* CSS output is now split into multiple stylesheets to avoid hitting limits on
  rules per stylesheet in certain versions of Internet Explorer. [#1876](https://github.com/meteor/meteor/issues/1876)

### Mongo

* The oplog observe driver now properly updates queries when you drop a
  database.  [#3847](https://github.com/meteor/meteor/issues/3847)

* MongoID logic has been moved out of `minimongo` into a new package called
  `mongo-id`.

* Fix Mongo upserts with dotted keys in selector.  [#4522](https://github.com/meteor/meteor/issues/4522)


### `meteor` command-line tool

* You can now create three new example apps with the command line tool. These
  are the apps from the official tutorials at http://meteor.com/tutorials, which
  demonstrate building the same app with Blaze, Angular, and React. Try these
  apps with:

  ```sh
  meteor create --example simple-todos
  meteor create --example simple-todos-react
  meteor create --example simple-todos-angular
  ```

* `meteor shell` no longer crashes when piped from another command.

* Avoid a race condition in `meteor --test` and work with newer versions of the
  Velocity package.  [#3957](https://github.com/meteor/meteor/issues/3957)

* Improve error handling when publishing packages.  [#3977](https://github.com/meteor/meteor/issues/3977)

* Improve messaging around publishing binary packages.  [#3961](https://github.com/meteor/meteor/issues/3961)

* Preserve the value of `_` in `meteor shell`.  [#4010](https://github.com/meteor/meteor/issues/4010)

* `meteor mongo` now works on OS X when certain non-ASCII characters are in the
  pathname, as long as the `pgrep` utility is installed (it ships standard with
  OS X 10.8 and newer).  [#3999](https://github.com/meteor/meteor/issues/3999)

* `meteor run` no longer ignores (and often reverts) external changes to
  `.meteor/versions` which occur while the process is running.  [#3582](https://github.com/meteor/meteor/issues/3582)

* Fix crash when downloading two builds of the same package version
  simultaneously.  [#4163](https://github.com/meteor/meteor/issues/4163)

* Improve messages printed by `meteor update`, displaying list of packages
  that are not at the latest version available.

* When determining file load order, split file paths on path separator
  before comparing path components alphabetically.  [#4300](https://github.com/meteor/meteor/issues/4300)

* Fix inability to run `mongod` due to lack of locale configuration on some
  platforms, and improve error message if the failure still occurs.  [#4019](https://github.com/meteor/meteor/issues/4019)

* New `meteor lint` command.

### Minimongo

* The `$push` query modifier now supports a `$position` argument.  [#4312](https://github.com/meteor/meteor/issues/4312)

* `c.update(selector, replacementDoc)` no longer shares mutable state between
  replacementDoc and Minimongo internals. [#4377](https://github.com/meteor/meteor/issues/4377)

### Email

* `Email.send` now has a new option, `attachments`, in the same style as
  `mailcomposer`.
  [Details here.](https://github.com/andris9/mailcomposer#add-attachments)

### Tracker

* New `Tracker.Computation#onStop` method.  [#3915](https://github.com/meteor/meteor/issues/3915)

* `ReactiveDict` has two new methods, `clear` and `all`. `clear` resets
  the dictionary as if no items had been added, meaning all calls to `get` will
  return `undefined`. `all` converts the dictionary into a regular JavaScript
  object with a snapshot of the keys and values. Inside an autorun, `all`
  registers a dependency on any changes to the dictionary. [#3135](https://github.com/meteor/meteor/issues/3135)

### Utilities

* New `beforeSend` option to `HTTP.call` on the client allows you to directly
  access the `XMLHttpRequest` object and abort the call.  [#4419](https://github.com/meteor/meteor/issues/4419) [#3243](https://github.com/meteor/meteor/issues/3243) [#3266](https://github.com/meteor/meteor/issues/3266)

* Parse `application/javascript` and `application/x-javascript` HTTP replies as
  JSON too.  [#4595](https://github.com/meteor/meteor/issues/4595)

* `Match.test` from the `check` package now properly compares boolean literals,
  just like it does with Numbers and Strings. This applies to the `check`
  function as well.

* Provide direct access to the `mailcomposer` npm module used by the `email`
  package on `EmailInternals.NpmModules`. Allow specifying a `MailComposer`
  object to `Email.send` instead of individual options.  [#4209](https://github.com/meteor/meteor/issues/4209)

* Expose `Spiderable.requestTimeoutMs` from `spiderable` package to
  allow apps to set the timeout for running phantomjs.

* The `spiderable` package now reports the URL it's trying to fetch on failure.


### Other bug fixes and improvements

* Upgraded dependencies:

  - Node: 0.10.40 (from 0.10.36)
  - uglify-js: 2.4.20 (from 2.4.17)
  - http-proxy: 1.11.1 (from 1.6.0)

* `Meteor.loginWithGoogle` now supports `prompt`. Choose a prompt to always be
  displayed on Google login.

* Upgraded `coffeescript` package to depend on NPM packages
  coffeescript@1.9.2 and source-map@0.4.2. [#4302](https://github.com/meteor/meteor/issues/4302)

* Upgraded `fastclick` to 1.0.6 to fix an issue in iOS Safari. [#4393](https://github.com/meteor/meteor/issues/4393)

* Fix `Error: Can't render headers after they are sent to the client`.  [#4253](https://github.com/meteor/meteor/issues/4253) [#4750](https://github.com/meteor/meteor/issues/4750)

* `Meteor.settings.public` is always available on client and server,
  and modifications made on the server (for example, during app initialization)
  affect the value seen by connecting clients. [#4704](https://github.com/meteor/meteor/issues/4704)

### Windows

* Increase the buffer size for `netstat` when looking for running Mongo servers. [#4125](https://github.com/meteor/meteor/issues/4125)

* The Windows installer now always fetches the latest available version of
  Meteor at runtime, so that it doesn't need to be recompiled for every release.

* Fix crash in `meteor mongo` on Windows.  [#4711](https://github.com/meteor/meteor/issues/4711)


## v1.1.0.3, 2015-08-03

### Accounts

* When using Facebook API version 2.4, properly fetch `email` and other fields.
  Facebook recently forced all new apps to use version 2.4 of their API.  [#4743](https://github.com/meteor/meteor/issues/4743)


## v1.1.0.2, 2015-04-06

### `meteor` command-line tool

* Revert a change in 1.1.0.1 that caused `meteor mongo` to fail on some Linux
  systems. [#4115](https://github.com/meteor/meteor/issues/4115), [#4124](https://github.com/meteor/meteor/issues/4124), [#4134](https://github.com/meteor/meteor/issues/4134)


## v1.1.0.1, 2015-04-02

### Blaze

* Fix a regression in 1.1 in Blaze Templates: an error happening when View is
  invalidated immediately, causing a client-side crash (accessing
  `destroyMembers` of `undefined`). [#4097](https://github.com/meteor/meteor/issues/4097)

## v1.1, 2015-03-31

### Windows Support

* The Meteor command line tool now officially supports Windows 7, Windows 8.1,
  Windows Server 2008, and Windows Server 2012. It can run from PowerShell or
  Command Prompt.

* There is a native Windows installer that will be available for download from
  <https://www.meteor.com/install> starting with this release.

* In this release, Meteor on Windows supports all features available on Linux
  and Mac except building mobile apps with PhoneGap/Cordova.

* The `meteor admin get-machine` command now supports an additional
  architecture, `os.windows.x86_32`, which can be used to build binary packages
  for Windows.

### Version Solver

* The code that selects compatible package versions for `meteor update`
  and resolves conflicts on `meteor add` has been rewritten from the ground up.
  The core solver algorithm is now based on MiniSat, an open-source SAT solver,
  improving performance and maintainability.

* Refresh the catalog instead of downgrading packages when the versions in
  `.meteor/versions` aren't in the cache.  [#3653](https://github.com/meteor/meteor/issues/3653)

* Don't downgrade packages listed in `.meteor/packages`, or upgrade to a new
  major version, unless the new flag `--allow-incompatible-update` is passed
  as an override.

* Error messages are more detailed when constraints are unsatisfiable.

* Prefer "patched" versions of new indirect dependencies, and take patches
  to them on `meteor update` (for example, `1.0.1` or `1.0.0_1` over `1.0.0`).

* Version Solver is instrumented for profiling (`METEOR_PROFILE=1` in the
  environment).

* Setting the `METEOR_PRINT_CONSTRAINT_SOLVER_INPUT` environment variable
  prints information useful for diagnosing constraint solver bugs.

### Tracker

* Schedule the flush cycle using a better technique than `setTimeout` when
  available.  [#3889](https://github.com/meteor/meteor/issues/3889)

* Yield to the event loop during the flush cycle, unless we're executing a
  synchronous `Tracker.flush()`.  [#3901](https://github.com/meteor/meteor/issues/3901)

* Fix error reporting not being source-mapped properly. [#3655](https://github.com/meteor/meteor/issues/3655)

* Introduce a new option for `Tracker.autorun` - `onError`. This callback can be
  used to handle errors caught in the reactive computations. [#3822](https://github.com/meteor/meteor/issues/3822)

### Blaze

* Fix stack overflow from nested templates and helpers by avoiding recursion
  during rendering.  [#3028](https://github.com/meteor/meteor/issues/3028)

### `meteor` command-line tool

* Don't fail if `npm` prints more than 200K.  [#3887](https://github.com/meteor/meteor/issues/3887)


### Other bug fixes and improvements

* Upgraded dependencies:

  - uglify-js: 2.4.17 (from 2.4.13)

Patches contributed by GitHub users hwillson, mitar, murillo128, Primigenus,
rjakobsson, and tmeasday.


## v1.0.5, 2015-03-25

* This version of Meteor now uses version 2.2 of the Facebook API for
  authentication, instead of 1.0. If you use additional Facebook API methods
  beyond login, you may need to request new permissions.

  Facebook will automatically switch all apps to API version 2.0 on April
  30th, 2015. Please make sure to update your application's permissions and API
  calls by that date.

  For more details, see
  https://github.com/meteor/meteor/wiki/Facebook-Graph-API-Upgrade


## v1.0.4.2, 2015-03-20

* Fix regression in 1.0.4 where using Cordova for the first time in a project
  with hyphens in its directory name would fail.  [#3950](https://github.com/meteor/meteor/issues/3950)


## v1.0.4.1, 2015-03-18

* Fix regression in 1.0.4 where `meteor publish-for-arch` only worked for
  packages without colons in their name.  [#3951](https://github.com/meteor/meteor/issues/3951)

## v1.0.4, 2015-03-17

### Mongo Driver

* Meteor is now tested against MongoDB 2.6 by default (and the bundled version
  used by `meteor run` has been upgraded). It should still work fine with
  MongoDB 2.4.  Previous versions of Meteor mostly worked with MongoDB 2.6, with
  a few caveats:

    - Some upsert invocations did not work with MongoDB in previous versions of
      Meteor.
    - Previous versions of Meteor required setting up a special "user-defined
      role" with access to the `system.replset` table to use the oplog observe
      driver with MongoDB 2.6.  These extra permissions are not required with
      this version of Meteor.

  The MongoDB command needed to set up user permissions for the oplog observe
  driver is slightly different in MongoDB 2.6; see
  https://github.com/meteor/meteor/wiki/Oplog-Observe-Driver for details.

  We have also tested Meteor against the recently-released MongoDB 3.0.0.
  While we are not shipping MongoDB 3.0 with Meteor in this release (preferring
  to wait until its deployment is more widespread), we believe that Meteor
  1.0.4 apps will work fine when used with MongoDB 3.0.0 servers.

* Fix 0.8.1 regression where failure to connect to Mongo at startup would log a
  message but otherwise be ignored. Now it crashes the process, as it did before
  0.8.1.  [#3038](https://github.com/meteor/meteor/issues/3038)

* Use correct transform for allow/deny rules in `update` when different rules
  have different transforms.  [#3108](https://github.com/meteor/meteor/issues/3108)

* Provide direct access to the collection and database objects from the npm
  Mongo driver via new `rawCollection` and `rawDatabase` methods on
  `Mongo.Collection`.  [#3640](https://github.com/meteor/meteor/issues/3640)

* Observing or publishing an invalid query now throws an error instead of
  effectively hanging the server.  [#2534](https://github.com/meteor/meteor/issues/2534)


### Livequery

* If the oplog observe driver gets too far behind in processing the oplog, skip
  entries and re-poll queries instead of trying to keep up.  [#2668](https://github.com/meteor/meteor/issues/2668)

* Optimize common cases faced by the "crossbar" data structure (used by oplog
  tailing and DDP method write tracking).  [#3697](https://github.com/meteor/meteor/issues/3697)

* The oplog observe driver recovers from failed attempts to apply the modifier
  from the oplog (eg, because of empty field names).


### Minimongo

* When acting as an insert, `c.upsert({_id: 'x'}, {foo: 1})` now uses the `_id`
  of `'x'` rather than a random `_id` in the Minimongo implementation of
  `upsert`, just like it does for `c.upsert({_id: 'x'}, {$set: {foo: 1}})`.
  (The previous behavior matched a bug in the MongoDB 2.4 implementation of
  upsert that is fixed in MongoDB 2.6.)  [#2278](https://github.com/meteor/meteor/issues/2278)

* Avoid unnecessary work while paused in minimongo.

* Fix bugs related to observing queries with field filters: `changed` callbacks
  should not trigger unless a field in the filter has changed, and `changed`
  callbacks need to trigger when a parent of an included field is
  unset.  [#2254](https://github.com/meteor/meteor/issues/2254) [#3571](https://github.com/meteor/meteor/issues/3571)

* Disallow setting fields with empty names in minimongo, to match MongoDB 2.6
  semantics.


### DDP

* Subscription handles returned from `Meteor.subscribe` and
  `TemplateInstance#subscribe` now have a `subscriptionId` property to identify
  which subscription the handle is for.

* The `onError` callback to `Meteor.subscribe` has been replaced with a more
  general `onStop` callback that has an error as an optional first argument.
  The `onStop` callback is called when the subscription is terminated for
  any reason.  `onError` is still supported for backwards compatibility. [#1461](https://github.com/meteor/meteor/issues/1461)

* The return value from a server-side `Meteor.call` or `Meteor.apply` is now a
  clone of what the function returned rather than sharing mutable state.  [#3201](https://github.com/meteor/meteor/issues/3201)

* Make it easier to use the Node DDP client implementation without running a web
  server too.  [#3452](https://github.com/meteor/meteor/issues/3452)


### Blaze

* Template instances now have a `subscribe` method that functions exactly like
  `Meteor.subscribe`, but stops the subscription when the template is destroyed.
  There is a new method on Template instances called `subscriptionsReady()`
  which is a reactive function that returns true when all of the subscriptions
  made with `TemplateInstance#subscribe` are ready. There is also a built-in
  helper that returns the same thing and can be accessed with
  `Template.subscriptionsReady` inside any template.

* Add `onRendered`, `onCreated`, and `onDestroyed` methods to
  `Template`. Assignments to `Template.foo.rendered` and so forth are deprecated
  but are still supported for backwards compatibility.

* Fix bug where, when a helper or event handler was called from inside a custom
  block helper,  `Template.instance()` returned the `Template.contentBlock`
  template instead of the actual user-defined template, making it difficult to
  use `Template.instance()` for local template state.

* `Template.instance()` now works inside `Template.body`.  [#3631](https://github.com/meteor/meteor/issues/3631)

* Allow specifying attributes on `<body>` tags in templates.

* Improve performance of rendering large arrays.  [#3596](https://github.com/meteor/meteor/issues/3596)


### Isobuild

* Support `Npm.require('foo/bar')`.  [#3505](https://github.com/meteor/meteor/issues/3505) [#3526](https://github.com/meteor/meteor/issues/3526)

* In `package.js` files, `Npm.require` can only require built-in Node modules
  (and dev bundle modules, though you shouldn't depend on that), not the modules
  from its own `Npm.depends`. Previously, such code would work but only on the
  second time a `package.js` was executed.

* Ignore vim swap files in the `public` and `private` directories.  [#3322](https://github.com/meteor/meteor/issues/3322)

* Fix regression in 1.0.2 where packages might not be rebuilt when the compiler
  version changes.


### Meteor Accounts

* The `accounts-password` `Accounts.emailTemplates` can now specify arbitrary
  email `headers`.  The `from` address can now be set separately on the
  individual templates, and is a function there rather than a static
  string. [#2858](https://github.com/meteor/meteor/issues/2858) [#2854](https://github.com/meteor/meteor/issues/2854)

* Add login hooks on the client: `Accounts.onLogin` and
  `Accounts.onLoginFailure`. [#3572](https://github.com/meteor/meteor/issues/3572)

* Add a unique index to the collection that stores OAuth login configuration to
  ensure that only one configuration exists per service.  [#3514](https://github.com/meteor/meteor/issues/3514)

* On the server, a new option
  `Accounts.setPassword(user, password, { logout: false })` overrides the
  default behavior of logging out all logged-in connections for the user.  [#3846](https://github.com/meteor/meteor/issues/3846)


### Webapp

* `spiderable` now supports escaped `#!` fragments.  [#2938](https://github.com/meteor/meteor/issues/2938)

* Disable `appcache` on Firefox by default.  [#3248](https://github.com/meteor/meteor/issues/3248)

* Don't overly escape `Meteor.settings.public` and other parts of
  `__meteor_runtime_config__`.  [#3730](https://github.com/meteor/meteor/issues/3730)

* Reload the client program on `SIGHUP` or Node-specific IPC messages, not
  `SIGUSR2`.


### `meteor` command-line tool

* Enable tab-completion of global variables in `meteor shell`.  [#3227](https://github.com/meteor/meteor/issues/3227)

* Improve the stability of `meteor shell`.  [#3437](https://github.com/meteor/meteor/issues/3437) [#3595](https://github.com/meteor/meteor/issues/3595) [#3591](https://github.com/meteor/meteor/issues/3591)

* `meteor login --email` no longer takes an ignored argument.  [#3532](https://github.com/meteor/meteor/issues/3532)

* Fix regression in 1.0.2 where `meteor run --settings s` would ignore errors
  reading or parsing the settings file.  [#3757](https://github.com/meteor/meteor/issues/3757)

* Fix crash in `meteor publish` in some cases when the package is inside an
  app. [#3676](https://github.com/meteor/meteor/issues/3676)

* Fix crashes in `meteor search --show-all` and `meteor search --maintainer`.
  \#3636

* Kill PhantomJS processes after `meteor --test`, and only run the app
  once. [#3205](https://github.com/meteor/meteor/issues/3205) [#3793](https://github.com/meteor/meteor/issues/3793)

* Give a better error when Mongo fails to start up due to a full disk.  [#2378](https://github.com/meteor/meteor/issues/2378)

* After killing existing `mongod` servers, also clear the `mongod.lock` file.

* Stricter validation for package names: they cannot begin with a hyphen, end
  with a dot, contain two consecutive dots, or start or end with a colon.  (No
  packages on Atmosphere fail this validation.)  Additionally, `meteor create
  --package` applies the same validation as `meteor publish` and disallows
  packages with multiple colons.  (Packages with multiple colons like
  `local-test:iron:router` are used internally by `meteor test-packages` so that
  is not a strict validation rule.)

* `meteor create --package` now no longer creates a directory with the full
  name of the package, since Windows file systems cannot have colon characters
  in file paths. Instead, the command now creates a directory named the same
  as the second part of the package name after the colon (without the username
  prefix).


### Meteor Mobile

* Upgrade the Cordova CLI dependency from 3.5.1 to 4.2.0. See the release notes
  for the 4.x series of the Cordova CLI [on Apache
  Cordova](http://cordova.apache.org/announcements/2014/10/16/cordova-4.html).

* Related to the recently discovered [attack
  vectors](http://cordova.apache.org/announcements/2014/08/04/android-351.html)
  in Android Cordova apps, Meteor Cordova apps no longer allow access to all
  domains by default. If your app access external resources over XHR, you need
  to add them to the whitelist of allowed domains with the newly added
  [`App.accessRule`
  method](https://docs.meteor.com/#/full/App-accessRule) in your
  `mobile-config.js` file.

* Upgrade Cordova Plugins dependencies in Meteor Core packages:
  - `org.apache.cordova.file`: from 1.3.0 to 1.3.3
  - `org.apache.cordova.file-transfer`: from 0.4.4 to 0.5.0
  - `org.apache.cordova.splashscreen`: from 0.3.3 to 1.0.0
  - `org.apache.cordova.console`: from 0.2.10 to 0.2.13
  - `org.apache.cordova.device`: from 0.2.11 to 0.3.0
  - `org.apache.cordova.statusbar`: from 0.1.7 to 0.1.10
  - `org.apache.cordova.inappbrowser`: from 0.5.1 to 0.6.0
  - `org.apache.cordova.inappbrowser`: from 0.5.1 to 0.6.0

* Use the newer `ios-sim` binary, compiled with Xcode 6 on OS X Mavericks.


### Tracker

* Use `Session.set({k1: v1, k2: v2})` to set multiple values at once.


### Utilities

* Provide direct access to all options supported by the `request` npm module via
  the new server-only `npmRequestOptions` option to `HTTP.call`.  [#1703](https://github.com/meteor/meteor/issues/1703)


### Other bug fixes and improvements

* Many internal refactorings towards supporting Meteor on Windows are in this
  release.

* Remove some packages used internally to support legacy MDG systems
  (`application-configuration`, `ctl`, `ctl-helper`, `follower-livedata`,
  `dev-bundle-fetcher`, and `star-translate`).

* Provide direct access to some npm modules used by core packages on the
  `NpmModules` field of `WebAppInternals`, `MongoInternals`, and
  `HTTPInternals`.

* Upgraded dependencies:

  - node: 0.10.36 (from 0.10.33)
  - Fibers: 1.0.5 (from 1.0.1)
  - MongoDB: 2.6.7 (from 2.4.12)
  - openssl in mongo: 1.0.2 (from 1.0.1j)
  - MongoDB driver: 1.4.32 (from 1.4.1)
  - bson: 0.2.18 (from 0.2.7)
  - request: 2.53.0 (from 2.47.0)


Patches contributed by GitHub users 0a-, awatson1978, awwx, bwhitty,
christianbundy, d4nyll, dandv, DanielDent, DenisGorbachev, fay-jai, gsuess,
hwillson, jakozaur, meonkeys, mitar, netanelgilad, queso, rbabayoff, RobertLowe,
romanzolotarev, Siilwyn, and tmeasday.


## v.1.0.3.2, 2015-02-25

* Fix regression in 1.0.3 where the `meteor` tool could crash when downloading
  the second build of a given package version; for example, when running `meteor
  deploy` on an OSX or 32-bit Linux system for an app containing a binary
  package.  [#3761](https://github.com/meteor/meteor/issues/3761)


## v.1.0.3.1, 2015-01-20

* Rewrite `meteor show` and `meteor search` to show package information for
  local packages and to show if the package is installed for non-local
  packages. Introduce the `--show-all` flag, and deprecate the
  `--show-unmigrated` and `--show-old flags`.  Introduce the `--ejson` flag to
  output an EJSON object.

* Support README.md files in`meteor publish`. Take in the documentation file in
  `package.js` (set to `README.md` by default) and upload it to the server at
  publication time. Excerpt the first non-header Markdown section for use in
  `meteor show`.

* Support updates of package version metadata after that version has been
  published by running `meteor publish --update` from the package directory.

* Add `meteor test-packages --velocity` (similar to `meteor run --test`).  [#3330](https://github.com/meteor/meteor/issues/3330)

* Fix `meteor update <packageName>` to update `<packageName>` even if it's an
  indirect dependency of your app.  [#3282](https://github.com/meteor/meteor/issues/3282)

* Fix stack trace when a browser tries to use the server like a proxy.  [#1212](https://github.com/meteor/meteor/issues/1212)

* Fix inaccurate session statistics and possible multiple invocation of
  Connection.onClose callbacks.

* Switch CLI tool filesystem calls from synchronous to yielding (pro: more
  concurrency, more responsive to signals; con: could introduce concurrency
  bugs)

* Don't apply CDN prefix on Cordova. [#3278](https://github.com/meteor/meteor/issues/3278) [#3311](https://github.com/meteor/meteor/issues/3311)

* Don't try to refresh client app in the runner unless the app actually has the
  autoupdate package. [#3365](https://github.com/meteor/meteor/issues/3365)

* Fix custom release banner logic. [#3353](https://github.com/meteor/meteor/issues/3353)

* Apply HTTP followRedirects option to non-GET requests.  [#2808](https://github.com/meteor/meteor/issues/2808)

* Clean up temporary directories used by package downloads sooner.  [#3324](https://github.com/meteor/meteor/issues/3324)

* If the tool knows about the requested release but doesn't know about the build
  of its tool for the platform, refresh the catalog rather than failing
  immediately.  [#3317](https://github.com/meteor/meteor/issues/3317)

* Fix `meteor --get-ready` to not add packages to your app.

* Fix some corner cases in cleaning up app processes in the runner. Drop
  undocumented `--keepalive` support. [#3315](https://github.com/meteor/meteor/issues/3315)

* Fix CSS autoupdate when `$ROOT_URL` has a non-trivial path.  [#3111](https://github.com/meteor/meteor/issues/3111)

* Save Google OAuth idToken to the User service info object.

* Add git info to `meteor --version`.

* Correctly catch a case of illegal `Tracker.flush` during `Tracker.autorun`.  [#3037](https://github.com/meteor/meteor/issues/3037)

* Upgraded dependencies:

  - jquery: 1.11.2 (from 1.11.0)

Patches by GitHub users DanielDent, DanielDornhardt, PooMaster, Primigenus,
Tarang, TomFreudenberg, adnissen, dandv, fay-jai, knownasilya, mquandalle,
ogourment, restebanez, rissem, smallhelm and tmeasday.

## v1.0.2.1, 2014-12-22

* Fix crash in file change watcher.  [#3336](https://github.com/meteor/meteor/issues/3336)

* Allow `meteor test-packages packages/*` even if not all package directories
  have tests.  [#3334](https://github.com/meteor/meteor/issues/3334)

* Fix typo in `meteor shell` output. [#3326](https://github.com/meteor/meteor/issues/3326)


## v1.0.2, 2014-12-19

### Improvements to the `meteor` command-line tool

* A new command called `meteor shell` attaches an interactive terminal to
  an already-running server process, enabling inspection and execution of
  server-side data and code, with dynamic tab completion of variable names
  and properties. To see `meteor shell` in action, type `meteor run` in an
  app directory, then (in another terminal) type `meteor shell` in the
  same app directory. You do not have to wait for the app to start before
  typing `meteor shell`, as it will automatically connect when the server
  is ready. Note that `meteor shell` currently works for local development
  only, and is not yet supported for apps running on remote hosts.

* We've done a major internal overhaul of the `meteor` command-line tool with an
  eye to correctness, maintainability, and performance.  Some details include:
  * Refresh the package catalog for build commands only when an error
    occurs that could be fixed by a refresh, not for every build command.
  * Never run the constraint solver to select package versions more than once
    per build.
  * Built packages ("isopacks") are now cached inside individual app directories
    instead of inside their source directories.
  * `meteor run` starts Mongo in parallel with building the application.
  * The constraint solver no longer leaves a `versions.json` file in your
    packages source directories; when publishing a package that is not inside an
    app, it will leave a `.versions` file (with the same format as
    `.meteor/versions`) which you should check into source control.
  * The constraint solver's model has been simplified so that plugins must use
    the same version of packages as their surrounding package when built from
    local source.

* Using `meteor debug` no longer requires manually continuing the debugger when
  your app restarts, and it no longer overwrites the symbol `_` inside your app.

* Output from the command-line tool is now word-wrapped to the width of your
  terminal.

* Remove support for the undocumented earliestCompatibleVersion feature of the
  package system.

* Reduce CPU usage and disk I/O bandwidth by using kernel file-system change
  notification events where possible. On file systems that do not support these
  events (NFS, Vagrant Virtualbox shared folders, etc), file changes will only
  be detected every 5 seconds; to detect changes more often in these cases (but
  use more CPU), set the `METEOR_WATCH_FORCE_POLLING` environment
  variable. [#2135](https://github.com/meteor/meteor/issues/2135)

* Reduce CPU usage by fixing a check for a parent process in `meteor
  run` that was happening constantly instead of every few seconds. [#3252](https://github.com/meteor/meteor/issues/3252)

* Fix crash when two plugins defined source handlers for the same
  extension. [#3015](https://github.com/meteor/meteor/issues/3015) [#3180](https://github.com/meteor/meteor/issues/3180)

* Fix bug (introduced in 0.9.3) where the warning about using experimental
  versions of packages was printed too often.

* Fix bug (introduced in 1.0) where `meteor update --patch` crashed.

* Fix bug (introduced in 0.9.4) where banners about new releases could be
  printed too many times.

* Fix crash when a package version contained a dot-separated pre-release part
  with both digits and non-digits. [#3147](https://github.com/meteor/meteor/issues/3147)

* Corporate HTTP proxy support is now implemented using our websocket library's
  new built-in implementation instead of a custom implementation. [#2515](https://github.com/meteor/meteor/issues/2515)

### Blaze

* Add default behavior for `Template.parentData` with no arguments. This
  selects the first parent. [#2861](https://github.com/meteor/meteor/issues/2861)

* Fix `Blaze.remove` on a template's view to correctly remove the DOM
  elements when the template was inserted using
  `Blaze.renderWithData`. [#3130](https://github.com/meteor/meteor/issues/3130)

* Allow curly braces to be escaped in Spacebars. Use the special
  sequences `{{|` and `{{{|` to insert a literal `{{` or `{{{`.

### Meteor Accounts

* Allow integration with OAuth1 servers that require additional query
  parameters to be passed with the access token. [#2894](https://github.com/meteor/meteor/issues/2894)

* Expire a user's password reset and login tokens in all circumstances when
  their password is changed.

### Other bug fixes and improvements

* Some packages are no longer released as part of the core release process:
  amplify, backbone, bootstrap, d3, jquery-history, and jquery-layout. This
  means that new versions of these packages can be published outside of the full
  Meteor release cycle.

* Require plain objects as the update parameter when doing replacements
  in server-side collections.

* Fix audit-argument-checks spurious failure when an argument is NaN. [#2914](https://github.com/meteor/meteor/issues/2914)

### Upgraded dependencies

  - node: 0.10.33 (from 0.10.29)
  - source-map-support: 0.2.8 (from 0.2.5)
  - semver: 4.1.0 (from 2.2.1)
  - request: 2.47.0 (from 2.33.0)
  - tar: 1.0.2 (from 1.0.1)
  - source-map: 0.1.40 (from 0.1.32)
  - sqlite3: 3.0.2 (from 3.0.0)
  - phantomjs npm module: 1.9.12 (from 1.8.1-1)
  - http-proxy: 1.6.0 (from a fork of 1.0.2)
  - esprima: 1.2.2 (from an unreleased 1.1-era commit)
  - escope: 1.0.1 (from 1.0.0)
  - openssl in mongo: 1.0.1j (from 1.0.1g)
  - faye-websocket: 0.8.1 (from using websocket-driver instead)
  - MongoDB: 2.4.12 (from 2.4.9)


Patches by GitHub users andylash, anstarovoyt, benweissmann, chrisbridgett,
colllin, dandv, ecwyne, graemian, JamesLefrere, kevinchiu, LyuGGang, matteodem,
mitar, mquandalle, musically-ut, ograycode, pcjpcj2, physiocoder, rgoomar,
timhaines, trusktr, Urigo, and zol.


## v1.0.1, 2014-12-09

* Fix a security issue in allow/deny rules that could result in data
  loss. If your app uses allow/deny rules, or uses packages that use
  allow/deny rules, we recommend that you update immediately.


## v1.0, 2014-10-28

### New Features

* Add the `meteor admin get-machine` command to make it easier to
  publish packages with binary dependencies for all
  architectures. `meteor publish` no longer publishes builds
  automatically if your package has binary NPM dependencies.

* New `localmarket` example, highlighting Meteor's support for mobile
  app development.

* Restyle the `leaderboard` example, and optimize it for both desktop
  and mobile.

### Performance

* Reduce unnecessary syncs with the package server, which speeds up
  startup times for many commands.

* Speed up `meteor deploy` by not bundling unnecessary files and
  programs.

* To make Meteor easier to use on slow or unreliable network
  connections, increase timeouts for DDP connections that the Meteor
  tool uses to communicate with the package server. [#2777](https://github.com/meteor/meteor/issues/2777), [#2789](https://github.com/meteor/meteor/issues/2789).

### Mobile App Support

* Implemented reasonable default behavior for launch screens on mobile
  apps.

* Don't build for Android when only the iOS build is required, and
  vice versa.

* Fix bug that could cause mobile apps to stop being able to receive hot
  code push updates.

* Fix bug where Cordova clients connected to http://example.com instead
  of https://example.com when https:// was specified in the
  --mobile-server option. [#2880](https://github.com/meteor/meteor/issues/2880)

* Fix stack traces when attempting to build or run iOS apps on Linux.

* Print a warning when building an app with mobile platforms and
  outputting the build into the source tree. Outputting a build into the
  source tree can cause subsequent builds to fail because they will
  treat the build output as source files.

* Exit from `meteor run` when new Cordova plugins or platforms are
  added, since we don't support hot code push for new plugins or
  platforms.

* Fix quoting of arguments to Cordova plugins.

* The `accounts-twitter` package now works in Cordova apps in local
  development. For workarounds for other login providers in local
  development mode, see
  https://github.com/meteor/meteor/wiki/OAuth-for-mobile-Meteor-clients.

### Packaging

* `meteor publish-for-arch` can publish packages built with different Meteor
  releases.

* Fix default `api.versionsFrom` field in packages created with `meteor
  create --package`.

* Fix bug where changes in an app's .meteor/versions file would not
  cause the app to be rebuilt.

### Other bug fixes and improvements

* Use TLSv1 in the `spiderable` package, for compatibility with servers
  that have disabled SSLv3 in response to the POODLE bug.

* Work around the `meteor run` proxy occasionally running out of sockets.

* Fix bug with regular expressions in minimongo. [#2817](https://github.com/meteor/meteor/issues/2817)

* Add READMEs for several core packages.

* Include protocols in URLs printed by `meteor deploy`.

* Improve error message for limited ordered observe. [#1643](https://github.com/meteor/meteor/issues/1643)

* Fix missing dependency on `random` in the `autoupdate` package. [#2892](https://github.com/meteor/meteor/issues/2892)

* Fix bug where all CSS would be removed from connected clients if a
  CSS-only change is made between local development server restarts or
  when deploying with `meteor deploy`.

* Increase height of the Google OAuth popup to the Google-recommended
  value.

* Fix the layout of the OAuth configuration dialog when used with
  Bootstrap.

* Allow build plugins to override the 'bare' option on added source
  files. [#2834](https://github.com/meteor/meteor/issues/2834)

Patches by GitHub users DenisGorbachev, ecwyne, mitar, mquandalle,
Primigenus, svda, yauh, and zol.


## v0.9.4.1, 2014-12-09 (backport)

* Fix a security issue in allow/deny rules that could result in data
  loss. If your app uses allow/deny rules, or uses packages that use
  allow/deny rules, we recommend that you update immediately.
  Backport from 1.0.1.


## v0.9.4, 2014-10-13

### New Features

* The new `meteor debug` command and `--debug-port` command line option
  to `meteor run` allow you to easily use node-inspector to debug your
  server-side code. Add a `debugger` statement to your code to create a
  breakpoint.

* Add new a `meteor run --test` command that runs
  [Velocity](https://github.com/meteor-velocity/velocity) tests in your
  app .

* Add new callbacks `Accounts.onResetPasswordLink`,
  `Accounts.onEnrollmentLink`, and `Accounts.onEmailVerificationLink`
  that make it easier to build custom user interfaces on top of the
  accounts system. These callbacks should be registered before
  `Meteor.startup` fires, and will be called if the URL matches a link
  in an email sent by `Accounts.resetPassword`, etc. See
  https://docs.meteor.com/#Accounts-onResetPasswordLink.

* A new configuration file for mobile apps,
  `<APP>/mobile-config.js`. This allows you to set app metadata, icons,
  splash screens, preferences, and PhoneGap/Cordova plugin settings
  without needing a `cordova_build_override` directory. See
  https://docs.meteor.com/#mobileconfigjs.


### API Changes

* Rename `{{> UI.dynamic}}` to `{{> Template.dynamic}}`, and likewise
  with `UI.contentBlock` and `UI.elseBlock`. The UI namespace is no
  longer used anywhere except for backwards compatibility.

* Deprecate the `Template.someTemplate.myHelper = ...` syntax in favor
  of `Template.someTemplate.helpers(...)`.  Using the older syntax still
  works, but prints a deprecation warning to the console.

* `Package.registerBuildPlugin` its associated functions have been added
  to the public API, cleaned up, and documented. The new function is
  identical to the earlier _transitional_registerBuildPlugin except for
  minor backwards-compatible API changes. See
  https://docs.meteor.com/#Package-registerBuildPlugin

* Rename the `showdown` package to `markdown`.

* Deprecate the `amplify`, `backbone`, `bootstrap`, and `d3` integration
  packages in favor of community alternatives.  These packages will no
  longer be maintained by MDG.


### Tool Changes

* Improved output from `meteor build` to make it easier to publish
  mobile apps to the App Store and Play Store. See the wiki pages for
  instructions on how to publish your
  [iOS](https://github.com/meteor/meteor/wiki/How-to-submit-your-iOS-app-to-App-Store)
  and
  [Android](https://github.com/meteor/meteor/wiki/How-to-submit-your-Android-app-to-Play-Store)
  apps.

* Packages can now be marked as debug-mode only by adding `debugOnly:
  true` to `Package.describe`. Debug-only packages are not included in
  the app when it is bundled for production (`meteor build` or `meteor
  run --production`). This allows package authors to build packages
  specifically for testing and debugging without increasing the size of
  the resulting app bundle or causing apps to ship with debug
  functionality built in.

* Rework the process for installing mobile development SDKs. There is
  now a `meteor install-sdk` command that automatically install what
  software it can and points to documentation for the parts that
  require manual installation.

* The `.meteor/cordova-platforms` file has been renamed to
  `.meteor/platforms` and now includes the default `server` and
  `browser` platforms. The default platforms can't currently be removed
  from a project, though this will be possible in the future. The old
  file will be automatically migrated to the new one when the app is run
  with Meteor 0.9.4 or above.

* The `unipackage.json` file inside downloaded packages has been renamed
  to `isopack.json` and has an improved forwards-compatible format. To
  maintain backwards compatibility with previous releases, packages will
  be built with both files.

* The local package metadata cache now uses SQLite, which is much faster
  than the previous implementation. This improves `meteor` command line
  tool startup time.

* The constraint solver used by the client to find compatible versions
  of packages is now much faster.

* The `--port` option to `meteor run` now requires a numeric port
  (e.g. `meteor run --port example.com` is no longer valid).

* The `--mobile-port` option `meteor run` has been reworked. The option
  is now `--mobile-server` in `meteor run` and `--server` in `meteor
  build`. `--server` is required for `meteor build` in apps with mobile
  platforms installed. `--mobile-server` defaults to an automatically
  detected IP address on port 3000, and `--server` requires a hostname
  but defaults to port 80 if a port is not specified.

* Operations that take longer than a few seconds (e.g. downloading
  packages, installing the Android SDK, etc) now show a progress bar.

* Complete support for using an HTTP proxy in the `meteor` command line
  tool. Now all DDP connections can work through a proxy.  Use the standard
  `http_proxy` environment variable to specify your proxy endpoint.  [#2515](https://github.com/meteor/meteor/issues/2515)


### Bug Fixes

* Fix behavior of ROOT_URL with path ending in `/`.

* Fix source maps when using a ROOT_URL with a path. [#2627](https://github.com/meteor/meteor/issues/2627)

* Change the mechanism that the Meteor tool uses to clean up app server
  processes. The new mechanism is more resilient to slow app bundles and
  other CPU-intensive tasks. [#2536](https://github.com/meteor/meteor/issues/2536), [#2588](https://github.com/meteor/meteor/issues/2588).


Patches by GitHub users cryptoquick, Gaelan, jperl, meonkeys, mitar,
mquandalle, prapicault, pscanf, richguan, rick-golden-healthagen,
rissem, rosh93, rzymek, and timoabend


## v0.9.3.1, 2014-09-30

* Don't crash when failing to contact the package server. [#2713](https://github.com/meteor/meteor/issues/2713)

* Allow more than one dash in package versions. [#2715](https://github.com/meteor/meteor/issues/2715)


## v0.9.3, 2014-09-25

### More Package Version Number Flexibility

* Packages now support relying on multiple major versions of their
  dependencies (eg `blaze@1.0.0 || 2.0.0`). Additionally, you can now
  call `api.versionsFrom(<release>)` multiple times, or with an array
  (eg `api.versionsFrom([<release1>, <release2>])`. Meteor will
  interpret this to mean that the package will work with packages from
  all the listed releases.

* Support for "wrapped package" version numbers. There is now a `_` field
  in version numbers. The `_` field must be an integer, and versions with
  the `_` are sorted after versions without. This allows using the
  upstream version number as the Meteor package version number and being
  able to publish multiple version of the Meteor package (e.g.
  `jquery@1.11.1_2`).

Note: packages using the `||` operator or the `_` symbol in their
versions or dependencies will be invisible to pre-0.9.3 users. Meteor
versions 0.9.2 and before do not understand the new version formats and
will not be able to use versions of packages that use the new features.


### Other Command-line Tool Improvements

* More detailed constraint solver output. Meteor now tells you which
  constraints prevent upgrading or adding new packages. This will make
  it much easier to update your app to new versions.

* Better handling of pre-release versions (e.g. versions with
  `-`). Pre-release packages will now be included in an app if and only
  if there is no way to meet the app's constraints without using a
  pre-release package.

* Add `meteor admin set-unmigrated` to allow maintainers to hide
  pre-0.9.0 packages in `meteor search` and `meteor show`. This will not
  stop users from continuing to use the package, but it helps prevent
  new users from finding old non-functional packages.

* Progress bars for time-intensive operations, like downloading large
  packages.


### Other Changes

* Offically support `Meteor.wrapAsync` (renamed from
  `Meteor._wrapAsync`). Additionally, `Meteor.wrapAsync` now lets you
  pass an object to bind as `this` in the wrapped call. See
  https://docs.meteor.com/#meteor_wrapasync.

* The `reactive-dict` package now allows an optional name argument to
  enable data persistence during hot code push.


Patches by GitHub users evliu, meonkeys, mitar, mizzao, mquandalle,
prapicault, waitingkuo, wulfmeister.



## v0.9.2.2, 2014-09-17

* Fix regression in 0.9.2 that prevented some users from accessing the
  Meteor development server in their browser. Specifically, 0.9.2
  unintentionally changed the development mode server's default bind
  host to localhost instead of 0.0.0.0. [#2596](https://github.com/meteor/meteor/issues/2596)


## v0.9.2.1, 2014-09-15

* Fix versions of packages that were published with `-cordova` versions
  in 0.9.2 (appcache, fastclick, htmljs, logging, mobile-status-bar,
  routepolicy, webapp-hashing).


## v0.9.2, 2014-09-15

This release contains our first support for building mobile apps in
Meteor, for both iOS and Android. This support comes via an
integration with Apache's Cordova/PhoneGap project.

  * You can use Cordova/PhoneGap packages in your application or inside
    a Meteor package to access a device's native functions directly from
    JavaScript code.
  * The `meteor add-platform` and `meteor run` commands now let you
    launch the app in the iOS or Android simulator or run it on an
    attached hardware device.
  * This release extends hot code push to support live updates into
    installed native apps.
  * The `meteor bundle` command has been renamed to `meteor build` and
    now outputs build projects for the mobile version of the targeted
    app.
  * See
    https://github.com/meteor/meteor/wiki/Meteor-Cordova-Phonegap-integration
    for more information about how to get started building mobile apps
    with Meteor.

* Better mobile support for OAuth login: you can now use a
  redirect-based flow inside UIWebViews, and the existing popup-based
  flow has been adapted to work in Cordova/PhoneGap apps.

#### Bug fixes and minor improvements

* Fix sorting on non-trivial keys in Minimongo. [#2439](https://github.com/meteor/meteor/issues/2439)

* Bug fixes and performance improvements for the package system's
  constraint solver.

* Improved error reporting for misbehaving oplog observe driver. [#2033](https://github.com/meteor/meteor/issues/2033) [#2244](https://github.com/meteor/meteor/issues/2244)

* Drop deprecated source map linking format used for older versions of
  Firefox.  [#2385](https://github.com/meteor/meteor/issues/2385)

* Allow Meteor tool to run from a symlink. [#2462](https://github.com/meteor/meteor/issues/2462)

* Assets added via a plugin are no longer considered source files. [#2488](https://github.com/meteor/meteor/issues/2488)

* Remove support for long deprecated `SERVER_ID` environment
  variable. Use `AUTOUPDATE_VERSION` instead.

* Fix bug in reload-safetybelt package that resulted in reload loops in
  Chrome with cookies disabled.

* Change the paths for static assets served from packages. The `:`
  character is replaced with the `_` character in package names so as to
  allow serving on mobile devices and ease operation on Windows. For
  example, assets from the `abc:bootstrap` package are now served at
  `/packages/abc_bootstrap` instead of `/packages/abc:bootstrap`.

* Also change the paths within a bundled Meteor app to allow for
  different client architectures (eg mobile). For example,
  `bundle/programs/client` is now `bundle/programs/web.browser`.


Patches by GitHub users awwx, mizzao, and mquandalle.



## v0.9.1.1, 2014-09-06

* Fix backwards compatibility for packages that had weak dependencies
  on packages renamed in 0.9.1 (`ui`, `deps`, `livedata`). [#2521](https://github.com/meteor/meteor/issues/2521)

* Fix error when using the `reactive-dict` package without the `mongo`
  package.


## v0.9.1, 2014-09-04

#### Organizations in Meteor developer accounts

Meteor 0.9.1 ships with organizations support in Meteor developer
accounts. Organizations are teams of users that make it easy to
collaborate on apps and packages.

Create an organization at
https://www.meteor.com/account-settings/organizations. Run the `meteor
authorized` command in your terminal to give an organization
permissions to your apps. To add an organization as a maintainer of
your packages, use the `meteor admin maintainers` command. You can
also publish packages with an organization's name in the package name
prefix instead of your own username.


#### One backwards incompatible change for templates

* Templates can no longer be named "body" or "instance".

#### Backwards compatible Blaze API changes

* New public and documented APIs:
  * `Blaze.toHTMLWithData()`
  * `Template.currentData()`
  * `Blaze.getView()`
  * `Template.parentData()` (previously `UI._parentData()`)
  * `Template.instance()` (previously `UI._templateInstance()`)
  * `Template.body` (previously `UI.body`)
  * `new Template` (previously `Template.__create__`)
  * `Blaze.getData()` (previously `UI.getElementData`, or `Blaze.getCurrentData` with no arguments)

* Deprecate the `ui` package. Instead, use the `blaze` package. The
  `UI` and `Blaze` symbols are now the same.

* Deprecate `UI.insert`. `UI.render` and `UI.renderWithData` now
  render a template and place it in the DOM.

* Add an underscore to some undocumented Blaze APIs to make them
  internal. Notably: `Blaze._materializeView`, `Blaze._createView`,
  `Blaze._toText`, `Blaze._destroyView`, `Blaze._destroyNode`,
  `Blaze._withCurrentView`, `Blaze._DOMBackend`,
  `Blaze._TemplateWith`

* Document Views. Views are the machinery powering DOM updates in
  Blaze.

* Expose `view` property on template instances.

#### Backwards compatible renames

* Package renames
  * `livedata` -> `ddp`
  * `mongo-livedata` -> `mongo`
  * `standard-app-packages` -> `meteor-platform`
* Symbol renames
  * `Meteor.Collection` -> `Mongo.Collection`
  * `Meteor.Collection.Cursor` -> `Mongo.Cursor`
  * `Meteor.Collection.ObjectID` -> `Mongo.ObjectID`
  * `Deps` -> `Tracker`

#### Other

* Add `reactive-var` package. Lets you define a single reactive
  variable, like a single key in `Session`.

* Don't throw an exception in Chrome when cookies and local storage
  are blocked.

* Bump DDP version to "1". Clients connecting with version "pre1" or
  "pre2" should still work.

* Allow query parameters in OAuth1 URLs. [#2404](https://github.com/meteor/meteor/issues/2404)

* Fix `meteor list` if not all packages on server. Fixes [#2468](https://github.com/meteor/meteor/issues/2468)

Patch by GitHub user mitar.


## v0.9.0.1, 2014-08-27

* Fix issues preventing hot code reload from automatically reloading webapps in
  two cases: when the old app was a pre-0.9.0 app, and when the app used
  appcache. (In both cases, an explicit reload still worked.)

* Fix publishing packages containing a plugin with platform-specific code but
  no platform-specific code in the main package.

* Fix `meteor add package@version` when the package was already added with a
  different version constraint.

* Improve treatment of pre-release packages (packages with a dash in their
  version). Guarantee that they will not be chosen by the constraint solver
  unless explicitly requested.  `meteor list` won't suggest that you update to
  them.

* Fix slow spiderable executions.

* Fix dev-mode client-only restart when client files changed very soon after
  server restart.

* Fix stack trace on `meteor add` constraint solver failure.

* Fix "access-denied" stack trace when publishing packages.


## v0.9.0, 2014-08-26

Meteor 0.9.0 introduces the Meteor Package Server. Incorporating lessons from
our community's Meteorite tool, Meteor 0.9.0 allows users to develop and publish
Meteor packages to a central repository. The `meteor publish` command is used to
publish packages. Non-core packages can now be added with `meteor add`, and you
can specify version constraints on the packages you use. Binary packages can be
published for additional architectures with `meteor publish-for-arch`, which
allows cross-platform deploys and bundling.  You can search for packages with
`meteor search` and display information on them with `meteor show`, or you can
use the Atmosphere web interface developed by Percolate Studio at
https://atmospherejs.com/

See https://docs.meteor.com/#writingpackages and
https://docs.meteor.com/#packagejs for more details.

Other packaging-related changes:

* `meteor list` now lists the packages your app is using, which was formerly the
  behavior of `meteor list --using`. To search for packages you are not
  currently using, use `meteor search`.  The concept of an "internal" package
  (which did not show up in `meteor list`) no longer exists.

* To prepare a bundle created with `meteor bundle` for execution on a
  server, you now run `npm install` with no arguments instead of having
  to specify a few specific npm modules and their versions
  explicitly. See the README in the generated bundle for more details.

* All `under_score`-style `package.js` APIs (`Package.on_use`, `api.add_files`,
  etc) have been replaced with `camelCase` names (`Package.onUse`,
  `api.addFiles`, etc).  The old names continue to work for now.

* There's a new `archMatching` option to `Plugin.registerSourceHandler`, which
  should be used by any plugin whose output is only for the client or only for
  the server (eg, CSS and HTML templating packages); this allows Meteor to avoid
  restarting the server when files processed by these plugins change.

Other changes:

* When running your app with the local development server, changes that only
  affect the client no longer require restarting the server.  Changes that only
  affect CSS no longer require the browser to refresh the page, both in local
  development and in some production environments.  [#490](https://github.com/meteor/meteor/issues/490)

* When a call to `match` fails in a method or subscription, log the
  failure on the server. (This matches the behavior described in our docs)

* The `appcache` package now defaults to functioning on all browsers
  that support the AppCache API, rather than a whitelist of browsers.
  The main effect of this change is that `appcache` is now enabled by
  default on Firefox, because Firefox no longer makes a confusing
  popup. You can still disable individual browsers with
  `AppCache.config`.  [#2241](https://github.com/meteor/meteor/issues/2241)

* The `forceApprovalPrompt` option can now be specified in `Accounts.ui.config`
  in addition to `Meteor.loginWithGoogle`.  [#2149](https://github.com/meteor/meteor/issues/2149)

* Don't leak websocket clients in server-to-server DDP in some cases (and fix
  "Got open from inactive client"
  error). https://github.com/faye/websocket-driver-node/pull/8

* Updated OAuth url for login with Meetup.

* Allow minimongo `changed` callbacks to mutate their `oldDocument`
  argument. [#2231](https://github.com/meteor/meteor/issues/2231)

* Fix upsert called from client with no callback.  [#2413](https://github.com/meteor/meteor/issues/2413)

* Avoid a few harmless exceptions in OplogObserveDriver.

* Refactor `observe-sequence` package.

* Fix `spiderable` race condition.

* Re-apply our fix of NPM bug https://github.com/npm/npm/issues/3265 which got
  accidentally reverted upstream.

* Workaround for a crash in recent Safari
  versions. https://github.com/meteor/meteor/commit/e897539adb

* Upgraded dependencies:
  - less: 1.7.4 (from 1.7.1)
  - tar: 1.0.1 (from 0.1.19)
  - fstream: 1.0.2 (from 0.1.25)

Patches by GitHub users Cangit, dandv, ImtiazMajeed, MaximDubrovin, mitar,
mquandalle, rcy, RichardLitt, thatneat, and twhy.


## v0.8.3.1, 2014-12-09 (backport)

* Fix a security issue in allow/deny rules that could result in data
  loss. If your app uses allow/deny rules, or uses packages that use
  allow/deny rules, we recommend that you update immediately.
  Backport from 1.0.1.


## v0.8.3, 2014-07-29

#### Blaze

* Refactor Blaze to simplify internals while preserving the public
  API. `UI.Component` has been replaced with `Blaze.View.`

* Fix performance issues and memory leaks concerning event handlers.

* Add `UI.remove`, which removes a template after `UI.render`/`UI.insert`.

* Add `this.autorun` to the template instance, which is like `Deps.autorun`
  but is automatically stopped when the template is destroyed.

* Create `<a>` tags as SVG elements when they have `xlink:href`
  attributes. (Previously, `<a>` tags inside SVGs were never created as
  SVG elements.)  [#2178](https://github.com/meteor/meteor/issues/2178)

* Throw an error in `{{foo bar}}` if `foo` is missing or not a function.

* Cursors returned from template helpers for #each should implement
  the `observeChanges` method and don't have to be Minimongo cursors
  (allowing new custom data stores for Blaze like Miniredis).

* Remove warnings when {{#each}} iterates over a list of strings,
  numbers, or other items that contains duplicates.  [#1980](https://github.com/meteor/meteor/issues/1980)

#### Meteor Accounts

* Fix regression in 0.8.2 where an exception would be thrown if
  `Meteor.loginWithPassword` didn't have a callback. Callbacks to
  `Meteor.loginWithPassword` are now optional again.  [#2255](https://github.com/meteor/meteor/issues/2255)

* Fix OAuth popup flow in mobile apps that don't support
  `window.opener`.  [#2302](https://github.com/meteor/meteor/issues/2302)

* Fix "Email already exists" error with MongoDB 2.6.  [#2238](https://github.com/meteor/meteor/issues/2238)


#### mongo-livedata and minimongo

* Fix performance issue where a large batch of oplog updates could block
  the node event loop for long periods.  [#2299](https://github.com/meteor/meteor/issues/2299).

* Fix oplog bug resulting in error message "Buffer inexplicably empty".  [#2274](https://github.com/meteor/meteor/issues/2274)

* Fix regression from 0.8.2 that caused collections to appear empty in
  reactive `findOne()` or `fetch` queries that run before a mutator
  returns.  [#2275](https://github.com/meteor/meteor/issues/2275)


#### Miscellaneous

* Stop including code by default that automatically refreshes the page
  if JavaScript and CSS don't load correctly. While this code is useful
  in some multi-server deployments, it can cause infinite refresh loops
  if there are errors on the page. Add the `reload-safetybelt` package
  to your app if you want to include this code.

* On the server, `Meteor.startup(c)` now calls `c` immediately if the
  server has already started up, matching the client behavior.  [#2239](https://github.com/meteor/meteor/issues/2239)

* Add support for server-side source maps when debugging with
  `node-inspector`.

* Add `WebAppInternals.addStaticJs()` for adding static JavaScript code
  to be served in the app, inline if allowed by `browser-policy`.

* Make the `tinytest/run` method return immediately, so that `wait`
  method calls from client tests don't block on server tests completing.

* Log errors from method invocations on the client if there is no
  callback provided.

* Upgraded dependencies:
  - node: 0.10.29 (from 0.10.28)
  - less: 1.7.1 (from 1.6.1)

Patches contributed by GitHub users Cangit, cmather, duckspeaker, zol.


## v0.8.2, 2014-06-23

#### Meteor Accounts

* Switch `accounts-password` to use bcrypt to store passwords on the
  server. (Previous versions of Meteor used a protocol called SRP.)
  Users will be transparently transitioned when they log in. This
  transition is one-way, so you cannot downgrade a production app once
  you upgrade to 0.8.2. If you are maintaining an authenticating DDP
  client:
     - Clients that use the plaintext password login handler (i.e. call
       the `login` method with argument `{ password: <plaintext
       password> }`) will continue to work, but users will not be
       transitioned from SRP to bcrypt when logging in with this login
       handler.
     - Clients that use SRP will no longer work. These clients should
       instead directly call the `login` method, as in
       `Meteor.loginWithPassword`. The argument to the `login` method
       can be either:
         - `{ password: <plaintext password> }`, or
         - `{ password: { digest: <password hash>, algorithm: "sha-256" } }`,
           where the password hash is the hex-encoded SHA256 hash of the
           plaintext password.

* Show the display name of the currently logged-in user after following
  an email verification link or a password reset link in `accounts-ui`.

* Add a `userEmail` option to `Meteor.loginWithMeteorDeveloperAccount`
  to pre-fill the user's email address in the OAuth popup.

* Ensure that the user object has updated token information before
  it is passed to email template functions. [#2210](https://github.com/meteor/meteor/issues/2210)

* Export the function that serves the HTTP response at the end of an
  OAuth flow as `OAuth._endOfLoginResponse`. This function can be
  overridden to make the OAuth popup flow work in certain mobile
  environments where `window.opener` is not supported.

* Remove support for OAuth redirect URLs with a `redirect` query
  parameter. This OAuth flow was never documented and never fully
  worked.


#### Blaze

* Blaze now tracks individual CSS rules in `style` attributes and won't
  overwrite changes to them made by other JavaScript libraries.

* Add `{{> UI.dynamic}}` to make it easier to dynamically render a
  template with a data context.

* Add `UI._templateInstance()` for accessing the current template
  instance from within a block helper.

* Add `UI._parentData(n)` for accessing parent data contexts from
  within a block helper.

* Add preliminary API for registering hooks to run when Blaze intends to
  insert, move, or remove DOM elements. For example, you can use these
  hooks to animate nodes as they are inserted, moved, or removed. To use
  them, you can set the `_uihooks` property on a container DOM
  element. `_uihooks` is an object that can have any subset of the
  following three properties:

    - `insertElement: function (node, next)`: called when Blaze intends
      to insert the DOM element `node` before the element `next`
    - `moveElement: function (node, next)`: called when Blaze intends to
      move the DOM element `node` before the element `next`
    - `removeElement: function (node)`: called when Blaze intends to
      remove the DOM element `node`

    Note that when you set one of these functions on a container
    element, Blaze will not do the actual operation; it's your
    responsibility to actually insert, move, or remove the node (by
    calling `$(node).remove()`, for example).

* The `findAll` method on template instances now returns a vanilla
  array, not a jQuery object. The `$` method continues to
  return a jQuery object. [#2039](https://github.com/meteor/meteor/issues/2039)

* Fix a Blaze memory leak by cleaning up event handlers when a template
  instance is destroyed. [#1997](https://github.com/meteor/meteor/issues/1997)

* Fix a bug where helpers used by {{#with}} were still re-running when
  their reactive data sources changed after they had been removed from
  the DOM.

* Stop not updating form controls if they're focused. If a field is
  edited by one user while another user is focused on it, it will just
  lose its value but maintain its focus. [#1965](https://github.com/meteor/meteor/issues/1965)

* Add `_nestInCurrentComputation` option to `UI.render`, fixing a bug in
  {{#each}} when an item is added inside a computation that subsequently
  gets invalidated. [#2156](https://github.com/meteor/meteor/issues/2156)

* Fix bug where "=" was not allowed in helper arguments. [#2157](https://github.com/meteor/meteor/issues/2157)

* Fix bug when a template tag immediately follows a Spacebars block
  comment. [#2175](https://github.com/meteor/meteor/issues/2175)


#### Command-line tool

* Add --directory flag to `meteor bundle`. Setting this flag outputs a
  directory rather than a tarball.

* Speed up updates of NPM modules by upgrading Node to include our fix for
  https://github.com/npm/npm/issues/3265 instead of passing `--force` to
  `npm install`.

* Always rebuild on changes to npm-shrinkwrap.json files.  [#1648](https://github.com/meteor/meteor/issues/1648)

* Fix uninformative error message when deploying to long hostnames. [#1208](https://github.com/meteor/meteor/issues/1208)

* Increase a buffer size to avoid failing when running MongoDB due to a
  large number of processes running on the machine, and fix the error
  message when the failure does occur. [#2158](https://github.com/meteor/meteor/issues/2158)

* Clarify a `meteor mongo` error message when using the MONGO_URL
  environment variable. [#1256](https://github.com/meteor/meteor/issues/1256)


#### Testing

* Run server tests from multiple clients serially instead of in
  parallel. This allows testing features that modify global server
  state.  [#2088](https://github.com/meteor/meteor/issues/2088)


#### Security

* Add Content-Type headers on JavaScript and CSS resources.

* Add `X-Content-Type-Options: nosniff` header to
  `browser-policy-content`'s default policy. If you are using
  `browser-policy-content` and you don't want your app to send this
  header, then call `BrowserPolicy.content.allowContentTypeSniffing()`.

* Use `Meteor.absoluteUrl()` to compute the redirect URL in the `force-ssl`
  package (instead of the host header).


#### Miscellaneous

* Allow `check` to work on the server outside of a Fiber. [#2136](https://github.com/meteor/meteor/issues/2136)

* EJSON custom type conversion functions should not be permitted to yield. [#2136](https://github.com/meteor/meteor/issues/2136)

* The legacy polling observe driver handles errors communicating with MongoDB
  better and no longer gets "stuck" in some circumstances.

* Automatically rewind cursors before calls to `fetch`, `forEach`, or `map`. On
  the client, don't cache the return value of `cursor.count()` (consistently
  with the server behavior). `cursor.rewind()` is now a no-op. [#2114](https://github.com/meteor/meteor/issues/2114)

* Remove an obsolete hack in reporting line numbers for LESS errors. [#2216](https://github.com/meteor/meteor/issues/2216)

* Avoid exceptions when accessing localStorage in certain Internet
  Explorer configurations. [#1291](https://github.com/meteor/meteor/issues/1291), [#1688](https://github.com/meteor/meteor/issues/1688).

* Make `handle.ready()` reactively stop, where `handle` is a
  subscription handle.

* Fix an error message from `audit-argument-checks` after login.

* Make the DDP server send an error if the client sends a connect
  message with a missing or malformed `support` field. [#2125](https://github.com/meteor/meteor/issues/2125)

* Fix missing `jquery` dependency in the `amplify` package. [#2113](https://github.com/meteor/meteor/issues/2113)

* Ban inserting EJSON custom types as documents. [#2095](https://github.com/meteor/meteor/issues/2095)

* Fix incorrect URL rewrites in stylesheets. [#2106](https://github.com/meteor/meteor/issues/2106)

* Upgraded dependencies:
  - node: 0.10.28 (from 0.10.26)
  - uglify-js: 2.4.13 (from 2.4.7)
  - sockjs server: 0.3.9 (from 0.3.8)
  - websocket-driver: 0.3.4 (from 0.3.2)
  - stylus: 0.46.3 (from 0.42.3)

Patches contributed by GitHub users awwx, babenzele, Cangit, dandv,
ducdigital, emgee3, felixrabe, FredericoC, jbruni, kentonv, mizzao,
mquandalle, subhog, tbjers, tmeasday.


## v0.8.1.3, 2014-05-22

* Fix a security issue in the `spiderable` package. `spiderable` now
  uses the ROOT_URL environment variable instead of the Host header to
  determine which page to snapshot.

* Fix hardcoded Twitter URL in `oauth1` package. This fixes a regression
  in 0.8.0.1 that broke Atmosphere packages that do OAuth1
  logins. [#2154](https://github.com/meteor/meteor/issues/2154).

* Add `credentialSecret` argument to `Google.retrieveCredential`, which
  was forgotten in a previous release.

* Remove nonexistent `-a` and `-r` aliases for `--add` and `--remove` in
  `meteor help authorized`. [#2155](https://github.com/meteor/meteor/issues/2155)

* Add missing `underscore` dependency in the `oauth-encryption` package. [#2165](https://github.com/meteor/meteor/issues/2165)

* Work around IE8 bug that caused some apps to fail to render when
  minified. [#2037](https://github.com/meteor/meteor/issues/2037).


## v0.8.1.2, 2014-05-12

* Fix memory leak (introduced in 0.8.1) by making sure to unregister
  sessions at the server when they are closed due to heartbeat timeout.

* Add `credentialSecret` argument to `Google.retrieveCredential`,
  `Facebook.retrieveCredential`, etc., which is needed to use them as of
  0.8.1. [#2118](https://github.com/meteor/meteor/issues/2118)

* Fix 0.8.1 regression that broke apps using a `ROOT_URL` with a path
  prefix. [#2109](https://github.com/meteor/meteor/issues/2109)


## v0.8.1.1, 2014-05-01

* Fix 0.8.1 regression preventing clients from specifying `_id` on insert. [#2097](https://github.com/meteor/meteor/issues/2097)

* Fix handling of malformed URLs when merging CSS files. [#2103](https://github.com/meteor/meteor/issues/2103), [#2093](https://github.com/meteor/meteor/issues/2093)

* Loosen the checks on the `options` argument to `Collection.find` to
  allow undefined values.


## v0.8.1, 2014-04-30

#### Meteor Accounts

* Fix a security flaw in OAuth1 and OAuth2 implementations. If you are
  using any OAuth accounts packages (such as `accounts-google` or
  `accounts-twitter`), we recommend that you update immediately and log
  out your users' current sessions with the following MongoDB command:

    $ db.users.update({}, { $set: { 'services.resume.loginTokens': [] } }, { multi: true });

* OAuth redirect URLs are now required to be on the same origin as your app.

* Log out a user's other sessions when they change their password.

* Store pending OAuth login results in the database instead of
  in-memory, so that an OAuth flow succeeds even if different requests
  go to different server processes.

* When validateLoginAttempt callbacks return false, don't override a more
  specific error message.

* Add `Random.secret()` for generating security-critical secrets like
  login tokens.

* `Meteor.logoutOtherClients` now calls the user callback when other
  login tokens have actually been removed from the database, not when
  they have been marked for eventual removal.  [#1915](https://github.com/meteor/meteor/issues/1915)

* Rename `Oauth` to `OAuth`.  `Oauth` is now an alias for backwards
  compatibility.

* Add `oauth-encryption` package for encrypting sensitive account
  credentials in the database.

* A validate login hook can now override the exception thrown from
  `beginPasswordExchange` like it can for other login methods.

* Remove an expensive observe over all users in the `accounts-base`
  package.


#### Blaze

* Disallow `javascript:` URLs in URL attribute values by default, to
  help prevent cross-site scripting bugs. Call
  `UI._allowJavascriptUrls()` to allow them.

* Fix `UI.toHTML` on templates containing `{{#with}}`.

* Fix `{{#with}}` over a data context that is mutated.  [#2046](https://github.com/meteor/meteor/issues/2046)

* Clean up autoruns when calling `UI.toHTML`.

* Properly clean up event listeners when removing templates.

* Add support for `{{!-- block comments --}}` in Spacebars. Block comments may
  contain `}}`, so they are more useful than `{{! normal comments}}` for
  commenting out sections of Spacebars templates.

* Don't dynamically insert `<tbody>` tags in reactive tables

* When handling a custom jQuery event, additional arguments are
  no longer lost -- they now come after the template instance
  argument.  [#1988](https://github.com/meteor/meteor/issues/1988)


#### DDP and MongoDB

* Extend latency compensation to support an arbitrary sequence of
  inserts in methods.  Previously, documents created inside a method
  stub on the client would eventually be replaced by new documents
  from the server, causing the screen to flicker.  Calling `insert`
  inside a method body now generates the same ID on the client (inside
  the method stub) and on the server.  A sequence of inserts also
  generates the same sequence of IDs.  Code that wants a random stream
  that is consistent between method stub and real method execution can
  get one with `DDP.randomStream`.
  https://trello.com/c/moiiS2rP/57-pattern-for-creating-multiple-database-records-from-a-method

* The document passed to the `insert` callback of `allow` and `deny` now only
  has a `_id` field if the client explicitly specified one; this allows you to
  use `allow`/`deny` rules to prevent clients from specifying their own
  `_id`. As an exception, `allow`/`deny` rules with a `transform` always have an
  `_id`.

* DDP now has an implementation of bidirectional heartbeats which is consistent
  across SockJS and websocket transports. This enables connection keepalive and
  allows servers and clients to more consistently and efficiently detect
  disconnection.

* The DDP protocol version number has been incremented to "pre2" (adding
  randomSeed and heartbeats).

* The oplog observe driver handles errors communicating with MongoDB
  better and knows to re-poll all queries after a MongoDB failover.

* Fix bugs involving mutating DDP method arguments.


#### meteor command-line tool

* Move boilerplate HTML from tools to webapp.  Change internal
  `Webapp.addHtmlAttributeHook` API.

* Add `meteor list-sites` command for listing the sites that you have
  deployed to meteor.com with your Meteor developer account.

* Third-party template languages can request that their generated source loads
  before other JavaScript files, just like *.html files, by passing the
  isTemplate option to Plugin.registerSourceHandler.

* You can specify a particular interface for the dev mode runner to bind to with
  `meteor -p host:port`.

* Don't include proprietary tar tags in bundle tarballs.

* Convert relative URLs to absolute URLs when merging CSS files.


#### Upgraded dependencies

* Node.js from 0.10.25 to 0.10.26.
* MongoDB driver from 1.3.19 to 1.4.1
* stylus: 0.42.3 (from 0.42.2)
* showdown: 0.3.1
* css-parse: an unreleased version (from 1.7.0)
* css-stringify: an unreleased version (from 1.4.1)


Patches contributed by GitHub users aldeed, apendua, arbesfeld, awwx, dandv,
davegonzalez, emgee3, justinsb, mquandalle, Neftedollar, Pent, sdarnell,
and timhaines.


## v0.8.0.1, 2014-04-21

* Fix security flaw in OAuth1 implementation. Clients can no longer
  choose the callback_url for OAuth1 logins.


## v0.8.0, 2014-03-27

Meteor 0.8.0 introduces Blaze, a total rewrite of our live templating engine,
replacing Spark. Advantages of Blaze include:

  * Better interoperability with jQuery plugins and other techniques which
    directly manipulate the DOM
  * More fine-grained updates: only the specific elements or attributes that
    change are touched rather than the entire template
  * A fully documented templating language
  * No need for the confusing `{{#constant}}`, `{{#isolate}}`, and `preserve`
    directives
  * Uses standard jQuery delegation (`.on`) instead of our custom implementation
  * Blaze supports live SVG templates that work just like HTML templates

See
[the Using Blaze wiki page](https://github.com/meteor/meteor/wiki/Using-Blaze)
for full details on upgrading your app to 0.8.0.  This includes:

* The `Template.foo.rendered` callback is now only called once when the template
  is rendered, rather than repeatedly as it is "re-rendered", because templates
  now directly update changed data instead of fully re-rendering.

* The `accounts-ui` login buttons are now invoked as a `{{> loginButtons}}`
  rather than as `{{loginButtons}}`.

* Previous versions of Meteor used a heavily modified version of the Handlebars
  templating language. In 0.8.0, we've given it its own name: Spacebars!
  Spacebars has an
  [explicit specification](https://github.com/meteor/meteor/blob/devel/packages/spacebars/README.md)
  instead of being defined as a series of changes to Handlebars. There are some
  incompatibilities with our previous Handlebars fork, such as a
  [different way of specifying dynamic element attributes](https://github.com/meteor/meteor/blob/devel/packages/spacebars/README.md#in-attribute-values)
  and a
  [new way of defining custom block helpers](https://github.com/meteor/meteor/blob/devel/packages/spacebars/README.md#custom-block-helpers).

* Your template files must consist of
  [well-formed HTML](https://github.com/meteor/meteor/blob/devel/packages/spacebars/README.md#html-dialect). Invalid
  HTML is now a compilation failure.  (There is a current limitation in our HTML
  parser such that it does not support
  [omitting end tags](http://www.w3.org/TR/html5/syntax.html#syntax-tag-omission)
  on elements such as `<P>` and `<LI>`.)

* `Template.foo` is no longer a function. It is instead a
  "component". Components render to an intermediate representation of an HTML
  tree, not a string, so there is no longer an easy way to render a component to
  a static HTML string.

* `Meteor.render` and `Spark.render` have been removed. Use `UI.render` and
  `UI.insert` instead.

* The `<body>` tag now defines a template just like the `<template>` tag, which
  can have helpers and event handlers.  Define them directly on the object
  `UI.body`.

* Previous versions of Meteor shipped with a synthesized `tap` event,
  implementing a zero-delay click event on mobile browsers. Unfortunately, this
  event never worked very well. We're eliminating it. Instead, use one of the
  excellent third party solutions.

* The `madewith` package (which supported adding a badge to your website
  displaying its score from http://madewith.meteor.com/) has been removed, as it
  is not compatible with the new version of that site.

* The internal `spark`, `liverange`, `universal-events`, and `domutils` packages
  have been removed.

* The `Handlebars` namespace has been deprecated.  `Handlebars.SafeString` is
  now `Spacebars.SafeString`, and `Handlebars.registerHelper` is now
  `UI.registerHelper`.

Patches contributed by GitHub users cmather and mart-jansink.


## v0.7.2.3, 2014-12-09 (backport)

* Fix a security issue in allow/deny rules that could result in data
  loss. If your app uses allow/deny rules, or uses packages that use
  allow/deny rules, we recommend that you update immediately.
  Backport from 1.0.1.

## v0.7.2.2, 2014-04-21 (backport)

* Fix a security flaw in OAuth1 and OAuth2 implementations.
  Backport from 0.8.1; see its entry for recommended actions to take.

## v0.7.2.1, 2014-04-30 (backport)

* Fix security flaw in OAuth1 implementation. Clients can no longer
  choose the callback_url for OAuth1 logins.
  Backport from 0.8.0.1.

## v0.7.2, 2014-03-18

* Support oplog tailing on queries with the `limit` option. All queries
  except those containing `$near` or `$where` selectors or the `skip`
  option can now be used with the oplog driver.

* Add hooks to login process: `Accounts.onLogin`,
  `Accounts.onLoginFailure`, and `Accounts.validateLoginAttempt`. These
  functions allow for rate limiting login attempts, logging an audit
  trail, account lockout flags, and more. See:
  http://docs.meteor.com/#accounts_validateloginattempt [#1815](https://github.com/meteor/meteor/issues/1815)

* Change the `Accounts.registerLoginHandler` API for custom login
  methods. Login handlers now require a name and no longer have to deal
  with generating resume tokens. See
  https://github.com/meteor/meteor/blob/devel/packages/accounts-base/accounts_server.js
  for details. OAuth based login handlers using the
  `Oauth.registerService` packages are not affected.

* Add support for HTML email in `Accounts.emailTemplates`.  [#1785](https://github.com/meteor/meteor/issues/1785)

* minimongo: Support `{a: {$elemMatch: {x: 1, $or: [{a: 1}, {b: 1}]}}}`  [#1875](https://github.com/meteor/meteor/issues/1875)

* minimongo: Support `{a: {$regex: '', $options: 'i'}}`  [#1874](https://github.com/meteor/meteor/issues/1874)

* minimongo: Fix sort implementation with multiple sort fields which each look
  inside an array. eg, ensure that with sort key `{'a.x': 1, 'a.y': 1}`, the
  document `{a: [{x: 0, y: 4}]}` sorts before
  `{a: [{x: 0, y: 5}, {x: 1, y: 3}]}`, because the 3 should not be used as a
  tie-breaker because it is not "next to" the tied 0s.

* minimongo: Fix sort implementation when selector and sort key share a field,
  that field matches an array in the document, and only some values of the array
  match the selector. eg, ensure that with sort key `{a: 1}` and selector
  `{a: {$gt: 3}}`, the document `{a: [4, 6]}` sorts before `{a: [1, 5]}`,
  because the 1 should not be used as a sort key because it does not match the
  selector. (We only approximate the MongoDB behavior here by only supporting
  relatively selectors.)

* Use `faye-websocket` (0.7.2) npm module instead of `websocket` (1.0.8) for
  server-to-server DDP.

* Update Google OAuth package to use new `profile` and `email` scopes
  instead of deprecated URL-based scopes.  [#1887](https://github.com/meteor/meteor/issues/1887)

* Add `_throwFirstError` option to `Deps.flush`.

* Make `facts` package data available on the server as
  `Facts._factsByPackage`.

* Fix issue where `LESS` compilation error could crash the `meteor run`
  process.  [#1877](https://github.com/meteor/meteor/issues/1877)

* Fix crash caused by empty HTTP host header in `meteor run` development
  server.  [#1871](https://github.com/meteor/meteor/issues/1871)

* Fix hot code reload in private browsing mode in Safari.

* Fix appcache size calculation to avoid erronious warnings. [#1847](https://github.com/meteor/meteor/issues/1847)

* Remove unused `Deps._makeNonReactive` wrapper function. Call
  `Deps.nonreactive` directly instead.

* Avoid setting the `oplogReplay` on non-oplog collections. Doing so
  caused mongod to crash.

* Add startup message to `test-in-console` to ease automation. [#1884](https://github.com/meteor/meteor/issues/1884)

* Upgraded dependencies
  - amplify: 1.1.2 (from 1.1.0)

Patches contributed by GitHub users awwx, dandv, queso, rgould, timhaines, zol


## v0.7.1.2, 2014-02-27

* Fix bug in tool error handling that caused `meteor` to crash on Mac
  OSX when no computer name is set.

* Work around a bug that caused MongoDB to fail an assertion when using
  tailable cursors on non-oplog collections.


## v0.7.1.1, 2014-02-24

* Integrate with Meteor developer accounts, a new way of managing your
  meteor.com deployed sites. When you use `meteor deploy`, you will be
  prompted to create a developer account.
    - Once you've created a developer account, you can log in and out
      from the command line with `meteor login` and `meteor logout`.
    - You can claim legacy sites with `meteor claim`. This command will
      prompt you for your site password if you are claiming a
      password-protected site; after claiming it, you will not need to
      enter the site password again.
    - You can add or remove authorized users, and view the list of
      authorized users, for a site with `meteor authorized`.
    - You can view your current username with `meteor whoami`.
    - This release also includes the `accounts-meteor-developer` package
      for building Meteor apps that allow users to log in with their own
      developer accounts.

* Improve the oplog tailing implementation for getting real-time database
  updates from MongoDB.
    - Add support for all operators except `$where` and `$near`. Limit and
      skip are not supported yet.
    - Add optimizations to avoid needless data fetches from MongoDB.
    - Fix an error ("Cannot call method 'has' of null") in an oplog
      callback. [#1767](https://github.com/meteor/meteor/issues/1767)

* Add and improve support for minimongo operators.
  - Support `$comment`.
  - Support `obj` name in `$where`.
  - `$regex` matches actual regexps properly.
  - Improve support for `$nin`, `$ne`, `$not`.
  - Support using `{ $in: [/foo/, /bar/] }`. [#1707](https://github.com/meteor/meteor/issues/1707)
  - Support `{$exists: false}`.
  - Improve type-checking for selectors.
  - Support `{x: {$elemMatch: {$gt: 5}}}`.
  - Match Mongo's behavior better when there are arrays in the document.
  - Support `$near` with sort.
  - Implement updates with `{ $set: { 'a.$.b': 5 } }`.
  - Support `{$type: 4}` queries.
  - Optimize `remove({})` when observers are paused.
  - Make update-by-id constant time.
  - Allow `{$set: {'x._id': 1}}`.  [#1794](https://github.com/meteor/meteor/issues/1794)

* Upgraded dependencies
  - node: 0.10.25 (from 0.10.22). The workaround for specific Node
    versions from 0.7.0 is now removed; 0.10.25+ is supported.
  - jquery: 1.11.0 (from 1.8.2). See
    http://jquery.com/upgrade-guide/1.9/ for upgrade instructions.
  - jquery-waypoints: 2.0.4 (from 1.1.7). Contains
    backwards-incompatible changes.
  - source-map: 0.3.2 (from 0.3.30) [#1782](https://github.com/meteor/meteor/issues/1782)
  - websocket-driver: 0.3.2 (from 0.3.1)
  - http-proxy: 1.0.2 (from a pre-release fork of 1.0)
  - semver: 2.2.1 (from 2.1.0)
  - request: 2.33.0 (from 2.27.0)
  - fstream: 0.1.25 (from 0.1.24)
  - tar: 0.1.19 (from 0.1.18)
  - eachline: a fork of 2.4.0 (from 2.3.3)
  - source-map: 0.1.31 (from 0.1.30)
  - source-map-support: 0.2.5 (from 0.2.3)
  - mongo: 2.4.9 (from 2.4.8)
  - openssl in mongo: 1.0.1f (from 1.0.1e)
  - kexec: 0.2.0 (from 0.1.1)
  - less: 1.6.1 (from 1.3.3)
  - stylus: 0.42.2 (from 0.37.0)
  - nib: 1.0.2 (from 1.0.0)
  - coffeescript: 1.7.1 (from 1.6.3)

* CSS preprocessing and sourcemaps:
  - Add sourcemap support for CSS stylesheet preprocessors. Use
    sourcemaps for stylesheets compiled with LESS.
  - Improve CSS minification to deal with `@import` statements correctly.
  - Lint CSS files for invalid `@` directives.
  - Change the recommended suffix for imported LESS files from
    `.lessimport` to `.import.less`. Add `.import.styl` to allow
    `stylus` imports. `.lessimport` continues to work but is deprecated.

* Add `clientAddress` and `httpHeaders` to `this.connection` in method
  calls and publish functions.

* Hash login tokens before storing them in the database. Legacy unhashed
  tokens are upgraded to hashed tokens in the database as they are used
  in login requests.

* Change default accounts-ui styling and add more CSS classes.

* Refactor command-line tool. Add test harness and better tests. Run
  `meteor self-test --help` for info on running the tools test suite.

* Speed up application re-build in development mode by re-using file
  hash computation between file change watching code and application
  build code..

* Fix issues with documents containing a key named `length` with a
  numeric value. Underscore treated these as arrays instead of objects,
  leading to exceptions when . Patch Underscore to not treat plain
  objects (`x.constructor === Object`) with numeric `length` fields as
  arrays. [#594](https://github.com/meteor/meteor/issues/594) [#1737](https://github.com/meteor/meteor/issues/1737)

* Deprecate `Accounts.loginServiceConfiguration` in favor of
  `ServiceConfiguration.configurations`, exported by the
  `service-configuration` package. `Accounts.loginServiceConfiguration`
  is maintained for backwards-compatibility, but it is defined in a
  `Meteor.startup` block and so cannot be used from top-level code.

* Cursors with a field specifier containing `{_id: 0}` can no longer be
  used with `observeChanges` or `observe`. This includes the implicit
  calls to these functions that are done when returning a cursor from a
  publish function or using `{{#each}}`.

* Transform functions must return objects and may not change the `_id`
  field, though they may leave it out.

* Remove broken IE7 support from the `localstorage` package. Meteor
  accounts logins no longer persist in IE7.

* Fix the `localstorage` package when used with Safari in private
  browsing mode. This fixes a problem with login token storage and
  account login. [#1291](https://github.com/meteor/meteor/issues/1291)

* Types added with `EJSON.addType` now have default `clone` and `equals`
  implementations. Users may still specify `clone` or `equals` functions
  to override the default behavior.  [#1745](https://github.com/meteor/meteor/issues/1745)

* Add `frame-src` to `browser-policy-content` and account for
  cross-browser CSP disparities.

* Deprecate `Oauth.initiateLogin` in favor of `Oauth.showPopup`.

* Add `WebApp.rawConnectHandlers` for adding connect handlers that run
  before any other Meteor handlers, except `connect.compress()`. Raw
  connect handlers see the URL's full path (even if ROOT_URL contains a
  non-empty path) and they run before static assets are served.

* Add `Accounts.connection` to allow using Meteor accounts packages with
  a non-default DDP connection.

* Detect and reload if minified CSS files fail to load at startup. This
  prevents the application from running unstyled if the page load occurs
  while the server is switching versions.

* Allow Npm.depends to specify any http or https URL containing a full
  40-hex-digit SHA.  [#1686](https://github.com/meteor/meteor/issues/1686)

* Add `retry` package for connection retry with exponential backoff.

* Pass `update` and `remove` return values correctly when using
  collections validated with `allow` and `deny` rules. [#1759](https://github.com/meteor/meteor/issues/1759)

* If you're using Deps on the server, computations and invalidation
  functions are not allowed to yield. Throw an error instead of behaving
  unpredictably.

* Fix namespacing in coffeescript files added to a package with the
  `bare: true` option. [#1668](https://github.com/meteor/meteor/issues/1668)

* Fix races when calling login and/or logoutOtherClients from multiple
  tabs. [#1616](https://github.com/meteor/meteor/issues/1616)

* Include oauth_verifier as a header rather than a parameter in
  the `oauth1` package. [#1825](https://github.com/meteor/meteor/issues/1825)

* Fix `force-ssl` to allow local development with `meteor run` in IPv6
  environments. [#1751](https://github.com/meteor/meteor/issues/1751)`

* Allow cursors on named local collections to be returned from a publish
  function in an array.  [#1820](https://github.com/meteor/meteor/issues/1820)

* Fix build failure caused by a directory in `programs/` without a
  package.js file.

* Do a better job of handling shrinkwrap files when an npm module
  depends on something that isn't a semver. [#1684](https://github.com/meteor/meteor/issues/1684)

* Fix failures updating npm dependencies when a node_modules directory
  exists above the project directory.  [#1761](https://github.com/meteor/meteor/issues/1761)

* Preserve permissions (eg, executable bit) on npm files.  [#1808](https://github.com/meteor/meteor/issues/1808)

* SockJS tweak to support relative base URLs.

* Don't leak sockets on error in dev-mode proxy.

* Clone arguments to `added` and `changed` methods in publish
  functions. This allows callers to reuse objects and prevents already
  published data from changing after the fact.  [#1750](https://github.com/meteor/meteor/issues/1750)

* Ensure springboarding to a different meteor tools version always uses
  `exec` to run the old version. This simplifies process management for
  wrapper scripts.

Patches contributed by GitHub users DenisGorbachev, EOT, OyoKooN, awwx,
dandv, icellan, jfhamlin, marcandre, michaelbishop, mitar, mizzao,
mquandalle, paulswartz, rdickert, rzymek, timhaines, and yeputons.


## v0.7.0.1, 2013-12-20

* Two fixes to `meteor run` Mongo startup bugs that could lead to hangs with the
  message "Initializing mongo database... this may take a moment.".  [#1696](https://github.com/meteor/meteor/issues/1696)

* Apply the Node patch to 0.10.24 as well (see the 0.7.0 section for details).

* Fix gratuitous IE7 incompatibility.  [#1690](https://github.com/meteor/meteor/issues/1690)


## v0.7.0, 2013-12-17

This version of Meteor contains a patch for a bug in Node 0.10 which
most commonly affects websockets. The patch is against Node version
0.10.22 and 0.10.23. We strongly recommend using one of these precise
versions of Node in production so that the patch will be applied. If you
use a newer version of Node with this version of Meteor, Meteor will not
apply the patch and will instead disable websockets.

* Rework how Meteor gets realtime database updates from MongoDB. Meteor
  now reads the MongoDB "oplog" -- a special collection that records all
  the write operations as they are applied to your database. This means
  changes to the database are instantly noticed and reflected in Meteor,
  whether they originated from Meteor or from an external database
  client. Oplog tailing is automatically enabled in development mode
  with `meteor run`, and can be enabled in production with the
  `MONGO_OPLOG_URL` environment variable. Currently the only supported
  selectors are equality checks; `$`-operators, `limit` and `skip`
  queries fall back to the original poll-and-diff algorithm. See
  https://github.com/meteor/meteor/wiki/Oplog-Observe-Driver
  for details.

* Add `Meteor.onConnection` and add `this.connection` to method
  invocations and publish functions. These can be used to store data
  associated with individual clients between subscriptions and method
  calls. See http://docs.meteor.com/#meteor_onconnection for details. [#1611](https://github.com/meteor/meteor/issues/1611)

* Bundler failures cause non-zero exit code in `meteor run`.  [#1515](https://github.com/meteor/meteor/issues/1515)

* Fix error when publish function callbacks are called during session shutdown.

* Rework hot code push. The new `autoupdate` package drives automatic
  reloads on update using standard DDP messages instead of a hardcoded
  message at DDP startup. Now the hot code push only triggers when
  client code changes; server-only code changes will not cause the page
  to reload.

* New `facts` package publishes internal statistics about Meteor.

* Add an explicit check that publish functions return a cursor, an array
  of cursors, or a falsey value. This is a safety check to to prevent
  users from accidentally returning Collection.findOne() or some other
  value and expecting it to be published.

* Implement `$each`, `$sort`, and `$slice` options for minimongo's `$push`
  modifier.  [#1492](https://github.com/meteor/meteor/issues/1492)

* Introduce `--raw-logs` option to `meteor run` to disable log
  coloring and timestamps.

* Add `WebAppInternals.setBundledJsCssPrefix()` to control where the
  client loads bundled JavaScript and CSS files. This allows serving
  files from a CDN to decrease page load times and reduce server load.

* Attempt to exit cleanly on `SIGHUP`. Stop accepting incoming
  connections, kill DDP connections, and finish all outstanding requests
  for static assets.

* In the HTTP server, only keep sockets with no active HTTP requests alive for 5
  seconds.

* Fix handling of `fields` option in minimongo when only `_id` is present. [#1651](https://github.com/meteor/meteor/issues/1651)

* Fix issue where setting `process.env.MAIL_URL` in app code would not
  alter where mail was sent. This was a regression in 0.6.6 from 0.6.5. [#1649](https://github.com/meteor/meteor/issues/1649)

* Use stderr instead of stdout (for easier automation in shell scripts) when
  prompting for passwords and when downloading the dev bundle. [#1600](https://github.com/meteor/meteor/issues/1600)

* Ensure more downtime during file watching.  [#1506](https://github.com/meteor/meteor/issues/1506)

* Fix `meteor run` with settings files containing non-ASCII characters.  [#1497](https://github.com/meteor/meteor/issues/1497)

* Support `EJSON.clone` for `Meteor.Error`. As a result, they are properly
  stringified in DDP even if thrown through a `Future`.  [#1482](https://github.com/meteor/meteor/issues/1482)

* Fix passing `transform: null` option to `collection.allow()` to disable
  transformation in validators.  [#1659](https://github.com/meteor/meteor/issues/1659)

* Fix livedata error on `this.removed` during session shutdown. [#1540](https://github.com/meteor/meteor/issues/1540) [#1553](https://github.com/meteor/meteor/issues/1553)

* Fix incompatibility with Phusion Passenger by removing an unused line. [#1613](https://github.com/meteor/meteor/issues/1613)

* Ensure install script creates /usr/local on machines where it does not
  exist (eg. fresh install of OSX Mavericks).

* Set x-forwarded-* headers in `meteor run`.

* Clean up package dirs containing only ".build".

* Check for matching hostname before doing end-of-oauth redirect.

* Only count files that actually go in the cache towards the `appcache`
  size check. [#1653](https://github.com/meteor/meteor/issues/1653).

* Increase the maximum size spiderable will return for a page from 200kB
  to 5MB.

* Upgraded dependencies:
  * SockJS server from 0.3.7 to 0.3.8, including new faye-websocket module.
  * Node from 0.10.21 to 0.10.22
  * MongoDB from 2.4.6 to 2.4.8
  * clean-css from 1.1.2 to 2.0.2
  * uglify-js from a fork of 2.4.0 to 2.4.7
  * handlebars npm module no longer available outside of handlebars package

Patches contributed by GitHub users AlexeyMK, awwx, dandv, DenisGorbachev,
emgee3, FooBarWidget, mitar, mcbain, rzymek, and sdarnell.


## v0.6.6.3, 2013-11-04

* Fix error when publish function callbacks are called during session
  shutdown.  [#1540](https://github.com/meteor/meteor/issues/1540) [#1553](https://github.com/meteor/meteor/issues/1553)

* Improve `meteor run` CPU usage in projects with many
  directories.  [#1506](https://github.com/meteor/meteor/issues/1506)


## v0.6.6.2, 2013-10-21

* Upgrade Node from 0.10.20 to 0.10.21 (security update).


## v0.6.6.1, 2013-10-12

* Fix file watching on OSX. Work around Node issue [#6251](https://github.com/meteor/meteor/issues/6251) by not using
  fs.watch. [#1483](https://github.com/meteor/meteor/issues/1483)


## v0.6.6, 2013-10-10


#### Security

* Add `browser-policy` package for configuring and sending
  Content-Security-Policy and X-Frame-Options HTTP headers.
  [See the docs](http://docs.meteor.com/#browserpolicy) for more.

* Use cryptographically strong pseudorandom number generators when available.

#### MongoDB

* Add upsert support. `Collection.update` now supports the `{upsert:
  true}` option. Additionally, add a `Collection.upsert` method which
  returns the newly inserted object id if applicable.

* `update` and `remove` now return the number of documents affected.  [#1046](https://github.com/meteor/meteor/issues/1046)

* `$near` operator for `2d` and `2dsphere` indices.

* The `fields` option to the collection methods `find` and `findOne` now works
  on the client as well.  (Operators such as `$elemMatch` and `$` are not yet
  supported in `fields` projections.) [#1287](https://github.com/meteor/meteor/issues/1287)

* Pass an index and the cursor itself to the callbacks in `cursor.forEach` and
  `cursor.map`, just like the corresponding `Array` methods.  [#63](https://github.com/meteor/meteor/issues/63)

* Support `c.find(query, {limit: N}).count()` on the client.  [#654](https://github.com/meteor/meteor/issues/654)

* Improve behavior of `$ne`, `$nin`, and `$not` selectors with objects containing
  arrays.  [#1451](https://github.com/meteor/meteor/issues/1451)

* Fix various bugs if you had two documents with the same _id field in
  String and ObjectID form.

#### Accounts

* [Behavior Change] Expire login tokens periodically. Defaults to 90
  days. Use `Accounts.config({loginExpirationInDays: null})` to disable
  token expiration.

* [Behavior Change] Write dates generated by Meteor Accounts to Mongo as
  Date instead of number; existing data can be converted by passing it
  through `new Date()`. [#1228](https://github.com/meteor/meteor/issues/1228)

* Log out and close connections for users if they are deleted from the
  database.

* Add Meteor.logoutOtherClients() for logging out other connections
  logged in as the current user.

* `restrictCreationByEmailDomain` option in `Accounts.config` to restrict new
  users to emails of specific domain (eg. only users with @meteor.com emails) or
  a custom validator. [#1332](https://github.com/meteor/meteor/issues/1332)

* Support OAuth1 services that require request token secrets as well as
  authentication token secrets.  [#1253](https://github.com/meteor/meteor/issues/1253)

* Warn if `Accounts.config` is only called on the client.  [#828](https://github.com/meteor/meteor/issues/828)

* Fix bug where callbacks to login functions could be called multiple
  times when the client reconnects.

#### DDP

* Fix infinite loop if a client disconnects while a long yielding method is
  running.

* Unfinished code to support DDP session resumption has been removed. Meteor
  servers now stop processing messages from clients and reclaim memory
  associated with them as soon as they are disconnected instead of a few minutes
  later.

#### Tools

* The pre-0.6.5 `Package.register_extension` API has been removed. Use
  `Package._transitional_registerBuildPlugin` instead, which was introduced in
  0.6.5. (A bug prevented the 0.6.5 reimplementation of `register_extension`
  from working properly anyway.)

* Support using an HTTP proxy in the `meteor` command line tool. This
  allows the `update`, `deploy`, `logs`, and `mongo` commands to work
  behind a proxy. Use the standard `http_proxy` environment variable to
  specify your proxy endpoint.  [#429](https://github.com/meteor/meteor/issues/429), [#689](https://github.com/meteor/meteor/issues/689), [#1338](https://github.com/meteor/meteor/issues/1338)

* Build Linux binaries on an older Linux machine. Meteor now supports
  running on Linux machines with glibc 2.9 or newer (Ubuntu 10.04+, RHEL
  and CentOS 6+, Fedora 10+, Debian 6+). Improve error message when running
  on Linux with unsupported glibc, and include Mongo stderr if it fails
  to start.

* Install NPM modules with `--force` to avoid corrupted local caches.

* Rebuild NPM modules in packages when upgrading to a version of Meteor that
  uses a different version of Node.

* Disable the Mongo http interface. This lets you run meteor on two ports
  differing by 1000 at the same time.

#### Misc

* [Known issue] Breaks support for pre-release OSX 10.9 'Mavericks'.
  Will be addressed shortly. See issues:
  https://github.com/joyent/node/issues/6251
  https://github.com/joyent/node/issues/6296

* `EJSON.stringify` now takes options:
  - `canonical` causes objects keys to be stringified in sorted order
  - `indent` allows formatting control over the EJSON stringification

* EJSON now supports `Infinity`, `-Infinity` and `NaN`.

* Check that the argument to `EJSON.parse` is a string.  [#1401](https://github.com/meteor/meteor/issues/1401)

* Better error from functions that use `Meteor._wrapAsync` (eg collection write
  methods and `HTTP` methods) and in DDP server message processing.  [#1387](https://github.com/meteor/meteor/issues/1387)

* Support `appcache` on Chrome for iOS.

* Support literate CoffeeScript files with the extension `.coffee.md` (in
  addition to the already-supported `.litcoffee` extension). [#1407](https://github.com/meteor/meteor/issues/1407)

* Make `madewith` package work again (broken in 0.6.5).  [#1448](https://github.com/meteor/meteor/issues/1448)

* Better error when passing a string to `{{#each}}`. [#722](https://github.com/meteor/meteor/issues/722)

* Add support for JSESSIONID cookies for sticky sessions. Set the
  `USE_JSESSIONID` environment variable to enable placing a JSESSIONID
  cookie on sockjs requests.

* Simplify the static analysis used to detect package-scope variables.

* Upgraded dependencies:
  * Node from 0.8.24 to 0.10.20
  * MongoDB from 2.4.4 to 2.4.6
  * MongoDB driver from 1.3.17 to 1.3.19
  * http-proxy from 0.10.1 to a pre-release of 1.0.0
  * stylus from 0.30.1 to 0.37.0
  * nib from 0.8.2 to 1.0.0
  * optimist from 0.3.5 to 0.6.0
  * semver from 1.1.0 to 2.1.0
  * request from 2.12.0 to 2.27.0
  * keypress from 0.1.0 to 0.2.1
  * underscore from 1.5.1 to 1.5.2
  * fstream from 0.1.21 to 0.1.24
  * tar from 0.1.14 to 0.1.18
  * source-map from 0.1.26 to 0.1.30
  * source-map-support from a fork of 0.1.8 to 0.2.3
  * escope from a fork of 0.0.15 to 1.0.0
  * estraverse from 1.1.2-1 to 1.3.1
  * simplesmtp from 0.1.25 to 0.3.10
  * stream-buffers from 0.2.3 to 0.2.5
  * websocket from 1.0.7 to 1.0.8
  * cli-color from 0.2.2 to 0.2.3
  * clean-css from 1.0.11 to 1.1.2
  * UglifyJS2 from a fork of 2.3.6 to a different fork of 2.4.0
  * connect from 2.7.10 to 2.9.0
  * send from 0.1.0 to 0.1.4
  * useragent from 2.0.1 to 2.0.7
  * replaced byline with eachline 2.3.3

Patches contributed by GitHub users ansman, awwx, codeinthehole, jacott,
Maxhodges, meawoppl, mitar, mizzao, mquandalle, nathan-muir, RobertLowe, ryw,
sdarnell, and timhaines.


## v0.6.5.3, 2014-12-09 (backport)

* Fix a security issue in allow/deny rules that could result in data
  loss. If your app uses allow/deny rules, or uses packages that use
  allow/deny rules, we recommend that you update immediately.
  Backport from 1.0.1.


## v0.6.5.2, 2013-10-21

* Upgrade Node from 0.8.24 to 0.8.26 (security patch)


## v0.6.5.1, 2013-08-28

* Fix syntax errors on lines that end with a backslash. [#1326](https://github.com/meteor/meteor/issues/1326)

* Fix serving static files with special characters in their name. [#1339](https://github.com/meteor/meteor/issues/1339)

* Upgrade `esprima` JavaScript parser to fix bug parsing complex regexps.

* Export `Spiderable` from `spiderable` package to allow users to set
  `Spiderable.userAgentRegExps` to control what user agents are treated
  as spiders.

* Add EJSON to standard-app-packages. [#1343](https://github.com/meteor/meteor/issues/1343)

* Fix bug in d3 tab character parsing.

* Fix regression when using Mongo ObjectIDs in Spark templates.


## v0.6.5, 2013-08-14

* New package system with package compiler and linker:

  * Each package now has it own namespace for variable
    declarations. Global variables used in a package are limited to
    package scope.

  * Packages must explicitly declare which symbols they export with
    `api.export` in `package.js`.

  * Apps and packages only see the exported symbols from packages they
    explicitly use. For example, if your app uses package A which in
    turn depends on package B, only package A's symbols will be
    available in the app.

  * Package names can only contain alphanumeric characters, dashes, and
    dots. Packages with spaces and underscores must be renamed.

  * Remove hardcoded list of required packages. New default
    `standard-app-packages` package adds dependencies on the core Meteor
    stack. This package can be removed to make an app with only parts of
    the Meteor stack. `standard-app-packages` will be automatically
    added to a project when it is updated to Meteor 0.6.5.

  * Custom app packages in the `packages` directory are no longer
    automatically used. They must be explicitly added to the app with
    `meteor add <packagename>`. To help with the transition, all
    packages in the `packages` directory will be automatically added to
    the project when it is updated to Meteor 0.6.5.

  * New "unipackage" on-disk format for built packages. Compiled packages are
    cached and rebuilt only when their source or dependencies change.

  * Add "unordered" and "weak" package dependency modes to allow
    circular package dependencies and conditional code inclusion.

  * New API (`_transitional_registerBuildPlugin`) for declaring
    compilers, preprocessors, and file extension handlers. These new
    build plugins are full compilation targets in their own right, and
    have their own namespace, source files, NPM requirements, and package
    dependencies. The old `register_extension` API is deprecated. Please
    note that the `package.js` format and especially
    `_transitional_registerBuildPlugin` are not frozen interfaces and
    are subject to change in future releases.

  * Add `api.imply`, which allows one package to "imply" another. If
    package A implies package B, then anything that depends on package
    A automatically depends on package B as well (and receives package
    B's imports). This is useful for creating umbrella packages
    (`standard-app-packages`) or sometimes for factoring common code
    out of related packages (`accounts-base`).

* Move HTTP serving out of the server bootstrap and into the `webapp`
  package. This allows building Meteor apps that are not web servers
  (eg. command line tools, DDP clients, etc.). Connect middlewares can
  now be registered on the new `WebApp.connectHandlers` instead of the
  old `__meteor_bootstrap__.app`.

* The entire Meteor build process now has first-class source map
  support. A source map is maintained for every source file as it
  passes through the build pipeline. Currently, the source maps are
  only served in development mode. Not all web browsers support source
  maps yet and for those that do, you may have to turn on an option to
  enable them. Source maps will always be used when reporting
  exceptions on the server.

* Update the `coffeescript` package to generate source maps.

* Add new `Assets` API and `private` subdirectory for including and
  accessing static assets on the server. http://docs.meteor.com/#assets

* Add `Meteor.disconnect`. Call this to disconnect from the
  server and stop all live data updates. [#1151](https://github.com/meteor/meteor/issues/1151)

* Add `Match.Integer` to `check` for 32-bit signed integers.

* `Meteor.connect` has been renamed to `DDP.connect` and is now fully
  supported on the server. Server-to-server DDP connections use
  websockets, and can be used for both method calls and subscriptions.

* Rename `Meteor.default_connection` to `Meteor.connection` and
  `Meteor.default_server` to `Meteor.server`.

* Rename `Meteor.http` to `HTTP`.

* `ROOT_URL` may now have a path part. This allows serving multiple
  Meteor apps on the same domain.

* Support creating named unmanaged collections with
  `new Meteor.Collection("name", {connection: null})`.

* New `Log` function in the `logging` package which prints with
  timestamps, color, filenames and linenumbers.

* Include http response in errors from oauth providers. [#1246](https://github.com/meteor/meteor/issues/1246)

* The `observe` callback `movedTo` now has a fourth argument `before`.

* Move NPM control files for packages from `.npm` to
  `.npm/package`. This is to allow build plugins such as `coffeescript`
  to depend on NPM packages. Also, when removing the last NPM
  dependency, clean up the `.npm` dir.

* Remove deprecated `Meteor.is_client` and `Meteor.is_server` variables.

* Implement "meteor bundle --debug" [#748](https://github.com/meteor/meteor/issues/748)

* Add `forceApprovalPrompt` option to `Meteor.loginWithGoogle`. [#1226](https://github.com/meteor/meteor/issues/1226)

* Make server-side Mongo `insert`s, `update`s, and `remove`s run
  asynchronously when a callback is passed.

* Improve memory usage when calling `findOne()` on the server.

* Delete login tokens from server when user logs out.

* Rename package compatibility mode option to `add_files` from `raw` to
  `bare`.

* Fix Mongo selectors of the form: {$regex: /foo/}.

* Fix Spark memory leak.  [#1157](https://github.com/meteor/meteor/issues/1157)

* Fix EPIPEs during dev mode hot code reload.

* Fix bug where we would never quiesce if we tried to revive subs that errored
  out (5e7138d)

* Fix bug where `this.fieldname` in handlebars template might refer to a
  helper instead of a property of the current data context. [#1143](https://github.com/meteor/meteor/issues/1143)

* Fix submit events on IE8. [#1191](https://github.com/meteor/meteor/issues/1191)

* Handle `Meteor.loginWithX` being called with a callback but no options. [#1181](https://github.com/meteor/meteor/issues/1181)

* Work around a Chrome bug where hitting reload could cause a tab to
  lose the DDP connection and never recover. [#1244](https://github.com/meteor/meteor/issues/1244)

* Upgraded dependencies:
  * Node from 0.8.18 to 0.8.24
  * MongoDB from 2.4.3 to 2.4.4, now with SSL support
  * CleanCSS from 0.8.3 to 1.0.11
  * Underscore from 1.4.4 to 1.5.1
  * Fibers from 1.0.0 to 1.0.1
  * MongoDB Driver from 1.3.7 to 1.3.17

Patches contributed by GitHub users btipling, mizzao, timhaines and zol.


## v0.6.4.1, 2013-07-19

* Update mongodb driver to use version 0.2.1 of the bson module.


## v0.6.4, 2013-06-10

* Separate OAuth flow logic from Accounts into separate packages. The
  `facebook`, `github`, `google`, `meetup`, `twitter`, and `weibo`
  packages can be used to perform an OAuth exchange without creating an
  account and logging in.  [#1024](https://github.com/meteor/meteor/issues/1024)

* If you set the `DISABLE_WEBSOCKETS` environment variable, browsers will not
  attempt to connect to your app using Websockets. Use this if you know your
  server environment does not properly proxy Websockets to reduce connection
  startup time.

* Make `Meteor.defer` work in an inactive tab in iOS.  [#1023](https://github.com/meteor/meteor/issues/1023)

* Allow new `Random` instances to be constructed with specified seed. This
  can be used to create repeatable test cases for code that picks random
  values.  [#1033](https://github.com/meteor/meteor/issues/1033)

* Fix CoffeeScript error reporting to include source file and line
  number again.  [#1052](https://github.com/meteor/meteor/issues/1052)

* Fix Mongo queries which nested JavaScript RegExp objects inside `$or`.  [#1089](https://github.com/meteor/meteor/issues/1089)

* Upgraded dependencies:
  * Underscore from 1.4.2 to 1.4.4  [#776](https://github.com/meteor/meteor/issues/776)
  * http-proxy from 0.8.5 to 0.10.1  [#513](https://github.com/meteor/meteor/issues/513)
  * connect from 1.9.2 to 2.7.10
  * Node mongodb client from 1.2.13 to 1.3.7  [#1060](https://github.com/meteor/meteor/issues/1060)

Patches contributed by GitHub users awwx, johnston, and timhaines.


## v0.6.3, 2013-05-15

* Add new `check` package for ensuring that a value matches a required
  type and structure. This is used to validate untrusted input from the
  client. See http://docs.meteor.com/#match for details.

* Use Websockets by default on supported browsers. This reduces latency
  and eliminates the constant network spinner on iOS devices.

* With `autopublish` on, publish many useful fields on `Meteor.users`.

* Files in the `client/compatibility/` subdirectory of a Meteor app do
  not get wrapped in a new variable scope. This is useful for
  third-party libraries which expect `var` statements at the outermost
  level to be global.

* Add synthetic `tap` event for use on touch enabled devices. This is a
  replacement for `click` that fires immediately.

* When using the `http` package synchronously on the server, errors
  are thrown rather than passed in `result.error`

* The `manager` option to the `Meteor.Collection` constructor is now called
  `connection`. The old name still works for now.  [#987](https://github.com/meteor/meteor/issues/987)

* The `localstorage-polyfill` smart package has been replaced by a
  `localstorage` package, which defines a `Meteor._localStorage` API instead of
  trying to replace the DOM `window.localStorage` facility. (Now, apps can use
  the existence of `window.localStorage` to detect if the full localStorage API
  is supported.)  [#979](https://github.com/meteor/meteor/issues/979)

* Upgrade MongoDB from 2.2.1 to 2.4.3.

* Upgrade CoffeeScript from 1.5.0 to 1.6.2.  [#972](https://github.com/meteor/meteor/issues/972)

* Faster reconnects when regaining connectivity.  [#696](https://github.com/meteor/meteor/issues/696)

* `Email.send` has a new `headers` option to set arbitrary headers.  [#963](https://github.com/meteor/meteor/issues/963)

* Cursor transform functions on the server no longer are required to return
  objects with correct `_id` fields.  [#974](https://github.com/meteor/meteor/issues/974)

* Rework `observe()` callback ordering in minimongo to improve fiber
  safety on the server. This makes subscriptions on server to server DDP
  more usable.

* Use binary search in minimongo when updating ordered queries.  [#969](https://github.com/meteor/meteor/issues/969)

* Fix EJSON base64 decoding bug.  [#1001](https://github.com/meteor/meteor/issues/1001)

* Support `appcache` on Chromium.  [#958](https://github.com/meteor/meteor/issues/958)

Patches contributed by GitHub users awwx, jagill, spang, and timhaines.


## v0.6.2.1, 2013-04-24

* When authenticating with GitHub, include a user agent string. This
  unbreaks "Sign in with GitHub"

Patch contributed by GitHub user pmark.


## v0.6.2, 2013-04-16

* Better error reporting:
  * Capture real stack traces for `Meteor.Error`.
  * Report better errors with misconfigured OAuth services.

* Add per-package upgrade notices to `meteor update`.

* Experimental server-to-server DDP support: `Meteor.connect` on the
  server will connect to a remote DDP endpoint via WebSockets. Method
  calls should work fine, but subscriptions and minimongo on the server
  are still a work in progress.

* Upgrade d3 from 2.x to 3.1.4. See
  https://github.com/mbostock/d3/wiki/Upgrading-to-3.0 for compatibility notes.

* Allow CoffeeScript to set global variables when using `use strict`. [#933](https://github.com/meteor/meteor/issues/933)

* Return the inserted documented ID from `LocalCollection.insert`. [#908](https://github.com/meteor/meteor/issues/908)

* Add Weibo token expiration time to `services.weibo.expiresAt`.

* `Spiderable.userAgentRegExps` can now be modified to change what user agents
  are treated as spiders by the `spiderable` package.

* Prevent observe callbacks from affecting the arguments to identical
  observes. [#855](https://github.com/meteor/meteor/issues/855)

* Fix meteor command line tool when run from a home directory with
  spaces in its name. If you previously installed meteor release 0.6.0
  or 0.6.1 you'll need to uninstall and reinstall meteor to support
  users with spaces in their usernames (see
  https://github.com/meteor/meteor/blob/master/README.md#uninstalling-meteor)

Patches contributed by GitHub users andreas-karlsson, awwx, jacott,
joshuaconner, and timhaines.


## v0.6.1, 2013-04-08

* Correct NPM behavior in packages in case there is a `node_modules` directory
  somewhere above the app directory. [#927](https://github.com/meteor/meteor/issues/927)

* Small bug fix in the low-level `routepolicy` package.

Patches contributed by GitHub users andreas-karlsson and awwx.


## v0.6.0, 2013-04-04

* Meteor has a brand new distribution system! In this new system, code-named
  Engine, packages are downloaded individually and on demand. All of the
  packages in each official Meteor release are prefetched and cached so you can
  still use Meteor while offline. You can have multiple releases of Meteor
  installed simultaneously; apps are pinned to specific Meteor releases.
  All `meteor` commands accept a `--release` argument to specify which release
  to use; `meteor update` changes what release the app is pinned to.
  Inside an app, the name of the release is available at `Meteor.release`.
  When running Meteor directly from a git checkout, the release is ignored.

* Variables declared with `var` at the outermost level of a JavaScript
  source file are now private to that file. Remove the `var` to share
  a value between files.

* Meteor now supports any x86 (32- or 64-bit) Linux system, not just those which
  use Debian or RedHat package management.

* Apps may contain packages inside a top-level directory named `packages`.

* Packages may depend on [NPM modules](https://npmjs.org), using the new
  `Npm.depends` directive in their `package.js` file. (Note: if the NPM module
  has architecture-specific binary components, bundles built with `meteor
  bundle` or `meteor deploy` will contain the components as built for the
  developer's platform and may not run on other platforms.)

* Meteor's internal package tests (as well as tests you add to your app's
  packages with the unsupported `Tinytest` framework) are now run with the new
  command `meteor test-packages`.

* `{{#each}}` helper can now iterate over falsey values without throwing an
  exception. [#815](https://github.com/meteor/meteor/issues/815), [#801](https://github.com/meteor/meteor/issues/801)

* `{{#with}}` helper now only includes its block if its argument is not falsey,
  and runs an `{{else}}` block if provided if the argument is falsey. [#770](https://github.com/meteor/meteor/issues/770), [#866](https://github.com/meteor/meteor/issues/866)

* Twitter login now stores `profile_image_url` and `profile_image_url_https`
  attributes in the `user.services.twitter` namespace. [#788](https://github.com/meteor/meteor/issues/788)

* Allow packages to register file extensions with dots in the filename.

* When calling `this.changed` in a publish function, it is no longer an error to
  clear a field which was never set. [#850](https://github.com/meteor/meteor/issues/850)

* Deps API
  * Add `dep.depend()`, deprecate `Deps.depend(dep)` and
    `dep.addDependent()`.
  * If first run of `Deps.autorun` throws an exception, stop it and don't
    rerun.  This prevents a Spark exception when template rendering fails
    ("Can't call 'firstNode' of undefined").
  * If an exception is thrown during `Deps.flush` with no stack, the
    message is logged instead. [#822](https://github.com/meteor/meteor/issues/822)

* When connecting to MongoDB, use the JavaScript BSON parser unless specifically
  requested in `MONGO_URL`; the native BSON parser sometimes segfaults. (Meteor
  only started using the native parser in 0.5.8.)

* Calls to the `update` collection function in untrusted code may only use a
  whitelisted list of modifier operators.

Patches contributed by GitHub users awwx, blackcoat, cmather, estark37,
mquandalle, Primigenus, raix, reustle, and timhaines.


## v0.5.9, 2013-03-14

* Fix regression in 0.5.8 that prevented users from editing their own
  profile. [#809](https://github.com/meteor/meteor/issues/809)

* Fix regression in 0.5.8 where `Meteor.loggingIn()` would not update
  reactively. [#811](https://github.com/meteor/meteor/issues/811)


## v0.5.8, 2013-03-13

* Calls to the `update` and `remove` collection functions in untrusted code may
  no longer use arbitrary selectors. You must specify a single document ID when
  invoking these functions from the client (other than in a method stub).

  You may still use other selectors when calling `update` and `remove` on the
  server and from client method stubs, so you can replace calls that are no
  longer supported (eg, in event handlers) with custom method calls.

  The corresponding `update` and `remove` callbacks passed to `allow` and `deny`
  now take a single document instead of an array.

* Add new `appcache` package. Add this package to your project to speed
  up page load and make hot code reload smoother using the HTML5
  AppCache API. See http://docs.meteor.com/#appcache for details.

* Rewrite reactivity library. `Meteor.deps` is now `Deps` and has a new
  API. `Meteor.autorun` and `Meteor.flush` are now called `Deps.autorun` and
  `Deps.flush` (the old names still work for now). The other names under
  `Meteor.deps` such as `Context` no longer exist. The new API is documented at
  http://docs.meteor.com/#deps

* You can now provide a `transform` option to collections, which is a
  function that documents coming out of that collection are passed
  through. `find`, `findOne`, `allow`, and `deny` now take `transform` options,
  which may override the Collection's `transform`.  Specifying a `transform`
  of `null` causes you to receive the documents unmodified.

* Publish functions may now return an array of cursors to publish. Currently,
  the cursors must all be from different collections. [#716](https://github.com/meteor/meteor/issues/716)

* User documents have id's when `onCreateUser` and `validateNewUser` hooks run.

* Encode and store custom EJSON types in MongoDB.

* Support literate CoffeeScript files with the extension `.litcoffee`. [#766](https://github.com/meteor/meteor/issues/766)

* Add new login service provider for Meetup.com in `accounts-meetup` package.

* If you call `observe` or `observeChanges` on a cursor created with the
  `reactive: false` option, it now only calls initial add callbacks and
  does not continue watching the query. [#771](https://github.com/meteor/meteor/issues/771)

* In an event handler, if the data context is falsey, default it to `{}`
  rather than to the global object. [#777](https://github.com/meteor/meteor/issues/777)

* Allow specifying multiple event handlers for the same selector. [#753](https://github.com/meteor/meteor/issues/753)

* Revert caching header change from 0.5.5. This fixes image flicker on redraw.

* Stop making `Session` available on the server; it's not useful there. [#751](https://github.com/meteor/meteor/issues/751)

* Force URLs in stack traces in browser consoles to be hyperlinks. [#725](https://github.com/meteor/meteor/issues/725)

* Suppress spurious `changed` callbacks with empty `fields` from
  `Cursor.observeChanges`.

* Fix logic bug in template branch matching. [#724](https://github.com/meteor/meteor/issues/724)

* Make `spiderable` user-agent test case insensitive. [#721](https://github.com/meteor/meteor/issues/721)

* Fix several bugs in EJSON type support:
  * Fix `{$type: 5}` selectors for binary values on browsers that do
    not support `Uint8Array`.
  * Fix EJSON equality on falsey values.
  * Fix for returning a scalar EJSON type from a method. [#731](https://github.com/meteor/meteor/issues/731)

* Upgraded dependencies:
  * mongodb driver to version 1.2.13 (from 0.1.11)
  * mime module removed (it was unused)


Patches contributed by GitHub users awwx, cmather, graemian, jagill,
jmhredsox, kevinxucs, krizka, mitar, raix, and rasmuserik.


## v0.5.7, 2013-02-21

* The DDP wire protocol has been redesigned.

  * The handshake message is now versioned. This breaks backwards
    compatibility between sites with `Meteor.connect()`. Older meteor
    apps can not talk to new apps and vice versa. This includes the
    `madewith` package, apps using `madewith` must upgrade.

  * New [EJSON](http://docs.meteor.com/#ejson) package allows you to use
    Dates, Mongo ObjectIDs, and binary data in your collections and
    Session variables.  You can also add your own custom datatypes.

  * Meteor now correctly represents empty documents in Collections.

  * There is an informal specification in `packages/livedata/DDP.md`.


* Breaking API changes

  * Changed the API for `observe`.  Observing with `added`, `changed`
    and `removed` callbacks is now unordered; for ordering information
    use `addedAt`, `changedAt`, `removedAt`, and `movedTo`. Full
    documentation is in the [`observe` docs](http://docs.meteor.com/#observe).
    All callers of `observe` need to be updated.

  * Changed the API for publish functions that do not return a cursor
    (ie functions that call `this.set` and `this.unset`). See the
    [`publish` docs](http://docs.meteor.com/#meteor_publish) for the new
    API.


* New Features

  * Added new [`observeChanges`](http://docs.meteor.com/#observe_changes)
    API for keeping track of the contents of a cursor more efficiently.

  * There is a new reactive function on subscription handles: `ready()`
    returns true when the subscription has received all of its initial
    documents.

  * Added `Session.setDefault(key, value)` so you can easily provide
    initial values for session variables that will not be clobbered on
    hot code push.

  * You can specify that a collection should use MongoDB ObjectIDs as
    its `_id` fields for inserts instead of strings. This allows you to
    use Meteor with existing MongoDB databases that have ObjectID
    `_id`s. If you do this, you must use `EJSON.equals()` for comparing
    equality instead of `===`. See http://docs.meteor.com/#meteor_collection.

  * New [`random` package](http://docs.meteor.com/#random) provides
    several functions for generating random values. The new
    `Random.id()` function is used to provide shorter string IDs for
    MongoDB documents. `Meteor.uuid()` is deprecated.

  * `Meteor.status()` can return the status `failed` if DDP version
    negotiation fails.


* Major Performance Enhancements

  * Rewrote subscription duplication detection logic to use a more
    efficient algorithm. This significantly reduces CPU usage on the
    server during initial page load and when dealing with large amounts
    of data.

  * Reduced unnecessary MongoDB re-polling of live queries. Meteor no
    longer polls for changes on queries that specify `_id` when
    updates for a different specific `_id` are processed. This
    drastically improves performance when dealing with many
    subscriptions and updates to individual objects, such as those
    generated by the `accounts-base` package on the `Meteor.users`
    collection.


* Upgraded UglifyJS2 to version 2.2.5


Patches contributed by GitHub users awwx and michaelglenadams.


## v0.5.6, 2013-02-15

* Fix 0.5.5 regression: Minimongo selectors matching subdocuments under arrays
  did not work correctly.

* Some Bootstrap icons should have appeared white.

Patches contributed by GitHub user benjaminchelli.

## v0.5.5, 2013-02-13

* Deprecate `Meteor.autosubscribe`. `Meteor.subscribe` now works within
  `Meteor.autorun`.

* Allow access to `Meteor.settings.public` on the client. If the JSON
  file you gave to `meteor --settings` includes a field called `public`,
  that field will be available on the client as well as the server.

* `@import` works in `less`. Use the `.lessimport` file extension to
  make a less file that is ignored by preprocessor so as to avoid double
  processing. [#203](https://github.com/meteor/meteor/issues/203)

* Upgrade Fibers to version 1.0.0. The `Fiber` and `Future` symbols are
  no longer exposed globally. To use fibers directly you can use:
   `var Fiber = __meteor_bootstrap__.require('fibers');` and
   `var Future = __meteor_bootstrap__.require('fibers/future');`

* Call version 1.1 of the Twitter API when authenticating with
  OAuth. `accounts-twitter` users have until March 5th, 2013 to
  upgrade before Twitter disables the old API. [#527](https://github.com/meteor/meteor/issues/527)

* Treat Twitter ids as strings, not numbers, as recommended by
  Twitter. [#629](https://github.com/meteor/meteor/issues/629)

* You can now specify the `_id` field of a document passed to `insert`.
  Meteor still auto-generates `_id` if it is not present.

* Expose an `invalidated` flag on `Meteor.deps.Context`.

* Populate user record with additional data from Facebook and Google. [#664](https://github.com/meteor/meteor/issues/664)

* Add Facebook token expiration time to `services.facebook.expiresAt`. [#576](https://github.com/meteor/meteor/issues/576)

* Allow piping a password to `meteor deploy` on `stdin`. [#623](https://github.com/meteor/meteor/issues/623)

* Correctly type cast arguments to handlebars helper. [#617](https://github.com/meteor/meteor/issues/617)

* Fix leaked global `userId` symbol.

* Terminate `phantomjs` properly on error when using the `spiderable`
  package. [#571](https://github.com/meteor/meteor/issues/571)

* Stop serving non-cachable files with caching headers. [#631](https://github.com/meteor/meteor/issues/631)

* Fix race condition if server restarted between page load and initial
  DDP connection. [#653](https://github.com/meteor/meteor/issues/653)

* Resolve issue where login methods sometimes blocked future methods. [#555](https://github.com/meteor/meteor/issues/555)

* Fix `Meteor.http` parsing of JSON responses on Firefox. [#553](https://github.com/meteor/meteor/issues/553)

* Minimongo no longer uses `eval`. [#480](https://github.com/meteor/meteor/issues/480)

* Serve 404 for `/app.manifest`. This allows experimenting with the
  upcoming `appcache` smart package. [#628](https://github.com/meteor/meteor/issues/628)

* Upgraded many dependencies, including:
  * node.js to version 0.8.18
  * jquery-layout to version 1.3.0RC
  * Twitter Bootstrap to version 2.3.0
  * Less to version 1.3.3
  * Uglify to version 2.2.3
  * useragent to version 2.0.1

Patches contributed by GitHub users awwx, bminer, bramp, crunchie84,
danawoodman, dbimmler, Ed-von-Schleck, geoffd123, jperl, kevee,
milesmatthias, Primigenus, raix, timhaines, and xenolf.


## v0.5.4, 2013-01-08

* Fix 0.5.3 regression: `meteor run` could fail on OSX 10.8 if environment
  variables such as `DYLD_LIBRARY_PATH` are set.


## v0.5.3, 2013-01-07

* Add `--settings` argument to `meteor deploy` and `meteor run`. This
  allows you to specify deployment-specific information made available
  to server code in the variable `Meteor.settings`.

* Support unlimited open tabs in a single browser. Work around the
  browser per-hostname connection limit by using randomized hostnames
  for deployed apps. [#131](https://github.com/meteor/meteor/issues/131)

* minimongo improvements:
  * Allow observing cursors with `skip` or `limit`.  [#528](https://github.com/meteor/meteor/issues/528)
  * Allow sorting on `dotted.sub.keys`.  [#533](https://github.com/meteor/meteor/issues/533)
  * Allow querying specific array elements (`foo.1.bar`).
  * `$and`, `$or`, and `$nor` no longer accept empty arrays (for consistency
    with Mongo)

* Re-rendering a template with Spark no longer reverts changes made by
  users to a `preserve`d form element. Instead, the newly rendered value
  is only applied if it is different from the previously rendered value.
  Additionally, `<INPUT>` elements with type other than TEXT can now have
  reactive values (eg, the labels on submit buttons can now be
  reactive).  [#510](https://github.com/meteor/meteor/issues/510) [#514](https://github.com/meteor/meteor/issues/514) [#523](https://github.com/meteor/meteor/issues/523) [#537](https://github.com/meteor/meteor/issues/537) [#558](https://github.com/meteor/meteor/issues/558)

* Support JavaScript RegExp objects in selectors in Collection write
  methods on the client, eg `myCollection.remove({foo: /bar/})`.  [#346](https://github.com/meteor/meteor/issues/346)

* `meteor` command-line improvements:
  * Improve error message when mongod fails to start.
  * The `NODE_OPTIONS` environment variable can be used to pass command-line
    flags to node (eg, `--debug` or `--debug-brk` to enable the debugger).
  * Die with error if an app name is mistakenly passed to `meteor reset`.

* Add support for "offline" access tokens with Google login. [#464](https://github.com/meteor/meteor/issues/464) [#525](https://github.com/meteor/meteor/issues/525)

* Don't remove `serviceData` fields from previous logins when logging in
  with an external service.

* Improve `OAuth1Binding` to allow making authenticated API calls to
  OAuth1 providers (eg Twitter).  [#539](https://github.com/meteor/meteor/issues/539)

* New login providers automatically work with `{{loginButtons}}` without
  needing to edit the `accounts-ui-unstyled` package.  [#572](https://github.com/meteor/meteor/issues/572)

* Use `Content-Type: application/json` by default when sending JSON data
  with `Meteor.http`.

* Improvements to `jsparse`: hex literals, keywords as property names, ES5 line
  continuations, trailing commas in object literals, line numbers in error
  messages, decimal literals starting with `.`, regex character classes with
  slashes.

* Spark improvements:
  * Improve rendering of `<SELECT>` elements on IE.  [#496](https://github.com/meteor/meteor/issues/496)
  * Don't lose nested data contexts in IE9/10 after two seconds.  [#458](https://github.com/meteor/meteor/issues/458)
  * Don't print a stack trace if DOM nodes are manually removed
    from the document without calling `Spark.finalize`.  [#392](https://github.com/meteor/meteor/issues/392)

* Always use the `autoReconnect` flag when connecting to Mongo.  [#425](https://github.com/meteor/meteor/issues/425)

* Fix server-side `observe` with no `added` callback.  [#589](https://github.com/meteor/meteor/issues/589)

* Fix re-sending method calls on reconnect.  [#538](https://github.com/meteor/meteor/issues/538)

* Remove deprecated `/sockjs` URL support from `Meteor.connect`.

* Avoid losing a few bits of randomness in UUID v4 creation.  [#519](https://github.com/meteor/meteor/issues/519)

* Update clean-css package from 0.8.2 to 0.8.3, fixing minification of `0%`
  values in `hsl` colors.  [#515](https://github.com/meteor/meteor/issues/515)

Patches contributed by GitHub users Ed-von-Schleck, egtann, jwulf, lvbreda,
martin-naumann, meawoppl, nwmartin, timhaines, and zealoushacker.


## v0.5.2, 2012-11-27

* Fix 0.5.1 regression: Cursor `observe` works during server startup.  [#507](https://github.com/meteor/meteor/issues/507)

## v0.5.1, 2012-11-20

* Speed up server-side subscription handling by avoiding redundant work
  when the same Mongo query is observed multiple times concurrently (eg,
  by multiple users subscribing to the same subscription), and by using
  a simpler "unordered" algorithm.

* Meteor now waits to invoke method callbacks until all the data written by the
  method is available in the local cache. This way, method callbacks can see the
  full effects of their writes. This includes the callbacks passed to
  `Meteor.call` and `Meteor.apply`, as well as to the `Meteor.Collection`
  `insert`/`update`/`remove` methods.

  If you want to process the method's result as soon as it arrives from the
  server, even if the method's writes are not available yet, you can now specify
  an `onResultReceived` callback to `Meteor.apply`.

* Rework latency compensation to show server data changes sooner. Previously, as
  long as any method calls were in progress, Meteor would buffer all data
  changes sent from the server until all methods finished. Meteor now only
  buffers writes to documents written by client stubs, and applies the writes as
  soon as all methods that wrote that document have finished.

* `Meteor.userLoaded()` and `{{currentUserLoaded}}` have been removed.
  Previously, during the login process on the client, `Meteor.userId()` could be
  set but the document at `Meteor.user()` could be incomplete. Meteor provided
  the function `Meteor.userLoaded()` to differentiate between these states. Now,
  this in-between state does not occur: when a user logs in, `Meteor.userId()`
  only is set once `Meteor.user()` is fully loaded.

* New reactive function `Meteor.loggingIn()` and template helper
  `{{loggingIn}}`; they are true whenever some login method is in progress.
  `accounts-ui` now uses this to show an animation during login.

* The `sass` CSS preprocessor package has been removed. It was based on an
  unmaintained NPM module which did not implement recent versions of the Sass
  language and had no error handling.  Consider using the `less` or `stylus`
  packages instead.  [#143](https://github.com/meteor/meteor/issues/143)

* `Meteor.setPassword` is now called `Accounts.setPassword`, matching the
  documentation and original intention.  [#454](https://github.com/meteor/meteor/issues/454)

* Passing the `wait` option to `Meteor.apply` now waits for all in-progress
  method calls to finish before sending the method, instead of only guaranteeing
  that its callback occurs after the callbacks of in-progress methods.

* New function `Accounts.callLoginMethod` which should be used to call custom
  login handlers (such as those registered with
  `Accounts.registerLoginHandler`).

* The callbacks for `Meteor.loginWithToken` and `Accounts.createUser` now match
  the other login callbacks: they are called with error on error or with no
  arguments on success.

* Fix bug where method calls could be dropped during a brief disconnection. [#339](https://github.com/meteor/meteor/issues/339)

* Prevent running the `meteor` command-line tool and server on unsupported Node
  versions.

* Fix Minimongo query bug with nested objects.  [#455](https://github.com/meteor/meteor/issues/455)

* In `accounts-ui`, stop page layout from changing during login.

* Use `path.join` instead of `/` in paths (helpful for the unofficial Windows
  port) [#303](https://github.com/meteor/meteor/issues/303)

* The `spiderable` package serves pages to
  [`facebookexternalhit`](https://www.facebook.com/externalhit_uatext.php) [#411](https://github.com/meteor/meteor/issues/411)

* Fix error on Firefox with DOM Storage disabled.

* Avoid invalidating listeners if setUserId is called with current value.

* Upgrade many dependencies, including:
  * MongoDB 2.2.1 (from 2.2.0)
  * underscore 1.4.2 (from 1.3.3)
  * bootstrap 2.2.1 (from 2.1.1)
  * jQuery 1.8.2 (from 1.7.2)
  * less 1.3.1 (from 1.3.0)
  * stylus 0.30.1 (from 0.29.0)
  * coffee-script 1.4.0 (from 1.3.3)

Patches contributed by GitHub users ayal, dandv, possibilities, TomWij,
tmeasday, and workmad3.

## v0.5.0, 2012-10-17

* This release introduces Meteor Accounts, a full-featured auth system that supports
  - fine-grained user-based control over database reads and writes
  - federated login with any OAuth provider (with built-in support for
    Facebook, GitHub, Google, Twitter, and Weibo)
  - secure password login
  - email validation and password recovery
  - an optional set of UI widgets implementing standard login/signup/password
    change/logout flows

  When you upgrade to Meteor 0.5.0, existing apps will lose the ability to write
  to the database from the client. To restore this, either:
  - configure each of your collections with
    [`collection.allow`](http://docs.meteor.com/#allow) and
    [`collection.deny`](http://docs.meteor.com/#deny) calls to specify which
    users can perform which write operations, or
  - add the `insecure` smart package (which is included in new apps by default)
    to restore the old behavior where anyone can write to any collection which
    has not been configured with `allow` or `deny`

  For more information on Meteor Accounts, see
  http://docs.meteor.com/#dataandsecurity and
  http://docs.meteor.com/#accounts_api

* The new function `Meteor.autorun` allows you run any code in a reactive
  context. See http://docs.meteor.com/#meteor_autorun

* Arrays and objects can now be stored in the `Session`; mutating the value you
  retrieve with `Session.get` does not affect the value in the session.

* On the client, `Meteor.apply` takes a new `wait` option, which ensures that no
  further method calls are sent to the server until this method is finished; it
  is used for login and logout methods in order to keep the user ID
  well-defined. You can also specifiy an `onReconnect` handler which is run when
  re-establishing a connection; Meteor Accounts uses this to log back in on
  reconnect.

* Meteor now provides a compatible replacement for the DOM `localStorage`
  facility that works in IE7, in the `localstorage-polyfill` smart package.

* Meteor now packages the D3 library for manipulating documents based on data in
  a smart package called `d3`.

* `Meteor.Collection` now takes its optional `manager` argument (used to
  associate a collection with a server you've connected to with
  `Meteor.connect`) as a named option. (The old call syntax continues to work
  for now.)

* Fix a bug where trying to immediately resubscribe to a record set after
  unsubscribing could fail silently.

* Better error handling for failed Mongo writes from inside methods; previously,
  errors here could cause clients to stop processing data from the server.


Patches contributed by GitHub users bradens, dandv, dybskiy, possibilities,
zhangcheng, and 75lb.


## v0.4.2, 2012-10-02

* Fix connection failure on iOS6. SockJS 0.3.3 includes this fix.

* The new `preserve-inputs` package, included by default in new Meteor apps,
  restores the pre-v0.4.0 behavior of "preserving" all form input elements by ID
  and name during re-rendering; users who want more precise control over
  preservation can still use the APIs added in v0.4.0.

* A few changes to the `Meteor.absoluteUrl` function:
  - Added a `replaceLocalhost` option.
  - The `ROOT_URL` environment variable is respected by `meteor run`.
  - It is now included in all apps via the `meteor` package. Apps that
    explicitly added the now-deprecated `absolute-url` smart package will log a
    deprecation warning.

* Upgrade Node from 0.8.8 to 0.8.11.

* If a Handlebars helper function `foo` returns null, you can now run do
  `{{foo.bar}}` without error, just like when `foo` is a non-existent property.

* If you pass a non-scalar object to `Session.set`, an error will now be thrown
  (matching the behavior of `Session.equals`). [#215](https://github.com/meteor/meteor/issues/215)

* HTML pages are now served with a `charset=utf-8` Content-Type header. [#264](https://github.com/meteor/meteor/issues/264)

* The contents of `<select>` tags can now be reactive even in IE 7 and 8.

* The `meteor` tool no longer gets confused if a parent directory of your
  project is named `public`. [#352](https://github.com/meteor/meteor/issues/352)

* Fix a race condition in the `spiderable` package which could include garbage
  in the spidered page.

* The REPL run by `admin/node.sh` no longer crashes Emacs M-x shell on exit.

* Refactor internal `reload` API.

* New internal `jsparse` smart package. Not yet exposed publicly.


Patch contributed by GitHub user yanivoliver.


## v0.4.1, 2012-09-24

* New `email` smart package, with [`Email.send`](http://docs.meteor.com/#email)
  API.

* Upgrade Node from 0.6.17 to 0.8.8, as well as many Node modules in the dev
  bundle; those that are user-exposed are:
  * coffee-script: 1.3.3 (from 1.3.1)
  * stylus: 0.29.0 (from 0.28.1)
  * nib: 0.8.2 (from 0.7.0)

* All publicly documented APIs now use `camelCase` rather than
  `under_scores`. The old spellings continue to work for now. New names are:
  - `Meteor.isClient`/`isServer`
  - `this.isSimulation` inside a method invocation
  - `Meteor.deps.Context.onInvalidate`
  - `Meteor.status().retryCount`/`retryTime`

* Spark improvements
  * Optimize selector matching for event maps.
  * Fix `Spark._currentRenderer` behavior in timer callbacks.
  * Fix bug caused by interaction between `Template.foo.preserve` and
    `{{#constant}}`. [#323](https://github.com/meteor/meteor/issues/323)
  * Allow `{{#each}}` over a collection of objects without `_id`. [#281](https://github.com/meteor/meteor/issues/281)
  * Spark now supports Firefox 3.6.
  * Added a script to build a standalone spark.js that does not depend on
    Meteor (it depends on jQuery or Sizzle if you need IE7 support,
    and otherwise is fully standalone).

* Database writes from within `Meteor.setTimeout`/`setInterval`/`defer` will be
  batched with other writes from the current method invocation if they start
  before the method completes.

* Make `Meteor.Cursor.forEach` fully synchronous even if the user's callback
  yields. [#321](https://github.com/meteor/meteor/issues/321).

* Recover from exceptions thrown in `Meteor.publish` handlers.

* Upgrade bootstrap to version 2.1.1. [#336](https://github.com/meteor/meteor/issues/336), [#337](https://github.com/meteor/meteor/issues/337), [#288](https://github.com/meteor/meteor/issues/288), [#293](https://github.com/meteor/meteor/issues/293)

* Change the implementation of the `meteor deploy` password prompt to not crash
  Emacs M-x shell.

* Optimize `LocalCollection.remove(id)` to be O(1) rather than O(n).

* Optimize client-side database performance when receiving updated data from the
  server outside of method calls.

* Better error reporting when a package in `.meteor/packages` does not exist.

* Better error reporting for coffeescript. [#331](https://github.com/meteor/meteor/issues/331)

* Better error handling in `Handlebars.Exception`.


Patches contributed by GitHub users fivethirty, tmeasday, and xenolf.


## v0.4.0, 2012-08-30

* Merge Spark, a new live page update engine
  * Breaking API changes
     * Input elements no longer preserved based on `id` and `name`
       attributes. Use [`preserve`](http://docs.meteor.com/#template_preserve)
       instead.
     * All `Meteor.ui` functions removed. Use `Meteor.render`,
       `Meteor.renderList`, and
       [Spark](https://github.com/meteor/meteor/wiki/Spark) functions instead.
     * New template functions (eg. `created`, `rendered`, etc) may collide with
       existing helpers. Use `Template.foo.helpers()` to avoid conflicts.
     * New syntax for declaring event maps. Use
       `Template.foo.events({...})`. For backwards compatibility, both syntaxes
       are allowed for now.
  * New Template features
     * Allow embedding non-Meteor widgets (eg. Google Maps) using
       [`{{#constant}}`](http://docs.meteor.com/#constant)
     * Callbacks when templates are rendered. See
       http://docs.meteor.com/#template_rendered
     * Explicit control of which nodes are preserved during re-rendering. See
       http://docs.meteor.com/#template_preserve
     * Easily find nodes within a template in event handlers and callbacks. See
       http://docs.meteor.com/#template_find
     * Allow parts of a template to be independently reactive with the
       [`{{#isolate}}`](http://docs.meteor.com/#isolate) block helper.

* Use PACKAGE_DIRS environment variable to override package location. [#227](https://github.com/meteor/meteor/issues/227)

* Add `absolute-url` package to construct URLs pointing to the application.

* Allow modifying documents returned by `observe` callbacks. [#209](https://github.com/meteor/meteor/issues/209)

* Fix periodic crash after client disconnect. [#212](https://github.com/meteor/meteor/issues/212)

* Fix minimingo crash on dotted queries with undefined keys. [#126](https://github.com/meteor/meteor/issues/126)


## v0.3.9, 2012-08-07

* Add `spiderable` package to allow web crawlers to index Meteor apps.

* `meteor deploy` uses SSL to protect application deployment.

* Fix `stopImmediatePropagation()`. [#205](https://github.com/meteor/meteor/issues/205)


## v0.3.8, 2012-07-12

* HTTPS support
  * Add `force-ssl` package to require site to load over HTTPS.
  * Use HTTPS for install script and `meteor update`.
  * Allow runtime configuration of default DDP endpoint.

* Handlebars improvements
  * Implement dotted path traversal for helpers and methods.
  * Allow functions in helper arguments.
  * Change helper nesting rules to allow functions as arguments.
  * Fix `{{this.foo}}` to never invoke helper `foo`.
  * Make event handler `this` reflect the node that matched the selector instead
    of the event target node.
  * Fix keyword arguments to helpers.

* Add `nib` support to stylus package. [#175](https://github.com/meteor/meteor/issues/175)

* Upgrade bootstrap to version 2.0.4. [#173](https://github.com/meteor/meteor/issues/173)

* Print changelog after `meteor update`.

* Fix mouseenter and mouseleave events. [#224](https://github.com/meteor/meteor/issues/224)

* Fix issue with spurious heartbeat failures on busy connections.

* Fix exception in minimongo when matching non-arrays using `$all`. [#183](https://github.com/meteor/meteor/issues/183)

* Fix serving an empty file when no cacheable assets exist. [#179](https://github.com/meteor/meteor/issues/179)


## v0.3.7, 2012-06-06

* Better parsing of `.html` template files
  * Allow HTML comments (`<!-- -->`) at top level
  * Allow whitespace anywhere in open/close tag
  * Provide names and line numbers on error
  * More helpful error messages

* Form control improvements
  * Fix reactive radio buttons in Internet Explorer.
  * Fix reactive textareas to update consistently across browsers, matching text
    field behavior.

* `http` package bug fixes:
  * Send correct Content-Type when POSTing `params` from the server. [#172](https://github.com/meteor/meteor/issues/172)
  * Correctly detect JSON response Content-Type when a charset is present.

* Support `Handlebars.SafeString`. [#160](https://github.com/meteor/meteor/issues/160)

* Fix intermittent "Cursor is closed" mongo error.

* Fix "Cannot read property 'nextSibling' of null" error in certain nested
  templates. [#142](https://github.com/meteor/meteor/issues/142)

* Add heartbeat timer on the client to notice when the server silently goes
  away.


## v0.3.6, 2012-05-16

* Rewrite event handling. `this` in event handlers now refers to the data
  context of the element that generated the event, *not* the top-level data
  context of the template where the event is declared.

* Add /websocket endpoint for raw websockets. Pass websockets through
  development mode proxy.

* Simplified API for Meteor.connect, which now receives a URL to a Meteor app
  rather than to a sockjs endpoint.

* Fix livedata to support subscriptions with overlapping documents.

* Update node.js to 0.6.17 to fix potential security issue.


## v0.3.5, 2012-04-28

* Fix 0.3.4 regression: Call event map handlers on bubbled events. [#107](https://github.com/meteor/meteor/issues/107)


## v0.3.4, 2012-04-27

* Add Twitter `bootstrap` package. [#84](https://github.com/meteor/meteor/issues/84)

* Add packages for `sass` and `stylus` CSS pre-processors. [#40](https://github.com/meteor/meteor/issues/40), [#50](https://github.com/meteor/meteor/issues/50)

* Bind events correctly on top level elements in a template.

* Fix dotted path selectors in minimongo. [#88](https://github.com/meteor/meteor/issues/88)

* Make `backbone` package also run on the server.

* Add `bare` option to coffee-script compilation so variables can be shared
  between multiple coffee-script file. [#85](https://github.com/meteor/meteor/issues/85)

* Upgrade many dependency versions. User visible highlights:
 * node.js 0.6.15
 * coffee-script 1.3.1
 * less 1.3.0
 * sockjs 0.3.1
 * underscore 1.3.3
 * backbone 0.9.2

* Several documentation fixes and test coverage improvements.


## v0.3.3, 2012-04-20

* Add `http` package for making HTTP requests to remote servers.

* Add `madewith` package to put a live-updating Made with Meteor badge on apps.

* Reduce size of mongo database on disk (--smallfiles).

* Prevent unnecessary hot-code pushes on deployed apps during server migration.

* Fix issue with spaces in directory names. [#39](https://github.com/meteor/meteor/issues/39)

* Workaround browser caching issues in development mode by using query
  parameters on all JavaScript and CSS requests.

* Many documentation and test fixups.


## v0.3.2, 2012-04-10

* Initial public launch<|MERGE_RESOLUTION|>--- conflicted
+++ resolved
@@ -15,9 +15,6 @@
   information about how dynamic `import(...)` works in Meteor, and how to
   use it in your applications.
 
-<<<<<<< HEAD
-## v1.4.4, TBD
-=======
 ## v1.4.4.1, 2017-04-07
 
 * A change in Meteor 1.4.4 to remove "garbage" directories asynchronously
@@ -38,7 +35,6 @@
   adds support for VS2017 on Windows.
 
 * The `node-pre-gyp` npm package has been updated to 0.6.36.
->>>>>>> 1a120a6f
 
 * Thanks to the outstanding efforts of @sethmurphy18, the `minifier-js`
   package now uses [Babili](https://github.com/babel/babili) instead of
