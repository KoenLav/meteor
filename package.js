--- conflicted
+++ resolved
@@ -1,10 +1,6 @@
 Package.describe({
   summary: "Allows templates to be defined in .html files",
-<<<<<<< HEAD
-  version: '1.0.5'
-=======
   version: '1.0.6'
->>>>>>> 6eb8254a
 });
 
 // Today, this package is closely intertwined with Handlebars, meaning
