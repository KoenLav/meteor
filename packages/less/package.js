--- conflicted
+++ resolved
@@ -1,10 +1,6 @@
 Package.describe({
   name: 'less',
-<<<<<<< HEAD
-  version: '2.7.9-rc.2',
-=======
   version: '2.7.9',
->>>>>>> 6a4d76ef
   summary: 'Leaner CSS language',
   documentation: 'README.md'
 });
