--- conflicted
+++ resolved
@@ -5,41 +5,24 @@
   constructor(options) {
     var self = this;
     options = options || {};
-
-<<<<<<< HEAD
+  
     self.nextId = 1;
     // map from collection name (string) -> listener id -> object. each object has
     // keys 'trigger', 'callback'.  As a hack, the empty string means "no
     // collection".
     self.listenersByCollection = {};
     self.listenersByCollectionCount = {};
+    // An object which holds the buffered changes per collection
+    self.buffersPerCollection = {};
+    // Buffer changes to the same collection which happen within x ms
+    self.bufferInterval = 5;
+    // Maximum age of the buffer
+    self.bufferMaxAge = 100;
+    // Maximum amount of notifications to store in the buffer before flushing
+    self.bufferMaxSize = 2000;
     self.factPackage = options.factPackage || "livedata";
     self.factName = options.factName || null;
   }
-=======
-DDPServer._Crossbar = function (options) {
-  var self = this;
-  options = options || {};
-
-  self.listenerId = 1;
-  self.bufferId = 1;
-  // map from collection name (string) -> listener id -> object. each object has
-  // keys 'trigger', 'callback'.  As a hack, the empty string means "no
-  // collection".
-  self.listenersByCollection = {};
-  self.listenersByCollectionCount = {};
-  // An object which holds the buffered changes per collection
-  self.buffersPerCollection = {};
-  // Buffer changes to the same collection which happen within x ms
-  self.bufferInterval = 5;
-  // Maximum age of the buffer
-  self.bufferMaxAge = 100;
-  // Maximum amount of notifications to store in the buffer before flushing
-  self.bufferMaxSize = 2000;
-  self.factPackage = options.factPackage || "livedata";
-  self.factName = options.factName || null;
-};
->>>>>>> 0fd155b2
 
   // msg is a trigger or a notification
   _collectionForMessage(msg) {
