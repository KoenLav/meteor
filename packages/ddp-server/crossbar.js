// A "crossbar" is a class that provides structured notification registration.
// See _match for the definition of how a notification matches a trigger.
// All notifications and triggers must have a string key named 'collection'.

DDPServer._Crossbar = function (options) {
  var self = this;
  options = options || {};

  self.listenerId = 1;
  self.bufferId = 1;
  // map from collection name (string) -> listener id -> object. each object has
  // keys 'trigger', 'callback'.  As a hack, the empty string means "no
  // collection".
  self.listenersByCollection = {};
<<<<<<< HEAD
  // An object which holds the buffered changes per collection
  self.buffersPerCollection = {};
  // Buffer changes to the same collection which happen within x ms
  self.bufferInterval = 5;
  // Maximum age of the buffer
  self.bufferMaxAge = 100;
  // Maximum amount of notifications to store in the buffer before flushing
  self.bufferMaxSize = 2000;
  
=======
  self.listenersByCollectionCount = {};
>>>>>>> d3b1847c
  self.factPackage = options.factPackage || "livedata";
  self.factName = options.factName || null;
};

_.extend(DDPServer._Crossbar.prototype, {
  // msg is a trigger or a notification
  _collectionForMessage: function (msg) {
    var self = this;
    if (! _.has(msg, 'collection')) {
      return '';
    } else if (typeof(msg.collection) === 'string') {
      if (msg.collection === '')
        throw Error("Message has empty collection!");
      return msg.collection;
    } else {
      throw Error("Message has non-string collection!");
    }
  },

  // Listen for notification that match 'trigger'. A notification
  // matches if it has the key-value pairs in trigger as a
  // subset. When a notification matches, call 'callback', passing
  // the actual notification.
  //
  // Returns a listen handle, which is an object with a method
  // stop(). Call stop() to stop listening.
  //
  // XXX It should be legal to call fire() from inside a listen()
  // callback?
  listen: function (trigger, callback) {
    var self = this;
    var id = self.nextId++;

    var collection = self._collectionForMessage(trigger);
<<<<<<< HEAD
    var listener = {trigger: EJSON.clone(trigger), callback: callback};
    
    self.listenersByCollection[collection] = self.listenersByCollection[collection] || {};

    self.listenersByCollection[collection][id] = listener;
=======
    var record = {trigger: EJSON.clone(trigger), callback: callback};
    if (! _.has(self.listenersByCollection, collection)) {
      self.listenersByCollection[collection] = {};
      self.listenersByCollectionCount[collection] = 0;
    }
    self.listenersByCollection[collection][id] = record;
    self.listenersByCollectionCount[collection]++;
>>>>>>> d3b1847c

    if (self.factName && Package['facts-base']) {
      Package['facts-base'].Facts.incrementServerFact(
        self.factPackage, self.factName, 1);
    }

    return {
      stop: function () {
        if (self.factName && Package['facts-base']) {
          Package['facts-base'].Facts.incrementServerFact(
            self.factPackage, self.factName, -1);
        }
        delete self.listenersByCollection[collection][id];
        self.listenersByCollectionCount[collection]--;
        if (self.listenersByCollectionCount[collection] === 0) {
          delete self.listenersByCollection[collection];
          delete self.listenersByCollectionCount[collection];
        }
      }
    };
  },

  // Fire the provided 'notification' (an object whose attribute
  // values are all JSON-compatibile) -- inform all matching listeners
  // (registered with listen()).
  //
  // If fire() is called inside a write fence, then each of the
  // listener callbacks will be called inside the write fence as well.
  //
  // The listeners may be invoked in parallel, rather than serially.
  fire: function (notification) {
    var self = this;
    var collection = self._collectionForMessage(notification);
    var listenersForCollection = self.listenersByCollection[collection];
    var bufferForCollection = self.buffersPerCollection[collection];

    if (listenersForCollection) {
      var callbackIds = [];

      _.each(listenersForCollection, function (listener, id) {
        if (self._matches(notification, listener.trigger)) {
          callbackIds.push(id);
        }
      });

      // Listener callbacks can yield, so we need to first find all the ones that
      // match in a single iteration over self.listenersByCollection (which can't
      // be mutated during this iteration), and then invoke the matching
      // callbacks, checking before each call to ensure they haven't stopped.
      // Note that we don't have to check that
      // self.listenersByCollection[collection] still === listenersForCollection,
      // because the only way that stops being true is if listenersForCollection
      // first gets reduced down to the empty object (and then never gets
      // increased again).
      _.each(callbackIds, function (id) {
        if (_.has(listenersForCollection, id)) {
          listenersForCollection[id].callback(notification);
        }
      });
    }

    if (bufferForCollection) {
      // Add the callback to the bufferedCalls
      bufferForCollection.notifications.push(notification);

      if (bufferForCollection.flushAt === null) {
        bufferForCollection.flushAt = new Date().valueOf() + self.bufferMaxAge;
      }
      
      if (
        bufferForCollection.notifications.length >= self.bufferMaxSize
        || self.flushAt < new Date().valueOf()
      ) {
        self.flush(collection);
        return;
      }

      if (bufferForCollection.handle) {
        clearTimeout(bufferForCollection.handle);
      }

      bufferForCollection.handle = setTimeout(
        self.flush.bind(self, [collection]),
        self.bufferInterval
      );
    }
  },

  buffer: function(trigger, callback) {
    var self = this;
    var id = self.bufferId++;

    var collection = self._collectionForMessage(trigger);
    var listener = {trigger: EJSON.clone(trigger), callback: callback};
    
    self.buffersPerCollection[collection] = self.buffersPerCollection[collection] || {
      listeners: [],
      notifications: [],
      handle: null,
      flushAt: null
    };

    self.buffersPerCollection[collection].listeners[id] = listener;

    return {
      stop: function () {
        delete self.buffersPerCollection[collection].listeners[id];

        if (_.isEmpty(self.buffersPerCollection[collection].listeners)) {
          clearTimeout(self.buffersPerCollection[collection].handle);

          delete self.buffersPerCollection[collection];
        }
      }
    };
  },

  flush(collection) {
    var self = this;
    var bufferForCollection = self.buffersPerCollection[collection];

    if (bufferForCollection.handle) {
      clearTimeout(bufferForCollection.handle);
      
      delete bufferForCollection.handle;
    }

    bufferForCollection.flushAt = null;

    var notifications = bufferForCollection.notifications;
    
    bufferForCollection.notifications = [];

    var filteredBuffers = {};

    // Determine which notifications we should send to each listener
    _.each(bufferForCollection.listeners, function (listener, id) {
      var triggerString = listener.trigger.toString();
      var filteredNotifications = filteredBuffers[triggerString] || [];

      // If did not already filter for the same trigger
      if (filteredNotifications.length === 0) {
        // Iterate over the buffered notifications
        _.each(notifications, function(notification) {
          if (self._matches(notification, listener.trigger)) {
            filteredNotifications.push(notification);
          }
        })
      }

      if (_.has(bufferForCollection.listeners, id)) {
        bufferForCollection.listeners[id].callback(filteredNotifications);
      }
    });
  },

  // A notification matches a trigger if all keys that exist in both are equal.
  //
  // Examples:
  //  N:{collection: "C"} matches T:{collection: "C"}
  //    (a non-targeted write to a collection matches a
  //     non-targeted query)
  //  N:{collection: "C", id: "X"} matches T:{collection: "C"}
  //    (a targeted write to a collection matches a non-targeted query)
  //  N:{collection: "C"} matches T:{collection: "C", id: "X"}
  //    (a non-targeted write to a collection matches a
  //     targeted query)
  //  N:{collection: "C", id: "X"} matches T:{collection: "C", id: "X"}
  //    (a targeted write to a collection matches a targeted query targeted
  //     at the same document)
  //  N:{collection: "C", id: "X"} does not match T:{collection: "C", id: "Y"}
  //    (a targeted write to a collection does not match a targeted query
  //     targeted at a different document)
  _matches: function (notification, trigger) {
    // Most notifications that use the crossbar have a string `collection` and
    // maybe an `id` that is a string or ObjectID. We're already dividing up
    // triggers by collection, but let's fast-track "nope, different ID" (and
    // avoid the overly generic EJSON.equals). This makes a noticeable
    // performance difference; see https://github.com/meteor/meteor/pull/3697
    if (typeof(notification.id) === 'string' &&
        typeof(trigger.id) === 'string' &&
        notification.id !== trigger.id) {
      return false;
    }
    if (notification.id instanceof MongoID.ObjectID &&
        trigger.id instanceof MongoID.ObjectID &&
        ! notification.id.equals(trigger.id)) {
      return false;
    }

    return _.all(trigger, function (triggerValue, key) {
      return !_.has(notification, key) ||
        EJSON.equals(triggerValue, notification[key]);
    });
  }
});

// The "invalidation crossbar" is a specific instance used by the DDP server to
// implement write fence notifications. Listener callbacks on this crossbar
// should call beginWrite on the current write fence before they return, if they
// want to delay the write fence from firing (ie, the DDP method-data-updated
// message from being sent).
DDPServer._InvalidationCrossbar = new DDPServer._Crossbar({
  factName: "invalidation-crossbar-listeners"
});<|MERGE_RESOLUTION|>--- conflicted
+++ resolved
@@ -12,7 +12,7 @@
   // keys 'trigger', 'callback'.  As a hack, the empty string means "no
   // collection".
   self.listenersByCollection = {};
-<<<<<<< HEAD
+  self.listenersByCollectionCount = {};
   // An object which holds the buffered changes per collection
   self.buffersPerCollection = {};
   // Buffer changes to the same collection which happen within x ms
@@ -21,10 +21,6 @@
   self.bufferMaxAge = 100;
   // Maximum amount of notifications to store in the buffer before flushing
   self.bufferMaxSize = 2000;
-  
-=======
-  self.listenersByCollectionCount = {};
->>>>>>> d3b1847c
   self.factPackage = options.factPackage || "livedata";
   self.factName = options.factName || null;
 };
@@ -59,21 +55,13 @@
     var id = self.nextId++;
 
     var collection = self._collectionForMessage(trigger);
-<<<<<<< HEAD
-    var listener = {trigger: EJSON.clone(trigger), callback: callback};
+    var record = {trigger: EJSON.clone(trigger), callback: callback};
     
     self.listenersByCollection[collection] = self.listenersByCollection[collection] || {};
-
-    self.listenersByCollection[collection][id] = listener;
-=======
-    var record = {trigger: EJSON.clone(trigger), callback: callback};
-    if (! _.has(self.listenersByCollection, collection)) {
-      self.listenersByCollection[collection] = {};
-      self.listenersByCollectionCount[collection] = 0;
-    }
+    self.listenersByCollectionCount[collection] = 0;
+
     self.listenersByCollection[collection][id] = record;
     self.listenersByCollectionCount[collection]++;
->>>>>>> d3b1847c
 
     if (self.factName && Package['facts-base']) {
       Package['facts-base'].Facts.incrementServerFact(
