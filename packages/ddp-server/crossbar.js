--- conflicted
+++ resolved
@@ -6,40 +6,24 @@
     var self = this;
     options = options || {};
 
-<<<<<<< HEAD
-DDPServer._Crossbar = function (options) {
-  var self = this;
-  options = options || {};
-
-  self.listenerId = 1;
-  self.bufferId = 1;
-  // map from collection name (string) -> listener id -> object. each object has
-  // keys 'trigger', 'callback'.  As a hack, the empty string means "no
-  // collection".
-  self.listenersByCollection = {};
-  self.listenersByCollectionCount = {};
-  // An object which holds the buffered changes per collection
-  self.buffersPerCollection = {};
-  // Buffer changes to the same collection which happen within x ms
-  self.bufferInterval = 5;
-  // Maximum age of the buffer
-  self.bufferMaxAge = 100;
-  // Maximum amount of notifications to store in the buffer before flushing
-  self.bufferMaxSize = 2000;
-  self.factPackage = options.factPackage || "livedata";
-  self.factName = options.factName || null;
-};
-=======
-    self.nextId = 1;
+    self.listenerId = 1;
+    self.bufferId = 1;
     // map from collection name (string) -> listener id -> object. each object has
     // keys 'trigger', 'callback'.  As a hack, the empty string means "no
     // collection".
     self.listenersByCollection = {};
     self.listenersByCollectionCount = {};
+    // An object which holds the buffered changes per collection
+    self.buffersPerCollection = {};
+    // Buffer changes to the same collection which happen within x ms
+    self.bufferInterval = 5;
+    // Maximum age of the buffer
+    self.bufferMaxAge = 100;
+    // Maximum amount of notifications to store in the buffer before flushing
+    self.bufferMaxSize = 2000;
     self.factPackage = options.factPackage || "livedata";
     self.factName = options.factName || null;
   }
->>>>>>> 184696a2
 
   // msg is a trigger or a notification
   _collectionForMessage(msg) {
@@ -67,7 +51,7 @@
   // callback?
   listen(trigger, callback) {
     var self = this;
-    var id = self.nextId++;
+    var id = self.listenerId++;
 
     var collection = self._collectionForMessage(trigger);
     var record = {trigger: EJSON.clone(trigger), callback: callback};
