// A "crossbar" is a class that provides structured notification registration.
// See _match for the definition of how a notification matches a trigger.
// All notifications and triggers must have a string key named 'collection'.
export default class Crossbar {
  constructor(options) {
    var self = this;
    options = options || {};

<<<<<<< HEAD
    self.nextId = 1;
    // map from collection name (string) -> listener id -> object. each object has
    // keys 'trigger', 'callback'.  As a hack, the empty string means "no
    // collection".
    self.listenersByCollection = {};
    self.factPackage = options.factPackage || "livedata";
    self.factName = options.factName || null;
  }
=======
DDPServer._Crossbar = function (options) {
  var self = this;
  options = options || {};

  self.nextId = 1;
  // map from collection name (string) -> listener id -> object. each object has
  // keys 'trigger', 'callback'.  As a hack, the empty string means "no
  // collection".
  self.listenersByCollection = {};
  self.listenersByCollectionCount = {};
  self.factPackage = options.factPackage || "livedata";
  self.factName = options.factName || null;
};
>>>>>>> d3b1847c

  // msg is a trigger or a notification
  _collectionForMessage(msg) {
    var self = this;
    if (! _.has(msg, 'collection')) {
      return '';
    } else if (typeof(msg.collection) === 'string') {
      if (msg.collection === '')
        throw Error("Message has empty collection!");
      return msg.collection;
    } else {
      throw Error("Message has non-string collection!");
    }
  }

  // Listen for notification that match 'trigger'. A notification
  // matches if it has the key-value pairs in trigger as a
  // subset. When a notification matches, call 'callback', passing
  // the actual notification.
  //
  // Returns a listen handle, which is an object with a method
  // stop(). Call stop() to stop listening.
  //
  // XXX It should be legal to call fire() from inside a listen()
  // callback?
  listen(trigger, callback) {
    var self = this;
    var id = self.nextId++;

    var collection = self._collectionForMessage(trigger);
    var record = {trigger: EJSON.clone(trigger), callback: callback};
    if (! _.has(self.listenersByCollection, collection)) {
      self.listenersByCollection[collection] = {};
      self.listenersByCollectionCount[collection] = 0;
    }
    self.listenersByCollection[collection][id] = record;
    self.listenersByCollectionCount[collection]++;

    if (self.factName && Package['facts-base']) {
      Package['facts-base'].Facts.incrementServerFact(
        self.factPackage, self.factName, 1);
    }

    return {
      stop: function () {
        if (self.factName && Package['facts-base']) {
          Package['facts-base'].Facts.incrementServerFact(
            self.factPackage, self.factName, -1);
        }
        delete self.listenersByCollection[collection][id];
        self.listenersByCollectionCount[collection]--;
        if (self.listenersByCollectionCount[collection] === 0) {
          delete self.listenersByCollection[collection];
          delete self.listenersByCollectionCount[collection];
        }
      }
    };
  }

  // Fire the provided 'notification' (an object whose attribute
  // values are all JSON-compatibile) -- inform all matching listeners
  // (registered with listen()).
  //
  // If fire() is called inside a write fence, then each of the
  // listener callbacks will be called inside the write fence as well.
  //
  // The listeners may be invoked in parallel, rather than serially.
  fire(notification) {
    var self = this;

    var collection = self._collectionForMessage(notification);

    if (! _.has(self.listenersByCollection, collection)) {
      return;
    }

    var listenersForCollection = self.listenersByCollection[collection];
    var callbackIds = [];
    _.each(listenersForCollection, function (l, id) {
      if (self._matches(notification, l.trigger)) {
        callbackIds.push(id);
      }
    });

    // Listener callbacks can yield, so we need to first find all the ones that
    // match in a single iteration over self.listenersByCollection (which can't
    // be mutated during this iteration), and then invoke the matching
    // callbacks, checking before each call to ensure they haven't stopped.
    // Note that we don't have to check that
    // self.listenersByCollection[collection] still === listenersForCollection,
    // because the only way that stops being true is if listenersForCollection
    // first gets reduced down to the empty object (and then never gets
    // increased again).
    _.each(callbackIds, function (id) {
      if (_.has(listenersForCollection, id)) {
        listenersForCollection[id].callback(notification);
      }
    });
  }

  // A notification matches a trigger if all keys that exist in both are equal.
  //
  // Examples:
  //  N:{collection: "C"} matches T:{collection: "C"}
  //    (a non-targeted write to a collection matches a
  //     non-targeted query)
  //  N:{collection: "C", id: "X"} matches T:{collection: "C"}
  //    (a targeted write to a collection matches a non-targeted query)
  //  N:{collection: "C"} matches T:{collection: "C", id: "X"}
  //    (a non-targeted write to a collection matches a
  //     targeted query)
  //  N:{collection: "C", id: "X"} matches T:{collection: "C", id: "X"}
  //    (a targeted write to a collection matches a targeted query targeted
  //     at the same document)
  //  N:{collection: "C", id: "X"} does not match T:{collection: "C", id: "Y"}
  //    (a targeted write to a collection does not match a targeted query
  //     targeted at a different document)
  _matches(notification, trigger) {
    // Most notifications that use the crossbar have a string `collection` and
    // maybe an `id` that is a string or ObjectID. We're already dividing up
    // triggers by collection, but let's fast-track "nope, different ID" (and
    // avoid the overly generic EJSON.equals). This makes a noticeable
    // performance difference; see https://github.com/meteor/meteor/pull/3697
    if (typeof(notification.id) === 'string' &&
        typeof(trigger.id) === 'string' &&
        notification.id !== trigger.id) {
      return false;
    }
    if (notification.id instanceof MongoID.ObjectID &&
        trigger.id instanceof MongoID.ObjectID &&
        ! notification.id.equals(trigger.id)) {
      return false;
    }

    return _.all(trigger, function (triggerValue, key) {
      return !_.has(notification, key) ||
        EJSON.equals(triggerValue, notification[key]);
    });
  }
}<|MERGE_RESOLUTION|>--- conflicted
+++ resolved
@@ -6,30 +6,15 @@
     var self = this;
     options = options || {};
 
-<<<<<<< HEAD
     self.nextId = 1;
     // map from collection name (string) -> listener id -> object. each object has
     // keys 'trigger', 'callback'.  As a hack, the empty string means "no
     // collection".
     self.listenersByCollection = {};
+    self.listenersByCollectionCount = {};
     self.factPackage = options.factPackage || "livedata";
     self.factName = options.factName || null;
   }
-=======
-DDPServer._Crossbar = function (options) {
-  var self = this;
-  options = options || {};
-
-  self.nextId = 1;
-  // map from collection name (string) -> listener id -> object. each object has
-  // keys 'trigger', 'callback'.  As a hack, the empty string means "no
-  // collection".
-  self.listenersByCollection = {};
-  self.listenersByCollectionCount = {};
-  self.factPackage = options.factPackage || "livedata";
-  self.factName = options.factName || null;
-};
->>>>>>> d3b1847c
 
   // msg is a trigger or a notification
   _collectionForMessage(msg) {
