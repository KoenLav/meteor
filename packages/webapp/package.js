--- conflicted
+++ resolved
@@ -1,10 +1,6 @@
 Package.describe({
   summary: "Serves a Meteor app over HTTP",
-<<<<<<< HEAD
-  version: '1.1.3-pre.0'
-=======
   version: '1.1.3-pre.2'
->>>>>>> 2d9bb654
 });
 
 Npm.depends({connect: "2.9.0",
