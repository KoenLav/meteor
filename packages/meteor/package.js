--- conflicted
+++ resolved
@@ -2,11 +2,7 @@
 
 Package.describe({
   summary: "Core Meteor environment",
-<<<<<<< HEAD
-  version: '1.0.4-cordova6'
-=======
   version: '1.0.3-rc1'
->>>>>>> 173b7c8b
 });
 
 Package._transitional_registerBuildPlugin({
