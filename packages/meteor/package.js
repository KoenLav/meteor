--- conflicted
+++ resolved
@@ -2,11 +2,7 @@
 
 Package.describe({
   summary: "Core Meteor environment",
-<<<<<<< HEAD
-  version: '1.1.5-vs.2'
-=======
   version: '1.1.5-winr.6'
->>>>>>> cbff5271
 });
 
 Package.registerBuildPlugin({
