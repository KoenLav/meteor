--- conflicted
+++ resolved
@@ -1,10 +1,6 @@
 Package.describe({
   summary: "The Meteor command-line tool",
-<<<<<<< HEAD
-  version: '1.0.28-cordova6'
-=======
   version: '1.0.28'
->>>>>>> e8ff8c8f
 });
 
 Package.includeTool();