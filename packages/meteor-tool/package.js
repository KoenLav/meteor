Package.describe({
  summary: "The Meteor command-line tool",
<<<<<<< HEAD
  version: '1.0.33-pre.0'
=======
  version: '1.0.33'
>>>>>>> a31b4485
});

Package.includeTool();<|MERGE_RESOLUTION|>--- conflicted
+++ resolved
@@ -1,10 +1,6 @@
 Package.describe({
   summary: "The Meteor command-line tool",
-<<<<<<< HEAD
-  version: '1.0.33-pre.0'
-=======
-  version: '1.0.33'
->>>>>>> a31b4485
+  version: '1.0.34-pre.0'
 });
 
 Package.includeTool();