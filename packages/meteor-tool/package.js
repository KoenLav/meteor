Package.describe({
  summary: "The Meteor command-line tool",
<<<<<<< HEAD
  version: '1.5.0'
=======
  version: '1.6.0-pre.1'
>>>>>>> ea9a1745
});

Package.includeTool();<|MERGE_RESOLUTION|>--- conflicted
+++ resolved
@@ -1,10 +1,6 @@
 Package.describe({
   summary: "The Meteor command-line tool",
-<<<<<<< HEAD
-  version: '1.5.0'
-=======
   version: '1.6.0-pre.1'
->>>>>>> ea9a1745
 });
 
 Package.includeTool();