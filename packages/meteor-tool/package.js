Package.describe({
  summary: "The Meteor command-line tool",
<<<<<<< HEAD
  version: '1.4.4'
=======
  version: '1.4.4_1'
>>>>>>> 06e82b84
});

Package.includeTool();<|MERGE_RESOLUTION|>--- conflicted
+++ resolved
@@ -1,10 +1,6 @@
 Package.describe({
   summary: "The Meteor command-line tool",
-<<<<<<< HEAD
-  version: '1.4.4'
-=======
   version: '1.4.4_1'
->>>>>>> 06e82b84
 });
 
 Package.includeTool();