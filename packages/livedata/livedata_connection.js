--- conflicted
+++ resolved
@@ -34,12 +34,8 @@
     self._stream = url;
   } else {
     self._stream = new LivedataTest.ClientStream(url, {
-<<<<<<< HEAD
       retry: options.retry,
       headers: options.headers
-=======
-      retry: options.retry
->>>>>>> 6bcaaf91
     });
   }
 
@@ -635,12 +631,8 @@
       };
       var invocation = new MethodInvocation({
         isSimulation: true,
-<<<<<<< HEAD
-        userId: self.userId(), setUserId: setUserId
-=======
         userId: self.userId(),
         setUserId: setUserId
->>>>>>> 6bcaaf91
       });
 
       if (!alreadyInSimulation)
