--- conflicted
+++ resolved
@@ -1,20 +1,12 @@
 Package.describe({
   name: "modules",
-<<<<<<< HEAD
   version: "0.8.0-beta.5",
-=======
-  version: "0.7.9",
->>>>>>> a290488d
   summary: "CommonJS module system",
   documentation: "README.md"
 });
 
 Npm.depends({
-<<<<<<< HEAD
-  reify: "0.4.7"
-=======
   reify: "0.4.9"
->>>>>>> a290488d
 });
 
 Package.onUse(function(api) {
