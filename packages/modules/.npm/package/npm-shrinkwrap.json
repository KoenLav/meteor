{
  "dependencies": {
    "acorn": {
      "version": "5.0.3",
      "resolved": "https://registry.npmjs.org/acorn/-/acorn-5.0.3.tgz",
      "from": "acorn@>=5.0.0 <5.1.0"
    },
    "minipass": {
      "version": "2.0.2",
      "resolved": "https://registry.npmjs.org/minipass/-/minipass-2.0.2.tgz",
      "from": "minipass@>=2.0.0 <3.0.0"
    },
    "minizlib": {
      "version": "1.0.3",
      "resolved": "https://registry.npmjs.org/minizlib/-/minizlib-1.0.3.tgz",
      "from": "minizlib@>=1.0.3 <2.0.0"
    },
    "reify": {
<<<<<<< HEAD
      "version": "0.11.22",
      "resolved": "https://registry.npmjs.org/reify/-/reify-0.11.22.tgz",
      "from": "reify@0.11.22"
=======
      "version": "0.11.24",
      "resolved": "https://registry.npmjs.org/reify/-/reify-0.11.24.tgz",
      "from": "reify@0.11.24"
>>>>>>> bfc8a60b
    },
    "semver": {
      "version": "5.3.0",
      "resolved": "https://registry.npmjs.org/semver/-/semver-5.3.0.tgz",
      "from": "semver@>=5.3.0 <6.0.0"
    },
    "yallist": {
      "version": "3.0.2",
      "resolved": "https://registry.npmjs.org/yallist/-/yallist-3.0.2.tgz",
      "from": "yallist@>=3.0.0 <4.0.0"
    }
  }
}<|MERGE_RESOLUTION|>--- conflicted
+++ resolved
@@ -16,15 +16,9 @@
       "from": "minizlib@>=1.0.3 <2.0.0"
     },
     "reify": {
-<<<<<<< HEAD
-      "version": "0.11.22",
-      "resolved": "https://registry.npmjs.org/reify/-/reify-0.11.22.tgz",
-      "from": "reify@0.11.22"
-=======
       "version": "0.11.24",
       "resolved": "https://registry.npmjs.org/reify/-/reify-0.11.24.tgz",
       "from": "reify@0.11.24"
->>>>>>> bfc8a60b
     },
     "semver": {
       "version": "5.3.0",
