// XXX We should revisit how we factor MongoDB support into (1) the
// server-side node.js driver [which you might use independently of
// livedata, after all], (2) minimongo [ditto], and (3) Collection,
// which is the class that glues the two of them to Livedata, but also
// is generally the "public interface for newbies" to Mongo in the
// Meteor universe. We want to allow the components to be used
// independently, but we don't want to overwhelm the user with
// minutiae.

Package.describe({
  summary: "Adaptor for using MongoDB and Minimongo over DDP",
<<<<<<< HEAD
  version: '1.4.0-beta161.18'
=======
  version: '1.4.1'
>>>>>>> 7583fc0b
});

Npm.depends({
  "mongodb-uri": "0.9.7"
});

Npm.strip({
  mongodb: ["test/"]
});

Package.onUse(function (api) {
  api.use('npm-mongo', 'server');
  api.use('allow-deny');

  api.use([
    'random',
    'ejson',
    'minimongo',
    'ddp',
    'tracker',
    'diff-sequence',
    'mongo-id',
    'check',
    'ecmascript',
    'mongo-dev-server',
  ]);

  api.use('underscore', 'server');

  // Binary Heap data structure is used to optimize oplog observe driver
  // performance.
  api.use('binary-heap', 'server');

  // Allow us to detect 'insecure'.
  api.use('insecure', {weak: true});

  // Allow us to detect 'autopublish', and publish collections if it's loaded.
  api.use('autopublish', 'server', {weak: true});

  // Allow us to detect 'disable-oplog', which turns off oplog tailing for your
  // app even if it's configured in the environment. (This package will be
  // probably be removed before 1.0.)
  api.use('disable-oplog', 'server', {weak: true});

  // defaultRemoteCollectionDriver gets its deployConfig from something that is
  // (for questionable reasons) initialized by the webapp package.
  api.use('webapp', 'server', {weak: true});

  // If the facts package is loaded, publish some statistics.
  api.use('facts', 'server', {weak: true});

  api.use('callback-hook', 'server');

  // Stuff that should be exposed via a real API, but we haven't yet.
  api.export('MongoInternals', 'server');
  // For tests only.
  api.export('MongoTest', 'server', {testOnly: true});
  api.export("Mongo");

  api.addFiles(['mongo_driver.js', 'oplog_tailing.js',
                 'observe_multiplex.js', 'doc_fetcher.js',
                 'polling_observe_driver.js','oplog_observe_driver.js'],
                'server');
  api.addFiles('local_collection_driver.js', ['client', 'server']);
  api.addFiles('remote_collection_driver.js', 'server');
  api.addFiles('collection.js', ['client', 'server']);
  api.addFiles('connection_options.js', 'server');
});

Package.onTest(function (api) {
  api.use('mongo');
  api.use('check');
  api.use(['tinytest', 'underscore', 'test-helpers', 'ejson', 'random',
           'ddp', 'base64']);
  // XXX test order dependency: the allow_tests "partial allow" test
  // fails if it is run before mongo_livedata_tests.
  api.addFiles('mongo_livedata_tests.js', ['client', 'server']);
  api.addFiles('upsert_compatibility_test.js', 'server');
  api.addFiles('allow_tests.js', ['client', 'server']);
  api.addFiles('collection_tests.js', ['client', 'server']);
  api.addFiles('observe_changes_tests.js', ['client', 'server']);
  api.addFiles('oplog_tests.js', 'server');
  api.addFiles('doc_fetcher_tests.js', 'server');
});<|MERGE_RESOLUTION|>--- conflicted
+++ resolved
@@ -9,11 +9,7 @@
 
 Package.describe({
   summary: "Adaptor for using MongoDB and Minimongo over DDP",
-<<<<<<< HEAD
-  version: '1.4.0-beta161.18'
-=======
-  version: '1.4.1'
->>>>>>> 7583fc0b
+  version: '1.4.1-beta161.18'
 });
 
 Npm.depends({
