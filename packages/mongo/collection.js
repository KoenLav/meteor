// options.connection, if given, is a LivedataClient or LivedataServer
// XXX presently there is no way to destroy/clean up a Collection

/**
 * @summary Namespace for MongoDB-related items
 * @namespace
 */
Mongo = {};

/**
 * @summary Constructor for a Collection
 * @locus Anywhere
 * @instancename collection
 * @class
 * @param {String} name The name of the collection.  If null, creates an unmanaged (unsynchronized) local collection.
 * @param {Object} [options]
 * @param {Object} options.connection The server connection that will manage this collection. Uses the default connection if not specified.  Pass the return value of calling [`DDP.connect`](#ddp_connect) to specify a different server. Pass `null` to specify no connection. Unmanaged (`name` is null) collections cannot specify a connection.
 * @param {String} options.idGeneration The method of generating the `_id` fields of new documents in this collection.  Possible values:

 - **`'STRING'`**: random strings
 - **`'MONGO'`**:  random [`Mongo.ObjectID`](#mongo_object_id) values

The default id generation technique is `'STRING'`.
 * @param {Function} options.transform An optional transformation function. Documents will be passed through this function before being returned from `fetch` or `findOne`, and before being passed to callbacks of `observe`, `map`, `forEach`, `allow`, and `deny`. Transforms are *not* applied for the callbacks of `observeChanges` or to cursors returned from publish functions.
 * @param {Boolean} options.defineMutationMethods Set to `false` to skip setting up the mutation methods that enable insert/update/remove from client code. Default `true`.
 */
Mongo.Collection = class Collection {
  constructor(name, options) {
    if (! (this instanceof Mongo.Collection))
      throw new Error('use "new" to construct a Mongo.Collection');

    if (!name && (name !== null)) {
      Meteor._debug("Warning: creating anonymous collection. It will not be " +
                    "saved or synchronized over the network. (Pass null for " +
                    "the collection name to turn off this warning.)");
      name = null;
    }

    if (name !== null && typeof name !== "string") {
      throw new Error(
        "First argument to new Mongo.Collection must be a string or null");
    }

    if (options && options.methods) {
      // Backwards compatibility hack with original signature (which passed
      // "connection" directly instead of in options. (Connections must have a "methods"
      // method.)
      // XXX remove before 1.0
      options = {connection: options};
    }
    // Backwards compatibility: "connection" used to be called "manager".
    if (options && options.manager && !options.connection) {
      options.connection = options.manager;
    }

    options = {
      connection: undefined,
      idGeneration: 'STRING',
      transform: null,
      _driver: undefined,
      _preventAutopublish: false,
      ...options,
    };

    switch (options.idGeneration) {
    case 'MONGO':
      this._makeNewID = function () {
        var src = name ? DDP.randomStream('/collection/' + name) : Random.insecure;
        return new Mongo.ObjectID(src.hexString(24));
      };
      break;
    case 'STRING':
    default:
      this._makeNewID = function () {
        var src = name ? DDP.randomStream('/collection/' + name) : Random.insecure;
        return src.id();
      };
      break;
    }

    this._transform = LocalCollection.wrapTransform(options.transform);

    if (! name || options.connection === null)
      // note: nameless collections never have a connection
      this._connection = null;
    else if (options.connection)
      this._connection = options.connection;
    else if (Meteor.isClient)
      this._connection = Meteor.connection;
    else
      this._connection = Meteor.server;

    if (!options._driver) {
      // XXX This check assumes that webapp is loaded so that Meteor.server !==
      // null. We should fully support the case of "want to use a Mongo-backed
      // collection from Node code without webapp", but we don't yet.
      // #MeteorServerNull
      if (name && this._connection === Meteor.server &&
          typeof MongoInternals !== "undefined" &&
          MongoInternals.defaultRemoteCollectionDriver) {
        options._driver = MongoInternals.defaultRemoteCollectionDriver();
      } else {
        const { LocalCollectionDriver } =
          require("./local_collection_driver.js");
        options._driver = LocalCollectionDriver;
      }
    }

    this._collection = options._driver.open(name, this._connection);
    this._name = name;
    this._driver = options._driver;

    this._maybeSetUpReplication(name, options);

    // XXX don't define these until allow or deny is actually used for this
    // collection. Could be hard if the security rules are only defined on the
    // server.
    if (options.defineMutationMethods !== false) {
      try {
        this._defineMutationMethods({
          useExisting: options._suppressSameNameError === true
        });
      } catch (error) {
        // Throw a more understandable error on the server for same collection name
        if (error.message === `A method named '/${name}/insert' is already defined`)
          throw new Error(`There is already a collection named "${name}"`);
        throw error;
      }
    }

    // autopublish
    if (Package.autopublish &&
        ! options._preventAutopublish &&
        this._connection &&
        this._connection.publish) {
      this._connection.publish(null, () => this.find(), {
        is_auto: true,
      });
    }
  }

  _maybeSetUpReplication(name, {
    _suppressSameNameError = false
  }) {
    const self = this;
    if (! (self._connection &&
           self._connection.registerStore)) {
      return;
    }

    // OK, we're going to be a slave, replicating some remote
    // database, except possibly with some temporary divergence while
    // we have unacknowledged RPC's.
    const ok = self._connection.registerStore(name, {
      // Called at the beginning of a batch of updates. batchSize is the number
      // of update calls to expect.
      //
      // XXX This interface is pretty janky. reset probably ought to go back to
      // being its own function, and callers shouldn't have to calculate
      // batchSize. The optimization of not calling pause/remove should be
      // delayed until later: the first call to update() should buffer its
      // message, and then we can either directly apply it at endUpdate time if
      // it was the only update, or do pauseObservers/apply/apply at the next
      // update() if there's another one.
      beginUpdate(batchSize, reset) {
        // pause observers so users don't see flicker when updating several
        // objects at once (including the post-reconnect reset-and-reapply
        // stage), and so that a re-sorting of a query can take advantage of the
        // full _diffQuery moved calculation instead of applying change one at a
        // time.
        if (batchSize > 1 || reset)
          self._collection.pauseObservers();

        if (reset)
          self._collection.remove({});
      },

      // Apply an update.
      // XXX better specify this interface (not in terms of a wire message)?
      update(msg) {
        var mongoId = MongoID.idParse(msg.id);
        var doc = self._collection.findOne(mongoId);

        // Is this a "replace the whole doc" message coming from the quiescence
        // of method writes to an object? (Note that 'undefined' is a valid
        // value meaning "remove it".)
        if (msg.msg === 'replace') {
          var replace = msg.replace;
          if (!replace) {
            if (doc)
              self._collection.remove(mongoId);
          } else if (!doc) {
            self._collection.insert(replace);
          } else {
            // XXX check that replace has no $ ops
            self._collection.update(mongoId, replace);
          }
          return;
        } else if (msg.msg === 'added') {
          if (doc) {
            throw new Error("Expected not to find a document already present for an add");
          }
          self._collection.insert({ _id: mongoId, ...msg.fields });
        } else if (msg.msg === 'removed') {
          if (!doc)
            throw new Error("Expected to find a document already present for removed");
          self._collection.remove(mongoId);
        } else if (msg.msg === 'changed') {
          if (!doc)
            throw new Error("Expected to find a document to change");
          const keys = Object.keys(msg.fields);
          if (keys.length > 0) {
            var modifier = {};
            keys.forEach(key => {
              const value = msg.fields[key];
              if (typeof value === "undefined") {
                if (!modifier.$unset) {
                  modifier.$unset = {};
                }
                modifier.$unset[key] = 1;
              } else {
                if (!modifier.$set) {
                  modifier.$set = {};
                }
                modifier.$set[key] = value;
              }
            });
            self._collection.update(mongoId, modifier);
          }
        } else {
          throw new Error("I don't know how to deal with this message");
        }
      },

      // Called at the end of a batch of updates.
      endUpdate() {
        self._collection.resumeObservers();
      },

      // Called around method stub invocations to capture the original versions
      // of modified documents.
      saveOriginals() {
        self._collection.saveOriginals();
      },
      retrieveOriginals() {
        return self._collection.retrieveOriginals();
      },

      // Used to preserve current versions of documents across a store reset.
      getDoc(id) {
        return self.findOne(id);
      },

      // To be able to get back to the collection from the store.
      _getCollection() {
        return self;
      }
    });

    if (! ok) {
      const message = `There is already a collection named "${name}"`;
      if (_suppressSameNameError === true) {
        // XXX In theory we do not have to throw when `ok` is falsy. The
        // store is already defined for this collection name, but this
        // will simply be another reference to it and everything should
        // work. However, we have historically thrown an error here, so
        // for now we will skip the error only when _suppressSameNameError
        // is `true`, allowing people to opt in and give this some real
        // world testing.
        console.warn ? console.warn(message) : console.log(message);
      } else {
        throw new Error(message);
      }
    }
  }

  ///
  /// Main collection API
  ///

  _getFindSelector(args) {
    if (args.length == 0)
      return {};
    else
      return args[0];
  }

  _getFindOptions(args) {
    var self = this;
    if (args.length < 2) {
      return { transform: self._transform };
    } else {
      check(args[1], Match.Optional(Match.ObjectIncluding({
        fields: Match.Optional(Match.OneOf(Object, undefined)),
        sort: Match.Optional(Match.OneOf(Object, Array, Function, undefined)),
        limit: Match.Optional(Match.OneOf(Number, undefined)),
        skip: Match.Optional(Match.OneOf(Number, undefined))
      })));

      return {
        transform: self._transform,
        ...args[1],
      };
    }
  }

  /**
   * @summary Find the documents in a collection that match the selector.
   * @locus Anywhere
   * @method find
   * @memberOf Mongo.Collection
   * @instance
   * @param {MongoSelector} [selector] A query describing the documents to find
   * @param {Object} [options]
   * @param {MongoSortSpecifier} options.sort Sort order (default: natural order)
   * @param {Number} options.skip Number of results to skip at the beginning
   * @param {Number} options.limit Maximum number of results to return
   * @param {MongoFieldSpecifier} options.fields Dictionary of fields to return or exclude.
   * @param {Boolean} options.reactive (Client only) Default `true`; pass `false` to disable reactivity
   * @param {Function} options.transform Overrides `transform` on the  [`Collection`](#collections) for this cursor.  Pass `null` to disable transformation.
   * @param {Boolean} options.disableOplog (Server only) Pass true to disable oplog-tailing on this query. This affects the way server processes calls to `observe` on this query. Disabling the oplog can be useful when working with data that updates in large batches.
   * @param {Number} options.pollingIntervalMs (Server only) When oplog is disabled (through the use of `disableOplog` or when otherwise not available), the frequency (in milliseconds) of how often to poll this query when observing on the server. Defaults to 10000ms (10 seconds).
   * @param {Number} options.pollingThrottleMs (Server only) When oplog is disabled (through the use of `disableOplog` or when otherwise not available), the minimum time (in milliseconds) to allow between re-polling when observing on the server. Increasing this will save CPU and mongo load at the expense of slower updates to users. Decreasing this is not recommended. Defaults to 50ms.
   * @param {Number} options.maxTimeMs (Server only) If set, instructs MongoDB to set a time limit for this cursor's operations. If the operation reaches the specified time limit (in milliseconds) without the having been completed, an exception will be thrown. Useful to prevent an (accidental or malicious) unoptimized query from causing a full collection scan that would disrupt other database users, at the expense of needing to handle the resulting error.
   * @param {String|Object} options.hint (Server only) Overrides MongoDB's default index selection and query optimization process. Specify an index to force its use, either by its name or index specification. You can also specify `{ $natural : 1 }` to force a forwards collection scan, or `{ $natural : -1 }` for a reverse collection scan. Setting this is only recommended for advanced users.
   * @returns {Mongo.Cursor}
   */
  find(...args) {
    // Collection.find() (return all docs) behaves differently
    // from Collection.find(undefined) (return 0 docs).  so be
    // careful about the length of arguments.
    return this._collection.find(
      this._getFindSelector(args),
      this._getFindOptions(args)
    );
  }

  /**
   * @summary Finds the first document that matches the selector, as ordered by sort and skip options. Returns `undefined` if no matching document is found.
   * @locus Anywhere
   * @method findOne
   * @memberOf Mongo.Collection
   * @instance
   * @param {MongoSelector} [selector] A query describing the documents to find
   * @param {Object} [options]
   * @param {MongoSortSpecifier} options.sort Sort order (default: natural order)
   * @param {Number} options.skip Number of results to skip at the beginning
   * @param {MongoFieldSpecifier} options.fields Dictionary of fields to return or exclude.
   * @param {Boolean} options.reactive (Client only) Default true; pass false to disable reactivity
   * @param {Function} options.transform Overrides `transform` on the [`Collection`](#collections) for this cursor.  Pass `null` to disable transformation.
   * @returns {Object}
   */
  findOne(...args) {
    return this._collection.findOne(
      this._getFindSelector(args),
      this._getFindOptions(args)
    );
  }

  static _publishCursor(cursor, sub, collection) {
    var observeHandle = cursor.observeChanges({
      added: function (id, fields) {
        sub.added(collection, id, fields);
      },
      changed: function (id, fields) {
        sub.changed(collection, id, fields);
      },
      removed: function (id) {
        sub.removed(collection, id);
      }
    });

    // We don't call sub.ready() here: it gets called in livedata_server, after
    // possibly calling _publishCursor on multiple returned cursors.

    // register stop callback (expects lambda w/ no args).
    sub.onStop(function () {
      observeHandle.stop();
    });

    // return the observeHandle in case it needs to be stopped early
    return observeHandle;
  }

  // protect against dangerous selectors.  falsey and {_id: falsey} are both
  // likely programmer error, and not what you want, particularly for destructive
  // operations. If a falsey _id is sent in, a new string _id will be
  // generated and returned; if a fallbackId is provided, it will be returned
  // instead.
  static _rewriteSelector(selector, { fallbackId } = {}) {
    // shorthand -- scalars match _id
    if (LocalCollection._selectorIsId(selector))
      selector = {_id: selector};

    if (Array.isArray(selector)) {
      // This is consistent with the Mongo console itself; if we don't do this
      // check passing an empty array ends up selecting all items
      throw new Error("Mongo selector can't be an array.");
    }

    if (!selector || (('_id' in selector) && !selector._id)) {
      // can't match anything
      return { _id: fallbackId || Random.id() };
    }

    return selector;
  }

<<<<<<< HEAD
  // 'insert' immediately returns the inserted document's new _id.
  // The others return values immediately if you are in a stub, an in-memory
  // unmanaged collection, or a mongo-backed collection and you don't pass a
  // callback. 'update' and 'remove' return the number of affected
  // documents. 'upsert' returns an object with keys 'numberAffected' and, if an
  // insert happened, 'insertedId'.
  //
  // Otherwise, the semantics are exactly like other methods: they take
  // a callback as an optional last argument; if no callback is
  // provided, they block until the operation is complete, and throw an
  // exception if it fails; if a callback is provided, then they don't
  // necessarily block, and they call the callback when they finish with error and
  // result arguments.  (The insert method provides the document ID as its result;
  // update and remove provide the number of affected docs as the result; upsert
  // provides an object with numberAffected and maybe insertedId.)
  //
  // On the client, blocking is impossible, so if a callback
  // isn't provided, they just return immediately and any error
  // information is lost.
  //
  // There's one more tweak. On the client, if you don't provide a
  // callback, then if there is an error, a message will be logged with
  // Meteor._debug.
  //
  // The intent (though this is actually determined by the underlying
  // drivers) is that the operations should be done synchronously, not
  // generating their result until the database has acknowledged
  // them. In the future maybe we should provide a flag to turn this
  // off.

  /**
   * @summary Insert a document in the collection.  Returns its unique _id.
   * @locus Anywhere
   * @method  insert
   * @memberOf Mongo.Collection
   * @instance
   * @param {Object} doc The document to insert. May not yet have an _id attribute, in which case Meteor will generate one for you.
   * @param {Function} [callback] Optional.  If present, called with an error object as the first argument and, if no error, the _id as the second.
   */
  insert(doc, callback) {
    // Make sure we were passed a document to insert
    if (!doc) {
      throw new Error("insert requires an argument");
=======
  // Make a shallow clone of the document, preserving its prototype.
  doc = Object.create(
    Object.getPrototypeOf(doc),
    Object.getOwnPropertyDescriptors(doc)
  );

  if ('_id' in doc) {
    if (! doc._id ||
        ! (typeof doc._id === 'string' ||
           doc._id instanceof Mongo.ObjectID)) {
      throw new Error(
        "Meteor requires document _id fields to be non-empty strings or ObjectIDs");
>>>>>>> 2d14db1f
    }

    // Make a shallow clone of the document, preserving its prototype.
    doc = Object.create(
      Object.getPrototypeOf(doc),
      Object.getOwnPropertyDescriptors(doc)
    );

    if ('_id' in doc) {
      if (! doc._id ||
          ! (typeof doc._id === 'string' ||
             doc._id instanceof Mongo.ObjectID)) {
        throw new Error(
          "Meteor requires document _id fields to be non-empty strings or ObjectIDs");
      }
    } else {
      let generateId = true;

      // Don't generate the id if we're the client and the 'outermost' call
      // This optimization saves us passing both the randomSeed and the id
      // Passing both is redundant.
      if (this._isRemoteCollection()) {
        const enclosing = DDP._CurrentMethodInvocation.get();
        if (!enclosing) {
          generateId = false;
        }
      }

      if (generateId) {
        doc._id = this._makeNewID();
      }
    }

    // On inserts, always return the id that we generated; on all other
    // operations, just return the result from the collection.
    var chooseReturnValueFromCollectionResult = function (result) {
      if (doc._id) {
        return doc._id;
      }

      // XXX what is this for??
      // It's some iteraction between the callback to _callMutatorMethod and
      // the return value conversion
      doc._id = result;

      return result;
    };

    const wrappedCallback = wrapCallback(
      callback, chooseReturnValueFromCollectionResult);

    if (this._isRemoteCollection()) {
      const result = this._callMutatorMethod("insert", [doc], wrappedCallback);
      return chooseReturnValueFromCollectionResult(result);
    }

    // it's my collection.  descend into the collection object
    // and propagate any exception.
    try {
      // If the user provided a callback and the collection implements this
      // operation asynchronously, then queryRet will be undefined, and the
      // result will be returned through the callback instead.
      const result = this._collection.insert(doc, wrappedCallback);
      return chooseReturnValueFromCollectionResult(result);
    } catch (e) {
      if (callback) {
        callback(e);
        return null;
      }
      throw e;
    }
  }

  /**
   * @summary Modify one or more documents in the collection. Returns the number of matched documents.
   * @locus Anywhere
   * @method update
   * @memberOf Mongo.Collection
   * @instance
   * @param {MongoSelector} selector Specifies which documents to modify
   * @param {MongoModifier} modifier Specifies how to modify the documents
   * @param {Object} [options]
   * @param {Boolean} options.multi True to modify all matching documents; false to only modify one of the matching documents (the default).
   * @param {Boolean} options.upsert True to insert a document if no matching documents are found.
   * @param {Function} [callback] Optional.  If present, called with an error object as the first argument and, if no error, the number of affected documents as the second.
   */
  update(selector, modifier, ...optionsAndCallback) {
    const callback = popCallbackFromArgs(optionsAndCallback);

    // We've already popped off the callback, so we are left with an array
    // of one or zero items
    const options = { ...(optionsAndCallback[0] || null) };
    let insertedId;
    if (options && options.upsert) {
      // set `insertedId` if absent.  `insertedId` is a Meteor extension.
      if (options.insertedId) {
        if (!(typeof options.insertedId === 'string' || options.insertedId instanceof Mongo.ObjectID))
          throw new Error("insertedId must be string or ObjectID");
        insertedId = options.insertedId;
      } else if (!selector || !selector._id) {
        insertedId = this._makeNewID();
        options.generatedId = true;
        options.insertedId = insertedId;
      }
    }

    selector =
      Mongo.Collection._rewriteSelector(selector, { fallbackId: insertedId });

    const wrappedCallback = wrapCallback(callback);

    if (this._isRemoteCollection()) {
      const args = [
        selector,
        modifier,
        options
      ];

      return this._callMutatorMethod("update", args, wrappedCallback);
    }

    // it's my collection.  descend into the collection object
    // and propagate any exception.
    try {
      // If the user provided a callback and the collection implements this
      // operation asynchronously, then queryRet will be undefined, and the
      // result will be returned through the callback instead.
      return this._collection.update(
        selector, modifier, options, wrappedCallback);
    } catch (e) {
      if (callback) {
        callback(e);
        return null;
      }
      throw e;
    }
  }

  /**
   * @summary Remove documents from the collection
   * @locus Anywhere
   * @method remove
   * @memberOf Mongo.Collection
   * @instance
   * @param {MongoSelector} selector Specifies which documents to remove
   * @param {Function} [callback] Optional.  If present, called with an error object as its argument.
   */
  remove(selector, callback) {
    selector = Mongo.Collection._rewriteSelector(selector);

    const wrappedCallback = wrapCallback(callback);

    if (this._isRemoteCollection()) {
      return this._callMutatorMethod("remove", [selector], wrappedCallback);
    }

    // it's my collection.  descend into the collection object
    // and propagate any exception.
    try {
      // If the user provided a callback and the collection implements this
      // operation asynchronously, then queryRet will be undefined, and the
      // result will be returned through the callback instead.
      return this._collection.remove(selector, wrappedCallback);
    } catch (e) {
      if (callback) {
        callback(e);
        return null;
      }
      throw e;
    }
  }

  // Determine if this collection is simply a minimongo representation of a real
  // database on another server
  _isRemoteCollection() {
    // XXX see #MeteorServerNull
    return this._connection && this._connection !== Meteor.server;
  }

  /**
   * @summary Modify one or more documents in the collection, or insert one if no matching documents were found. Returns an object with keys `numberAffected` (the number of documents modified)  and `insertedId` (the unique _id of the document that was inserted, if any).
   * @locus Anywhere
   * @param {MongoSelector} selector Specifies which documents to modify
   * @param {MongoModifier} modifier Specifies how to modify the documents
   * @param {Object} [options]
   * @param {Boolean} options.multi True to modify all matching documents; false to only modify one of the matching documents (the default).
   * @param {Function} [callback] Optional.  If present, called with an error object as the first argument and, if no error, the number of affected documents as the second.
   */
  upsert(selector, modifier, options, callback) {
    if (! callback && typeof options === "function") {
      callback = options;
      options = {};
    }

    return this.update(selector, modifier, {
      ...options,
      _returnObject: true,
      upsert: true,
    }, callback);
  }

  // We'll actually design an index API later. For now, we just pass through to
  // Mongo's, but make it synchronous.
  _ensureIndex(index, options) {
    var self = this;
    if (!self._collection._ensureIndex)
      throw new Error("Can only call _ensureIndex on server collections");
    self._collection._ensureIndex(index, options);
  }

  _dropIndex(index) {
    var self = this;
    if (!self._collection._dropIndex)
      throw new Error("Can only call _dropIndex on server collections");
    self._collection._dropIndex(index);
  }

  _dropCollection() {
    var self = this;
    if (!self._collection.dropCollection)
      throw new Error("Can only call _dropCollection on server collections");
    self._collection.dropCollection();
  }

  _createCappedCollection(byteSize, maxDocuments) {
    var self = this;
    if (!self._collection._createCappedCollection)
      throw new Error("Can only call _createCappedCollection on server collections");
    self._collection._createCappedCollection(byteSize, maxDocuments);
  }

  /**
   * @summary Returns the [`Collection`](http://mongodb.github.io/node-mongodb-native/2.2/api/Collection.html) object corresponding to this collection from the [npm `mongodb` driver module](https://www.npmjs.com/package/mongodb) which is wrapped by `Mongo.Collection`.
   * @locus Server
   */
  rawCollection() {
    var self = this;
    if (! self._collection.rawCollection) {
      throw new Error("Can only call rawCollection on server collections");
    }
    return self._collection.rawCollection();
  }

  /**
   * @summary Returns the [`Db`](http://mongodb.github.io/node-mongodb-native/2.2/api/Db.html) object corresponding to this collection's database connection from the [npm `mongodb` driver module](https://www.npmjs.com/package/mongodb) which is wrapped by `Mongo.Collection`.
   * @locus Server
   */
  rawDatabase() {
    var self = this;
    if (! (self._driver.mongo && self._driver.mongo.db)) {
      throw new Error("Can only call rawDatabase on server collections");
    }
    return self._driver.mongo.db;
  }
};

// Convert the callback to not return a result if there is an error
function wrapCallback(callback, convertResult) {
  return callback && function (error, result) {
    if (error) {
      callback(error);
    } else if (typeof convertResult === "function") {
      callback(null, convertResult(result));
    } else {
      callback(null, result);
    }
  };
}

/**
 * @summary Create a Mongo-style `ObjectID`.  If you don't specify a `hexString`, the `ObjectID` will generated randomly (not using MongoDB's ID construction rules).
 * @locus Anywhere
 * @class
 * @param {String} [hexString] Optional.  The 24-character hexadecimal contents of the ObjectID to create
 */
Mongo.ObjectID = MongoID.ObjectID;

/**
 * @summary To create a cursor, use find. To access the documents in a cursor, use forEach, map, or fetch.
 * @class
 * @instanceName cursor
 */
Mongo.Cursor = LocalCollection.Cursor;

/**
 * @deprecated in 0.9.1
 */
Mongo.Collection.Cursor = Mongo.Cursor;

/**
 * @deprecated in 0.9.1
 */
Mongo.Collection.ObjectID = Mongo.ObjectID;

/**
 * @deprecated in 0.9.1
 */
Meteor.Collection = Mongo.Collection;

// Allow deny stuff is now in the allow-deny package
Object.assign(
  Meteor.Collection.prototype,
  AllowDeny.CollectionPrototype
);

function popCallbackFromArgs(args) {
  // Pull off any callback (or perhaps a 'callback' variable that was passed
  // in undefined, like how 'upsert' does it).
  if (args.length &&
      (args[args.length - 1] === undefined ||
       args[args.length - 1] instanceof Function)) {
    return args.pop();
  }
}<|MERGE_RESOLUTION|>--- conflicted
+++ resolved
@@ -406,7 +406,6 @@
     return selector;
   }
 
-<<<<<<< HEAD
   // 'insert' immediately returns the inserted document's new _id.
   // The others return values immediately if you are in a stub, an in-memory
   // unmanaged collection, or a mongo-backed collection and you don't pass a
@@ -450,21 +449,6 @@
     // Make sure we were passed a document to insert
     if (!doc) {
       throw new Error("insert requires an argument");
-=======
-  // Make a shallow clone of the document, preserving its prototype.
-  doc = Object.create(
-    Object.getPrototypeOf(doc),
-    Object.getOwnPropertyDescriptors(doc)
-  );
-
-  if ('_id' in doc) {
-    if (! doc._id ||
-        ! (typeof doc._id === 'string' ||
-           doc._id instanceof Mongo.ObjectID)) {
-      throw new Error(
-        "Meteor requires document _id fields to be non-empty strings or ObjectIDs");
->>>>>>> 2d14db1f
-    }
 
     // Make a shallow clone of the document, preserving its prototype.
     doc = Object.create(
