///
/// CURRENT USER
///

Meteor.userId = function () {
  // This function only works if called inside a method. In theory, it
  // could also be called from publish statements, since they also
  // have a userId associated with them. However, given that publish
  // functions aren't reactive, using any of the infomation from
  // Meteor.user() in a publish function will always use the value
  // from when the function first runs. This is likely not what the
  // user expects. The way to make this work in a publish is to do
  // Meteor.find(this.userId()).observe and recompute when the user
  // record changes.
  var currentInvocation = DDP._CurrentInvocation.get();
  if (!currentInvocation)
    throw new Error("Meteor.userId can only be invoked in method calls. Use this.userId in publish functions.");
  return currentInvocation.userId;
};

Meteor.user = function () {
  var userId = Meteor.userId();
  if (!userId)
    return null;
  return Meteor.users.findOne(userId);
};

///
/// LOGIN HANDLERS
///

// The main entry point for auth packages to hook in to login.
//
// @param handler {Function} A function that receives an options object
// (as passed as an argument to the `login` method) and returns one of:
// - `undefined`, meaning don't handle;
// - {id: userId, token: *, tokenExpires: *}, if the user logged in
//   successfully. tokenExpires is optional and intends to provide a hint to the
//   client as to when the token will expire. If not provided, the client will
//   call Accounts._tokenExpiration, passing it the date that it received the
//   token.
// - throw an error, if the user failed to log in.
//
Accounts.registerLoginHandler = function(handler) {
  loginHandlers.push(handler);
};

// list of all registered handlers.
loginHandlers = [];


// Checks a user's credentials against all the registered login handlers, and
// returns a newly created login token if the credentials are valid. It is like
// the login method, except that it doesn't set the logged-in user on the
// connection. Throws a Meteor.Error if logging in fails, including the case
// where none of the login handlers handled the login request. Otherwise, returns
// {id: userId, token: *, tokenExpires: *}.
//
// For example, if you want to login with a plaintext password, `options` could be
//   { user: { username: <username> }, password: <password> }, or
//   { user: { email: <email> }, password: <password> }.
Accounts.createToken = function (options) {
  // Try all of the registered login handlers until one of them doesn' return
  // `undefined`, meaning it handled this call to `login`. Return that return
  // value, which ought to be a {id/token} pair.
  for (var i = 0; i < loginHandlers.length; ++i) {
    var handler = loginHandlers[i];
    var result = handler(options);
    if (result !== undefined)
      return result;
  }
  throw new Meteor.Error(400, "Unrecognized options for login request");
};

// Deletes the given loginToken from the database. This will cause all
// connections associated with the token to be closed.
Accounts.destroyToken = function (userId, loginToken) {
  Meteor.users.update(userId, {
    $pull: {
      "services.resume.loginTokens": { "token": loginToken }
    }
  });
};

// Actual methods for login and logout. This is the entry point for
// clients to actually log in.
Meteor.methods({
  // @returns {Object|null}
  //   If successful, returns {token: reconnectToken, id: userId}
  //   If unsuccessful (for example, if the user closed the oauth login popup),
  //     returns null
  login: function(options) {
    // Login handlers should really also check whatever field they look at in
    // options, but we don't enforce it.
    check(options, Object);
    var result = Accounts.createToken(options);
    if (result !== null) {
      this.setUserId(result.id);
      Accounts._setLoginToken(this.connection.id, result.token);
    }
    return result;
  },

  logout: function() {
    var token = Accounts._getLoginToken(this.connection.id);
    Accounts._setLoginToken(this.connection.id, null);
    if (token && this.userId)
      Accounts.destroyToken(this.userId, token);
    this.setUserId(null);
  },

  // Delete all the current user's tokens and close all open connections logged
  // in as this user. Returns a fresh new login token that this client can
  // use. Tests set Accounts._noConnectionCloseDelayForTest to delete tokens
  // immediately instead of using a delay.
  //
  // @returns {Object} Object with token and tokenExpires keys.
  logoutOtherClients: function () {
    var self = this;
    var user = Meteor.users.findOne(self.userId, {
      fields: {
        "services.resume.loginTokens": true
      }
    });
    if (user) {
      // Save the current tokens in the database to be deleted in
      // CONNECTION_CLOSE_DELAY_MS ms. This gives other connections in the
      // caller's browser time to find the fresh token in localStorage. We save
      // the tokens in the database in case we crash before actually deleting
      // them.
      var tokens = user.services.resume.loginTokens;
      var newToken = Accounts._generateStampedLoginToken();
      var userId = self.userId;
      Meteor.users.update(self.userId, {
        $set: {
          "services.resume.loginTokensToDelete": tokens,
          "services.resume.haveLoginTokensToDelete": true
        },
        $push: { "services.resume.loginTokens": newToken }
      });
      Meteor.setTimeout(function () {
        // The observe on Meteor.users will take care of closing the connections
        // associated with `tokens`.
        deleteSavedTokens(userId, tokens);
      }, Accounts._noConnectionCloseDelayForTest ? 0 :
                        CONNECTION_CLOSE_DELAY_MS);
      // We do not set the login token on this connection, but instead the
      // observe closes the connection and the client will reconnect with the
      // new token.
      return {
        token: newToken.token,
        tokenExpires: Accounts._tokenExpiration(newToken.when)
      };
    } else {
      throw new Error("You are not logged in.");
    }
  }
});

///
/// ACCOUNT DATA
///

// connectionId -> {connection, loginToken, srpChallenge}
var accountData = {};

Accounts._getAccountData = function (connectionId, field) {
  var data = accountData[connectionId];
  return data && data[field];
};

Accounts._setAccountData = function (connectionId, field, value) {
  var data = accountData[connectionId];
<<<<<<< HEAD
  if (data === undefined)
=======

  // safety belt. shouldn't happen. accountData is set in onConnection,
  // we don't have a connectionId until it is set.
  if (!data)
    return;

  if (value === undefined)
>>>>>>> 6bcaaf91
    delete data[field];
  else
    data[field] = value;
};

Meteor.server.onConnection(function (connection) {
  accountData[connection.id] = {connection: connection};
  connection.onClose(function () {
    removeConnectionFromToken(connection.id);
    delete accountData[connection.id];
  });
});


///
/// RECONNECT TOKENS
///
/// support reconnecting using a meteor login token

// token -> list of connection ids
var connectionsByLoginToken = {};

// test hook
Accounts._getTokenConnections = function (token) {
  return connectionsByLoginToken[token];
};

// Remove the connection from the list of open connections for the token.
var removeConnectionFromToken = function (connectionId) {
  var token = Accounts._getLoginToken(connectionId);
  if (token) {
    connectionsByLoginToken[token] = _.without(
      connectionsByLoginToken[token],
      connectionId
    );
    if (_.isEmpty(connectionsByLoginToken[token]))
      delete connectionsByLoginToken[token];
  }
};

Accounts._getLoginToken = function (connectionId) {
  return Accounts._getAccountData(connectionId, 'loginToken');
};

Accounts._setLoginToken = function (connectionId, newToken) {
  removeConnectionFromToken(connectionId);

  Accounts._setAccountData(connectionId, 'loginToken', newToken);

  if (newToken) {
    if (! _.has(connectionsByLoginToken, newToken))
      connectionsByLoginToken[newToken] = [];
    connectionsByLoginToken[newToken].push(connectionId);
  }
};

// Close all open connections associated with any of the tokens in
// `tokens`.
var closeConnectionsForTokens = function (tokens) {
  _.each(tokens, function (token) {
    if (_.has(connectionsByLoginToken, token)) {
<<<<<<< HEAD
      _.each(connectionsByLoginToken[token], function (connectionId) {
        var connection = Accounts._getAccountData(connectionId, 'connection');
        if (connection)
          connection.close();
=======
      // safety belt. close should defer potentially yielding callbacks.
      Meteor._noYieldsAllowed(function () {
        _.each(connectionsByLoginToken[token], function (connectionId) {
          var connection = Accounts._getAccountData(connectionId, 'connection');
          if (connection)
            connection.close();
        });
>>>>>>> 6bcaaf91
      });
    }
  });
};


// Login handler for resume tokens.
Accounts.registerLoginHandler(function(options) {
  if (!options.resume)
    return undefined;

  check(options.resume, String);
  var user = Meteor.users.findOne({
    "services.resume.loginTokens.token": ""+options.resume
  });

  if (!user) {
    throw new Meteor.Error(403, "You've been logged out by the server. " +
    "Please login again.");
  }

  var token = _.find(user.services.resume.loginTokens, function (token) {
    return token.token === options.resume;
  });

  var tokenExpires = Accounts._tokenExpiration(token.when);
  if (new Date() >= tokenExpires)
    throw new Meteor.Error(403, "Your session has expired. Please login again.");

  return {
    token: options.resume,
    tokenExpires: tokenExpires,
    id: user._id
  };
});

// Semi-public. Used by other login methods to generate tokens.
//
Accounts._generateStampedLoginToken = function () {
  return {token: Random.id(), when: (new Date)};
};


///
/// TOKEN EXPIRATION
///

var expireTokenInterval;

// Deletes expired tokens from the database and closes all open connections
// associated with these tokens.
//
// Exported for tests. Also, the arguments are only used by
// tests. oldestValidDate is simulate expiring tokens without waiting
// for them to actually expire. userId is used by tests to only expire
// tokens for the test user.
var expireTokens = Accounts._expireTokens = function (oldestValidDate, userId) {
  var tokenLifetimeMs = getTokenLifetimeMs();

  // when calling from a test with extra arguments, you must specify both!
  if ((oldestValidDate && !userId) || (!oldestValidDate && userId)) {
    throw new Error("Bad test. Must specify both oldestValidDate and userId.");
  }

  oldestValidDate = oldestValidDate ||
    (new Date(new Date() - tokenLifetimeMs));
  var userFilter = userId ? {_id: userId} : {};


  // Backwards compatible with older versions of meteor that stored login token
  // timestamps as numbers.
  Meteor.users.update(_.extend(userFilter, {
    $or: [
      { "services.resume.loginTokens.when": { $lt: oldestValidDate } },
      { "services.resume.loginTokens.when": { $lt: +oldestValidDate } }
    ]
  }), {
    $pull: {
      "services.resume.loginTokens": {
        $or: [
          { when: { $lt: oldestValidDate } },
          { when: { $lt: +oldestValidDate } }
        ]
      }
    }
  }, { multi: true });
  // The observe on Meteor.users will take care of closing connections for
  // expired tokens.
};

maybeStopExpireTokensInterval = function () {
  if (_.has(Accounts._options, "loginExpirationInDays") &&
      Accounts._options.loginExpirationInDays === null &&
      expireTokenInterval) {
    Meteor.clearInterval(expireTokenInterval);
    expireTokenInterval = null;
  }
};

expireTokenInterval = Meteor.setInterval(expireTokens,
                                         EXPIRE_TOKENS_INTERVAL_MS);

///
/// CREATE USER HOOKS
///

var onCreateUserHook = null;
Accounts.onCreateUser = function (func) {
  if (onCreateUserHook)
    throw new Error("Can only call onCreateUser once");
  else
    onCreateUserHook = func;
};

// XXX see comment on Accounts.createUser in passwords_server about adding a
// second "server options" argument.
var defaultCreateUserHook = function (options, user) {
  if (options.profile)
    user.profile = options.profile;
  return user;
};

// Called by accounts-password
Accounts.insertUserDoc = function (options, user) {
  // - clone user document, to protect from modification
  // - add createdAt timestamp
  // - prepare an _id, so that you can modify other collections (eg
  // create a first task for every new user)
  //
  // XXX If the onCreateUser or validateNewUser hooks fail, we might
  // end up having modified some other collection
  // inappropriately. The solution is probably to have onCreateUser
  // accept two callbacks - one that gets called before inserting
  // the user document (in which you can modify its contents), and
  // one that gets called after (in which you should change other
  // collections)
  user = _.extend({createdAt: new Date(), _id: Random.id()}, user);

  var result = {};
  if (options.generateLoginToken) {
    var stampedToken = Accounts._generateStampedLoginToken();
    result.token = stampedToken.token;
    result.tokenExpires = Accounts._tokenExpiration(stampedToken.when);
    Meteor._ensure(user, 'services', 'resume');
    if (_.has(user.services.resume, 'loginTokens'))
      user.services.resume.loginTokens.push(stampedToken);
    else
      user.services.resume.loginTokens = [stampedToken];
  }

  var fullUser;
  if (onCreateUserHook) {
    fullUser = onCreateUserHook(options, user);

    // This is *not* part of the API. We need this because we can't isolate
    // the global server environment between tests, meaning we can't test
    // both having a create user hook set and not having one set.
    if (fullUser === 'TEST DEFAULT HOOK')
      fullUser = defaultCreateUserHook(options, user);
  } else {
    fullUser = defaultCreateUserHook(options, user);
  }

  _.each(validateNewUserHooks, function (hook) {
    if (!hook(fullUser))
      throw new Meteor.Error(403, "User validation failed");
  });

  try {
    result.id = Meteor.users.insert(fullUser);
  } catch (e) {
    // XXX string parsing sucks, maybe
    // https://jira.mongodb.org/browse/SERVER-3069 will get fixed one day
    if (e.name !== 'MongoError') throw e;
    var match = e.err.match(/^E11000 duplicate key error index: ([^ ]+)/);
    if (!match) throw e;
    if (match[1].indexOf('$emails.address') !== -1)
      throw new Meteor.Error(403, "Email already exists.");
    if (match[1].indexOf('username') !== -1)
      throw new Meteor.Error(403, "Username already exists.");
    // XXX better error reporting for services.facebook.id duplicate, etc
    throw e;
  }

  return result;
};

var validateNewUserHooks = [];
Accounts.validateNewUser = function (func) {
  validateNewUserHooks.push(func);
};

// XXX Find a better place for this utility function
// Like Perl's quotemeta: quotes all regexp metacharacters. See
//   https://github.com/substack/quotemeta/blob/master/index.js
var quotemeta = function (str) {
    return String(str).replace(/(\W)/g, '\\$1');
};

// Helper function: returns false if email does not match company domain from
// the configuration.
var testEmailDomain = function (email) {
  var domain = Accounts._options.restrictCreationByEmailDomain;
  return !domain ||
    (_.isFunction(domain) && domain(email)) ||
    (_.isString(domain) &&
      (new RegExp('@' + quotemeta(domain) + '$', 'i')).test(email));
};

// Validate new user's email or Google/Facebook/GitHub account's email
Accounts.validateNewUser(function (user) {
  var domain = Accounts._options.restrictCreationByEmailDomain;
  if (!domain)
    return true;

  var emailIsGood = false;
  if (!_.isEmpty(user.emails)) {
    emailIsGood = _.any(user.emails, function (email) {
      return testEmailDomain(email.address);
    });
  } else if (!_.isEmpty(user.services)) {
    // Find any email of any service and check it
    emailIsGood = _.any(user.services, function (service) {
      return service.email && testEmailDomain(service.email);
    });
  }

  if (emailIsGood)
    return true;

  if (_.isString(domain))
    throw new Meteor.Error(403, "@" + domain + " email required");
  else
    throw new Meteor.Error(403, "Email doesn't match the criteria.");
});

///
/// MANAGING USER OBJECTS
///

// Updates or creates a user after we authenticate with a 3rd party.
//
// @param serviceName {String} Service name (eg, twitter).
// @param serviceData {Object} Data to store in the user's record
//        under services[serviceName]. Must include an "id" field
//        which is a unique identifier for the user in the service.
// @param options {Object, optional} Other options to pass to insertUserDoc
//        (eg, profile)
// @returns {Object} Object with token and id keys, like the result
//        of the "login" method.
//
Accounts.updateOrCreateUserFromExternalService = function(
  serviceName, serviceData, options) {
  options = _.clone(options || {});

  if (serviceName === "password" || serviceName === "resume")
    throw new Error(
      "Can't use updateOrCreateUserFromExternalService with internal service "
        + serviceName);
  if (!_.has(serviceData, 'id'))
    throw new Error(
      "Service data for service " + serviceName + " must include id");

  // Look for a user with the appropriate service user id.
  var selector = {};
  var serviceIdKey = "services." + serviceName + ".id";

  // XXX Temporary special case for Twitter. (Issue #629)
  //   The serviceData.id will be a string representation of an integer.
  //   We want it to match either a stored string or int representation.
  //   This is to cater to earlier versions of Meteor storing twitter
  //   user IDs in number form, and recent versions storing them as strings.
  //   This can be removed once migration technology is in place, and twitter
  //   users stored with integer IDs have been migrated to string IDs.
  if (serviceName === "twitter" && !isNaN(serviceData.id)) {
    selector["$or"] = [{},{}];
    selector["$or"][0][serviceIdKey] = serviceData.id;
    selector["$or"][1][serviceIdKey] = parseInt(serviceData.id, 10);
  } else {
    selector[serviceIdKey] = serviceData.id;
  }

  var user = Meteor.users.findOne(selector);

  if (user) {
    // We *don't* process options (eg, profile) for update, but we do replace
    // the serviceData (eg, so that we keep an unexpired access token and
    // don't cache old email addresses in serviceData.email).
    // XXX provide an onUpdateUser hook which would let apps update
    //     the profile too
    var stampedToken = Accounts._generateStampedLoginToken();
    var setAttrs = {};
    _.each(serviceData, function(value, key) {
      setAttrs["services." + serviceName + "." + key] = value;
    });

    // XXX Maybe we should re-use the selector above and notice if the update
    //     touches nothing?
    Meteor.users.update(
      user._id,
      {$set: setAttrs,
       $push: {'services.resume.loginTokens': stampedToken}});
    return {
      token: stampedToken.token,
      id: user._id,
      tokenExpires: Accounts._tokenExpiration(stampedToken.when)
    };
  } else {
    // Create a new user with the service data. Pass other options through to
    // insertUserDoc.
    user = {services: {}};
    user.services[serviceName] = serviceData;
    options.generateLoginToken = true;
    return Accounts.insertUserDoc(options, user);
  }
};


///
/// PUBLISHING DATA
///

// Publish the current user's record to the client.
Meteor.publish(null, function() {
  if (this.userId) {
    return Meteor.users.find(
      {_id: this.userId},
      {fields: {profile: 1, username: 1, emails: 1}});
  } else {
    return null;
  }
}, /*suppress autopublish warning*/{is_auto: true});

// If autopublish is on, publish these user fields. Login service
// packages (eg accounts-google) add to these by calling
// Accounts.addAutopublishFields Notably, this isn't implemented with
// multiple publishes since DDP only merges only across top-level
// fields, not subfields (such as 'services.facebook.accessToken')
var autopublishFields = {
  loggedInUser: ['profile', 'username', 'emails'],
  otherUsers: ['profile', 'username']
};

// Add to the list of fields or subfields to be automatically
// published if autopublish is on. Must be called from top-level
// code (ie, before Meteor.startup hooks run).
//
// @param opts {Object} with:
//   - forLoggedInUser {Array} Array of fields published to the logged-in user
//   - forOtherUsers {Array} Array of fields published to users that aren't logged in
Accounts.addAutopublishFields = function(opts) {
  autopublishFields.loggedInUser.push.apply(
    autopublishFields.loggedInUser, opts.forLoggedInUser);
  autopublishFields.otherUsers.push.apply(
    autopublishFields.otherUsers, opts.forOtherUsers);
};

if (Package.autopublish) {
  // Use Meteor.startup to give other packages a chance to call
  // addAutopublishFields.
  Meteor.startup(function () {
    // ['profile', 'username'] -> {profile: 1, username: 1}
    var toFieldSelector = function(fields) {
      return _.object(_.map(fields, function(field) {
        return [field, 1];
      }));
    };

    Meteor.server.publish(null, function () {
      if (this.userId) {
        return Meteor.users.find(
          {_id: this.userId},
          {fields: toFieldSelector(autopublishFields.loggedInUser)});
      } else {
        return null;
      }
    }, /*suppress autopublish warning*/{is_auto: true});

    // XXX this publish is neither dedup-able nor is it optimized by our special
    // treatment of queries on a specific _id. Therefore this will have O(n^2)
    // run-time performance every time a user document is changed (eg someone
    // logging in). If this is a problem, we can instead write a manual publish
    // function which filters out fields based on 'this.userId'.
    Meteor.server.publish(null, function () {
      var selector;
      if (this.userId)
        selector = {_id: {$ne: this.userId}};
      else
        selector = {};

      return Meteor.users.find(
        selector,
        {fields: toFieldSelector(autopublishFields.otherUsers)});
    }, /*suppress autopublish warning*/{is_auto: true});
  });
}

// Publish all login service configuration fields other than secret.
Meteor.publish("meteor.loginServiceConfiguration", function () {
  return ServiceConfiguration.configurations.find({}, {fields: {secret: 0}});
}, {is_auto: true}); // not techincally autopublish, but stops the warning.

// Allow a one-time configuration for a login service. Modifications
// to this collection are also allowed in insecure mode.
Meteor.methods({
  "configureLoginService": function (options) {
    check(options, Match.ObjectIncluding({service: String}));
    // Don't let random users configure a service we haven't added yet (so
    // that when we do later add it, it's set up with their configuration
    // instead of ours).
    // XXX if service configuration is oauth-specific then this code should
    //     be in accounts-oauth; if it's not then the registry should be
    //     in this package
    if (!(Accounts.oauth
          && _.contains(Accounts.oauth.serviceNames(), options.service))) {
      throw new Meteor.Error(403, "Service unknown");
    }
    if (ServiceConfiguration.configurations.findOne({service: options.service}))
      throw new Meteor.Error(403, "Service " + options.service + " already configured");
    ServiceConfiguration.configurations.insert(options);
  }
});


///
/// RESTRICTING WRITES TO USER OBJECTS
///

Meteor.users.allow({
  // clients can modify the profile field of their own document, and
  // nothing else.
  update: function (userId, user, fields, modifier) {
    // make sure it is our record
    if (user._id !== userId)
      return false;

    // user can only modify the 'profile' field. sets to multiple
    // sub-keys (eg profile.foo and profile.bar) are merged into entry
    // in the fields list.
    if (fields.length !== 1 || fields[0] !== 'profile')
      return false;

    return true;
  },
  fetch: ['_id'] // we only look at _id.
});

/// DEFAULT INDEXES ON USERS
Meteor.users._ensureIndex('username', {unique: 1, sparse: 1});
Meteor.users._ensureIndex('emails.address', {unique: 1, sparse: 1});
Meteor.users._ensureIndex('services.resume.loginTokens.token',
                          {unique: 1, sparse: 1});
// For taking care of logoutOtherClients calls that crashed before the tokens
// were deleted.
Meteor.users._ensureIndex('services.resume.haveLoginTokensToDelete',
                          { sparse: 1 });
// For expiring login tokens
Meteor.users._ensureIndex("services.resume.loginTokens.when", { sparse: 1 });

///
/// CLEAN UP FOR `logoutOtherClients`
///

var deleteSavedTokens = function (userId, tokensToDelete) {
  if (tokensToDelete) {
    Meteor.users.update(userId, {
      $unset: {
        "services.resume.haveLoginTokensToDelete": 1,
        "services.resume.loginTokensToDelete": 1
      },
      $pullAll: {
        "services.resume.loginTokens": tokensToDelete
      }
    });
  }
};

Meteor.startup(function () {
  // If we find users who have saved tokens to delete on startup, delete them
  // now. It's possible that the server could have crashed and come back up
  // before new tokens are found in localStorage, but this shouldn't happen very
  // often. We shouldn't put a delay here because that would give a lot of power
  // to an attacker with a stolen login token and the ability to crash the
  // server.
  var users = Meteor.users.find({
    "services.resume.haveLoginTokensToDelete": true
  }, {
    "services.resume.loginTokensToDelete": 1
  });
  users.forEach(function (user) {
    deleteSavedTokens(user._id, user.services.resume.loginTokensToDelete);
  });
});

///
/// LOGGING OUT DELETED USERS
///

var closeTokensForUser = function (userTokens) {
  closeConnectionsForTokens(_.pluck(userTokens, "token"));
};

// Like _.difference, but uses EJSON.equals to compute which values to return.
var differenceObj = function (array1, array2) {
  return _.filter(array1, function (array1Value) {
    return ! _.some(array2, function (array2Value) {
      return EJSON.equals(array1Value, array2Value);
    });
  });
};

Meteor.users.find({}, { fields: { "services.resume": 1 }}).observe({
  changed: function (newUser, oldUser) {
    var removedTokens = [];
    if (newUser.services && newUser.services.resume &&
        oldUser.services && oldUser.services.resume) {
      removedTokens = differenceObj(oldUser.services.resume.loginTokens || [],
                                    newUser.services.resume.loginTokens || []);
    } else if (oldUser.services && oldUser.services.resume) {
      removedTokens = oldUser.services.resume.loginTokens || [];
    }
    closeTokensForUser(removedTokens);
  },
  removed: function (oldUser) {
    if (oldUser.services && oldUser.services.resume)
      closeTokensForUser(oldUser.services.resume.loginTokens || []);
  }
});<|MERGE_RESOLUTION|>--- conflicted
+++ resolved
@@ -171,9 +171,6 @@
 
 Accounts._setAccountData = function (connectionId, field, value) {
   var data = accountData[connectionId];
-<<<<<<< HEAD
-  if (data === undefined)
-=======
 
   // safety belt. shouldn't happen. accountData is set in onConnection,
   // we don't have a connectionId until it is set.
@@ -181,7 +178,6 @@
     return;
 
   if (value === undefined)
->>>>>>> 6bcaaf91
     delete data[field];
   else
     data[field] = value;
@@ -243,12 +239,6 @@
 var closeConnectionsForTokens = function (tokens) {
   _.each(tokens, function (token) {
     if (_.has(connectionsByLoginToken, token)) {
-<<<<<<< HEAD
-      _.each(connectionsByLoginToken[token], function (connectionId) {
-        var connection = Accounts._getAccountData(connectionId, 'connection');
-        if (connection)
-          connection.close();
-=======
       // safety belt. close should defer potentially yielding callbacks.
       Meteor._noYieldsAllowed(function () {
         _.each(connectionsByLoginToken[token], function (connectionId) {
@@ -256,7 +246,6 @@
           if (connection)
             connection.close();
         });
->>>>>>> 6bcaaf91
       });
     }
   });
