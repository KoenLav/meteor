--- conflicted
+++ resolved
@@ -32,25 +32,14 @@
       "integrity": "sha1-u5NdSFgsuhaMBoNJV6VKPgcSTxE="
     },
     "mongodb": {
-<<<<<<< HEAD
-      "version": "2.2.32",
-      "resolved": "https://registry.npmjs.org/mongodb/-/mongodb-2.2.32.tgz",
-      "integrity": "sha1-Yg6qoZlftFfE73BU5fVgJXppflg="
-    },
-    "mongodb-core": {
-      "version": "2.1.16",
-      "resolved": "https://registry.npmjs.org/mongodb-core/-/mongodb-core-2.1.16.tgz",
-      "integrity": "sha1-XcIKSLHwolFf1X2q6ixIU0Z0VOA="
-=======
       "version": "2.2.33",
       "resolved": "https://registry.npmjs.org/mongodb/-/mongodb-2.2.33.tgz",
-      "from": "mongodb@2.2.33"
+      "integrity": "sha1-tTfEcdNKZlG0jzb9vyl1A0Dgi1A="
     },
     "mongodb-core": {
       "version": "2.1.17",
       "resolved": "https://registry.npmjs.org/mongodb-core/-/mongodb-core-2.1.17.tgz",
-      "from": "mongodb-core@2.1.17"
->>>>>>> 525cbc33
+      "integrity": "sha1-pBizN6FKFJkPtRC5I97mqBMXPfg="
     },
     "process-nextick-args": {
       "version": "1.0.7",
