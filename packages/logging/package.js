--- conflicted
+++ resolved
@@ -1,10 +1,6 @@
 Package.describe({
   summary: "Logging facility.",
-<<<<<<< HEAD
-  version: '1.0.8-rc.0'
-=======
-  version: '1.0.8-plugins.1'
->>>>>>> 45f3133b
+  version: '1.0.8-rc.1'
 });
 
 Npm.depends({
