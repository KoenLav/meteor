--- conflicted
+++ resolved
@@ -1,10 +1,6 @@
 Package.describe({
   summary: "Compiler for Spacebars template language",
-<<<<<<< HEAD
-  version: '1.0.0'
-=======
   version: '1.0.1'
->>>>>>> dfd1fbcb
 });
 
 Package.on_use(function (api) {
