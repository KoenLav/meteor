Package.describe({
<<<<<<< HEAD
  summary: "Moved to the mongo package",
  version: '1.0.3'
=======
  summary: "Adaptor for using MongoDB and Minimongo over DDP",
  version: '1.0.4-rc0'
>>>>>>> 6f6630d6
});

Package.on_use(function (api) {
  api.imply("mongo");
});<|MERGE_RESOLUTION|>--- conflicted
+++ resolved
@@ -1,11 +1,6 @@
 Package.describe({
-<<<<<<< HEAD
-  summary: "Moved to the mongo package",
-  version: '1.0.3'
-=======
   summary: "Adaptor for using MongoDB and Minimongo over DDP",
   version: '1.0.4-rc0'
->>>>>>> 6f6630d6
 });
 
 Package.on_use(function (api) {
