--- conflicted
+++ resolved
@@ -6,11 +6,7 @@
   // isn't possible because you can't publish a non-recommended
   // release with package versions that don't have a pre-release
   // identifier at the end (eg, -dev)
-<<<<<<< HEAD
-  version: '6.9.2-beta.5'
-=======
   version: '6.9.1_1'
->>>>>>> 06e583c9
 });
 
 Npm.depends({
