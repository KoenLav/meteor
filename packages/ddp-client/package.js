--- conflicted
+++ resolved
@@ -1,10 +1,6 @@
 Package.describe({
   summary: "Meteor's latency-compensated distributed data client",
-<<<<<<< HEAD
-  version: '1.3.4-rc.1',
-=======
   version: '1.3.4',
->>>>>>> f96464f3
   documentation: null
 });
 
