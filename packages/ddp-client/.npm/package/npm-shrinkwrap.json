{
  "lockfileVersion": 1,
  "dependencies": {
    "faye-websocket": {
<<<<<<< HEAD
      "version": "0.11.0",
      "resolved": "https://registry.npmjs.org/faye-websocket/-/faye-websocket-0.11.0.tgz",
      "integrity": "sha1-2czw54nn23JddLxId9I6pClyrFA=",
      "dependencies": {
        "websocket-driver": {
          "version": "0.6.4",
          "resolved": "https://registry.npmjs.org/websocket-driver/-/websocket-driver-0.6.4.tgz",
          "integrity": "sha1-ZbhNAhE0gNP8BeY+gJMiBCvclAs=",
          "dependencies": {
            "websocket-extensions": {
              "version": "0.1.1",
              "resolved": "https://registry.npmjs.org/websocket-extensions/-/websocket-extensions-0.1.1.tgz",
              "integrity": "sha1-domUmcGEtu91Q3fC27DNbLVdKec="
            }
          }
        }
      }
=======
      "version": "0.11.1",
      "resolved": "https://registry.npmjs.org/faye-websocket/-/faye-websocket-0.11.1.tgz",
      "from": "faye-websocket@0.11.1"
    },
    "http-parser-js": {
      "version": "0.4.5",
      "resolved": "https://registry.npmjs.org/http-parser-js/-/http-parser-js-0.4.5.tgz",
      "from": "http-parser-js@>=0.4.0"
>>>>>>> cfdc69bf
    },
    "lolex": {
      "version": "1.4.0",
      "resolved": "https://registry.npmjs.org/lolex/-/lolex-1.4.0.tgz",
      "integrity": "sha1-LycSsbwYDendzF06epbvPAuxYq0="
    },
    "permessage-deflate": {
      "version": "0.1.3",
      "resolved": "https://registry.npmjs.org/permessage-deflate/-/permessage-deflate-0.1.3.tgz",
<<<<<<< HEAD
      "integrity": "sha1-VnVbIrzkUKLuVoauXy7zJRNlk3k="
=======
      "from": "permessage-deflate@0.1.3"
    },
    "websocket-driver": {
      "version": "0.6.5",
      "resolved": "https://github.com/faye/websocket-driver-node/tarball/1325828a9e8b5e29c7b4758995efdb84703919ad",
      "from": "https://github.com/faye/websocket-driver-node/tarball/1325828a9e8b5e29c7b4758995efdb84703919ad"
    },
    "websocket-extensions": {
      "version": "0.1.1",
      "resolved": "https://registry.npmjs.org/websocket-extensions/-/websocket-extensions-0.1.1.tgz",
      "from": "websocket-extensions@>=0.1.1"
>>>>>>> cfdc69bf
    }
  }
}<|MERGE_RESOLUTION|>--- conflicted
+++ resolved
@@ -2,34 +2,21 @@
   "lockfileVersion": 1,
   "dependencies": {
     "faye-websocket": {
-<<<<<<< HEAD
-      "version": "0.11.0",
-      "resolved": "https://registry.npmjs.org/faye-websocket/-/faye-websocket-0.11.0.tgz",
-      "integrity": "sha1-2czw54nn23JddLxId9I6pClyrFA=",
+      "version": "0.11.1",
+      "resolved": "https://registry.npmjs.org/faye-websocket/-/faye-websocket-0.11.1.tgz",
+      "integrity": "sha1-8O/hjE9W5PQK/H4Gxxn9XuYYjzg=",
       "dependencies": {
         "websocket-driver": {
-          "version": "0.6.4",
-          "resolved": "https://registry.npmjs.org/websocket-driver/-/websocket-driver-0.6.4.tgz",
-          "integrity": "sha1-ZbhNAhE0gNP8BeY+gJMiBCvclAs=",
-          "dependencies": {
-            "websocket-extensions": {
-              "version": "0.1.1",
-              "resolved": "https://registry.npmjs.org/websocket-extensions/-/websocket-extensions-0.1.1.tgz",
-              "integrity": "sha1-domUmcGEtu91Q3fC27DNbLVdKec="
-            }
-          }
+          "version": "0.6.5",
+          "resolved": "https://registry.npmjs.org/websocket-driver/-/websocket-driver-0.6.5.tgz",
+          "integrity": "sha1-XLJVbOuF9Dc8bYI4qmkchFThOjY="
         }
       }
-=======
-      "version": "0.11.1",
-      "resolved": "https://registry.npmjs.org/faye-websocket/-/faye-websocket-0.11.1.tgz",
-      "from": "faye-websocket@0.11.1"
     },
     "http-parser-js": {
       "version": "0.4.5",
       "resolved": "https://registry.npmjs.org/http-parser-js/-/http-parser-js-0.4.5.tgz",
-      "from": "http-parser-js@>=0.4.0"
->>>>>>> cfdc69bf
+      "integrity": "sha512-sYaqbMBf8hoS6OZBwMygxdLD3TsWgzheP55nkQ7GiR7gsn8x+2oTMCoJSAQmNm3obzOjJYT6tdTz1XcYjKyUqg=="
     },
     "lolex": {
       "version": "1.4.0",
@@ -39,21 +26,16 @@
     "permessage-deflate": {
       "version": "0.1.3",
       "resolved": "https://registry.npmjs.org/permessage-deflate/-/permessage-deflate-0.1.3.tgz",
-<<<<<<< HEAD
       "integrity": "sha1-VnVbIrzkUKLuVoauXy7zJRNlk3k="
-=======
-      "from": "permessage-deflate@0.1.3"
     },
     "websocket-driver": {
-      "version": "0.6.5",
-      "resolved": "https://github.com/faye/websocket-driver-node/tarball/1325828a9e8b5e29c7b4758995efdb84703919ad",
-      "from": "https://github.com/faye/websocket-driver-node/tarball/1325828a9e8b5e29c7b4758995efdb84703919ad"
+      "version": "https://github.com/faye/websocket-driver-node/tarball/1325828a9e8b5e29c7b4758995efdb84703919ad",
+      "integrity": "sha1-R3ysWk21bTKDcB2nUGcV4rZHgIY="
     },
     "websocket-extensions": {
       "version": "0.1.1",
       "resolved": "https://registry.npmjs.org/websocket-extensions/-/websocket-extensions-0.1.1.tgz",
-      "from": "websocket-extensions@>=0.1.1"
->>>>>>> cfdc69bf
+      "integrity": "sha1-domUmcGEtu91Q3fC27DNbLVdKec="
     }
   }
 }