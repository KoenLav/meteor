html_scanner = {
  // Scan a template file for <head>, <body>, and <template>
  // tags and extract their contents.
  //
  // This is a primitive, regex-based scanner.  It scans
  // top-level tags, which are allowed to have attributes,
  // and ignores top-level HTML comments.

  // Has fields 'message', 'line', 'file'
  ParseError: function () {
  },

  scan: function (contents, source_name) {
    var rest = contents;
    var index = 0;

    var advance = function(amount) {
      rest = rest.substring(amount);
      index += amount;
    };

    var throwParseError = function (msg, atIndex, lineOffset) {
      atIndex = atIndex || index;
      lineOffset = lineOffset || 0;

      var ret = new html_scanner.ParseError;
      ret.message = msg || "bad formatting in HTML template";
      ret.file = source_name;
      ret.line = contents.substring(0, atIndex).split('\n').length + lineOffset;
      throw ret;
    };

    var results = html_scanner._initResults();
    results.js += '\nTemplate = (typeof Template === "undefined") ? {} : Template;\n';

    var rOpenTag = /^((<(template|head|body)\b)|(<!--)|(<!DOCTYPE|{{!)|$)/i;

    while (rest) {
      // skip whitespace first (for better line numbers)
      advance(rest.match(/^\s*/)[0].length);

      var match = rOpenTag.exec(rest);
      if (! match)
        throwParseError(); // unknown text encountered

      var matchToken = match[1];
      var matchTokenTagName =  match[3];
      var matchTokenComment = match[4];
      var matchTokenUnsupported = match[5];

      var tagStartIndex = index;
      advance(match.index + match[0].length);

      if (! matchToken)
        break; // matched $ (end of file)
      if (matchTokenComment === '<!--') {
        // top-level HTML comment
        var commentEnd = /--\s*>/.exec(rest);
        if (! commentEnd)
          throwParseError("unclosed HTML comment");
        advance(commentEnd.index + commentEnd[0].length);
        continue;
      }
      if (matchTokenUnsupported) {
        switch (matchTokenUnsupported.toLowerCase()) {
        case '<!doctype':
          throwParseError(
            "Can't set DOCTYPE here.  (Meteor sets <!DOCTYPE html> for you)");
        case '{{!':
          throwParseError(
            "Can't use '{{! }}' outside a template.  Use '<!-- -->'.");
        }
        throwParseError();
      }

      // otherwise, a <tag>
      var tagName = matchTokenTagName.toLowerCase();
      var tagAttribs = {}; // bare name -> value dict
      var rTagPart = /^\s*((([a-zA-Z0-9:_-]+)\s*=\s*(["'])(.*?)\4)|(>))/;
      var attr;
      // read attributes
      while ((attr = rTagPart.exec(rest))) {
        var attrToken = attr[1];
        var attrKey = attr[3];
        var attrValue = attr[5];
        advance(attr.index + attr[0].length);
        if (attrToken === '>')
          break;
        // XXX we don't HTML unescape the attribute value
        // (e.g. to allow "abcd&quot;efg") or protect against
        // collisions with methods of tagAttribs (e.g. for
        // a property named toString)
        attrValue = attrValue.match(/^\s*([\s\S]*?)\s*$/)[1]; // trim
        tagAttribs[attrKey] = attrValue;
      }
      if (! attr) // didn't end on '>'
        throwParseError("Parse error in tag");
      // find </tag>
      var end = (new RegExp('</'+tagName+'\\s*>', 'i')).exec(rest);
      if (! end)
        throwParseError("unclosed <"+tagName+">");
      var tagContents = rest.slice(0, end.index);
      var contentsStartIndex = index;
      advance(end.index + end[0].length);

      // act on the tag
      html_scanner._handleTag(results, tagName, tagAttribs, tagContents,
                              throwParseError, contentsStartIndex,
                              tagStartIndex);
    }

    return results;
  },

  _initResults: function() {
    var results = {};
    results.head = '';
    results.body = '';
    results.js = '';
    return results;
  },

  _handleTag: function (results, tag, attribs, contents, throwParseError,
                        contentsStartIndex, tagStartIndex) {

    // trim the tag contents.
    // this is a courtesy and is also relied on by some unit tests.
    var m = contents.match(/^([ \t\r\n]*)([\s\S]*?)[ \t\r\n]*$/);
    contentsStartIndex += m[1].length;
    contents = m[2];

    // do we have 1 or more attribs?
    var hasAttribs = false;
    for(var k in attribs) {
      if (attribs.hasOwnProperty(k)) {
        hasAttribs = true;
        break;
      }
    }

    if (tag === "head") {
      if (hasAttribs)
        throwParseError("Attributes on <head> not supported");
      results.head += contents;
      return;
    }


    // <body> or <template>
<<<<<<< HEAD
=======
    try {
      var ast = Handlebars.to_json_ast(contents);
    } catch (e) {
      if (e instanceof Handlebars.ParseError) {
        if (typeof(e.line) === "number")
          // subtract one from e.line because it is one-based but we
          // need it to be an offset from contentsStartIndex
          throwParseError(e.message, contentsStartIndex, e.line - 1);
        else
          // No line number available from Handlebars parser, so
          // generate the parse error at the <template> tag itself
          throwParseError("error in template: " + e.message, tagStartIndex);
      }
      else
        throw e;
    }
    var code = 'Package.handlebars.Handlebars.json_ast_to_func(' +
          JSON.stringify(ast) + ')';
>>>>>>> 255c1261

    if (tag === "template") {
      var name = attribs.name;
      if (! name)
        throwParseError("Template has no 'name' attribute");

      var renderFuncCode = Spacebars.compile(
        contents, { sourceName: 'Template "' + name + '"' });

      results.js += "\nTemplate[" + JSON.stringify(name) +
        "] = UI.Component.extend({render: " + renderFuncCode + "});\n";
    } else {
      // <body>
      if (hasAttribs)
        throwParseError("Attributes on <body> not supported");

      var renderFuncCode = Spacebars.compile(
        contents, { sourceName: "<body>" });

      results.js += "\nBody = UI.Component.extend({render: " + renderFuncCode + ", isRoot: true});\n";
      results.js += '\nMeteor.startup(function () { (new Body).attach(document.body); });\n';
    }
  }
};

// If we are running at bundle time, set module.exports.
// For unit testing in server environment, don't.
if (typeof module !== 'undefined')
  module.exports = html_scanner;<|MERGE_RESOLUTION|>--- conflicted
+++ resolved
@@ -19,14 +19,17 @@
       index += amount;
     };
 
-    var throwParseError = function (msg, atIndex, lineOffset) {
-      atIndex = atIndex || index;
-      lineOffset = lineOffset || 0;
+    var throwParseError = function (msg/*, atIndex, lineOffset*/) {
+      // XXX figure out how this code from Geoff works with
+      // Spacebars (-dgr)
+
+//      atIndex = atIndex || index;
+//      lineOffset = lineOffset || 0;
 
       var ret = new html_scanner.ParseError;
       ret.message = msg || "bad formatting in HTML template";
       ret.file = source_name;
-      ret.line = contents.substring(0, atIndex).split('\n').length + lineOffset;
+//      ret.line = contents.substring(0, atIndex).split('\n').length + lineOffset;
       throw ret;
     };
 
@@ -147,27 +150,6 @@
 
 
     // <body> or <template>
-<<<<<<< HEAD
-=======
-    try {
-      var ast = Handlebars.to_json_ast(contents);
-    } catch (e) {
-      if (e instanceof Handlebars.ParseError) {
-        if (typeof(e.line) === "number")
-          // subtract one from e.line because it is one-based but we
-          // need it to be an offset from contentsStartIndex
-          throwParseError(e.message, contentsStartIndex, e.line - 1);
-        else
-          // No line number available from Handlebars parser, so
-          // generate the parse error at the <template> tag itself
-          throwParseError("error in template: " + e.message, tagStartIndex);
-      }
-      else
-        throw e;
-    }
-    var code = 'Package.handlebars.Handlebars.json_ast_to_func(' +
-          JSON.stringify(ast) + ')';
->>>>>>> 255c1261
 
     if (tag === "template") {
       var name = attribs.name;
