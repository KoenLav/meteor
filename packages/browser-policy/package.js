--- conflicted
+++ resolved
@@ -1,10 +1,6 @@
 Package.describe({
   summary: "Configure security policies enforced by the browser",
-<<<<<<< HEAD
-  version: "1.0.10-beta.3"
-=======
   version: "1.1.0"
->>>>>>> f57d4d15
 });
 
 Package.onUse(function (api) {
