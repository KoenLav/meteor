Package.describe({
  name: "promise",
<<<<<<< HEAD
  version: "0.8.8-beta.5",
=======
  version: "0.8.4_1",
>>>>>>> 06e583c9
  summary: "ECMAScript 2015 Promise polyfill with Fiber support",
  git: "https://github.com/meteor/promise",
  documentation: "README.md"
});

Npm.depends({
  "meteor-promise": "0.7.4",
  "promise": "7.1.1"
});

Package.onUse(function(api) {
  api.use("modules@0.7.6");
  api.mainModule("client.js", "client");
  api.mainModule("server.js", "server");
  api.export("Promise");
});

Package.onTest(function(api) {
  api.use("modules");
  api.use("tinytest");
  api.use("promise");
  api.addFiles("promise-tests.js");
});<|MERGE_RESOLUTION|>--- conflicted
+++ resolved
@@ -1,10 +1,6 @@
 Package.describe({
   name: "promise",
-<<<<<<< HEAD
-  version: "0.8.8-beta.5",
-=======
   version: "0.8.4_1",
->>>>>>> 06e583c9
   summary: "ECMAScript 2015 Promise polyfill with Fiber support",
   git: "https://github.com/meteor/promise",
   documentation: "README.md"
