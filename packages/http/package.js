Package.describe({
  summary: "Make HTTP calls to remote servers",
<<<<<<< HEAD
  version: '1.2.10-beta.5'
=======
  version: '1.2.9_1'
>>>>>>> 06e583c9
});

Npm.depends({
  request: "2.72.0"
});

Package.onUse(function (api) {
  api.use([
    'underscore',
    'url',
    'ecmascript'
  ]);

  api.export('HTTP');
  api.export('HTTPInternals', 'server');
  api.addFiles('httpcall_common.js', ['client', 'server']);
  api.addFiles('httpcall_client.js', 'client');
  api.addFiles('httpcall_server.js', 'server');
  api.addFiles('deprecated.js', ['client', 'server']);
});

Package.onTest(function (api) {
  api.use('ecmascript');
  api.use('webapp', 'server');
  api.use('underscore');
  api.use('random');
  api.use('jquery', 'client');
  api.use('http', ['client', 'server']);
  api.use('tinytest');
  api.use('test-helpers', ['client', 'server']);

  api.addFiles('test_responder.js', 'server');
  api.addFiles('httpcall_tests.js', ['client', 'server']);

  api.addAssets('test_static.serveme', 'client');
});<|MERGE_RESOLUTION|>--- conflicted
+++ resolved
@@ -1,10 +1,6 @@
 Package.describe({
   summary: "Make HTTP calls to remote servers",
-<<<<<<< HEAD
-  version: '1.2.10-beta.5'
-=======
   version: '1.2.9_1'
->>>>>>> 06e583c9
 });
 
 Npm.depends({
