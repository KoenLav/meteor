Package.describe({
  summary: "Parses Meteor Smart Package version strings",
<<<<<<< HEAD
  version: "3.0.3-vs.2"
=======
  version: "3.0.2-rc.1"
>>>>>>> b6527702
});

Package.onUse(function (api) {
  api.export('PackageVersion');
  api.use('underscore');
  api.addFiles(['semver410.js',
                'package-version-parser.js']);
});

Package.onTest(function (api) {
  api.use('package-version-parser');
  api.use(['tinytest']);
  api.addFiles('package-version-parser-tests.js', 'server');
});<|MERGE_RESOLUTION|>--- conflicted
+++ resolved
@@ -1,10 +1,6 @@
 Package.describe({
   summary: "Parses Meteor Smart Package version strings",
-<<<<<<< HEAD
-  version: "3.0.3-vs.2"
-=======
   version: "3.0.2-rc.1"
->>>>>>> b6527702
 });
 
 Package.onUse(function (api) {
