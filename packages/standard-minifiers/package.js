Package.describe({
  name: 'standard-minifiers',
<<<<<<< HEAD
  version: '1.0.3-cordova.3',
=======
  version: '1.0.3-modules.8',
>>>>>>> 88eda451
  summary: 'Standard minifiers used with Meteor apps by default.',
  documentation: 'README.md'
});

Package.onUse(function(api) {
  api.imply(['standard-minifiers-css', 'standard-minifiers-js']);
});

Package.onTest(function(api) {});<|MERGE_RESOLUTION|>--- conflicted
+++ resolved
@@ -1,10 +1,6 @@
 Package.describe({
   name: 'standard-minifiers',
-<<<<<<< HEAD
   version: '1.0.3-cordova.3',
-=======
-  version: '1.0.3-modules.8',
->>>>>>> 88eda451
   summary: 'Standard minifiers used with Meteor apps by default.',
   documentation: 'README.md'
 });
