<template name="concepts">

<h1 id="concepts">Concepts</h1>

We've written our fair share of single-page JavaScript applications by hand.
Writing an entire application in one language (JavaScript) with one
data format (JSON) is a real joy.  Meteor is everything we wanted
when writing those apps.

{{> whatismeteor }}
{{> structure }}
{{> data }}
{{> reactivity }}
{{> livehtmltemplates }}
{{> packages_concept }}
{{> namespacing }}
{{> deploying }}
{{> packages_writing }}
</template>

<template name="whatismeteor">

{{#markdown}}

<h2 id="whatismeteor">What is Meteor?</h2>

Meteor is two things:

* A _library of packages_: pre-written, self-contained modules that
you might need in your app.<br>
There are about a dozen core Meteor
packages that most any app will use (for example `webapp`, which
handles incoming HTTP connections, and `templating`, which lets you
make HTML templates that automatically update live as data changes).
Then there are optional packages like `email`, which lets your app
send emails, or the Meteor Accounts series (`account-password`,
`accounts-facebook`, `accounts-ui`, and others) which provide a
full-featured user account system that you can drop right into your
app. And beyond these "official" packages, there are hundreds of
community-written packages in [Atmosphere](https://atmosphere.meteor.com/),
one of which might do just what you need.

* A _command-line tool_ called `meteor`.<br>
`meteor` is a build tool analogous to `make`, `rake`, or the non-visual parts of
Visual Studio. It gathers up all of the source files and assets in your
application, carries out any necessary build steps (such as compiling
[CoffeeScript](http://coffeescript.org), minifying CSS, building
[npm](https://npmjs.org/) modules, or generating source maps), fetches the
packages used by your app, and outputs a standalone, ready-to-run application
bundle. In development mode it can do all of this interactively, so that
whenever you change a file you immediately see the changes in your browser. It's
super easy to use out of the box, but it's also extensible: you can add support
for new languages and compilers by adding build plugin packages to your app.

The key idea in the Meteor package system is that _everything should
work identically in the browser and on the server_ (wherever it makes
sense, of course: browsers can't send email and servers can't capture
mouse events). Our whole ecosystem has been built from the ground up
to support this.

{{#note}}
`meteor` cannot yet fetch packages from Atmosphere. If you are using
Atmosphere packages you should take a look at
[Meteorite](http://oortcloud.github.io/meteorite/), a tool that will
help you download and manage your Atmosphere packages.

In Meteor 1.0, the `meteor` build tool will have full support for
Atmosphere.
{{/note}}

{{/markdown}}
</template>

<template name="structure">
{{#markdown}}

<h2 id="structuringyourapp">Structuring your application</h2>

A Meteor application is a mix of JavaScript that runs inside a client web
browser, JavaScript that runs on the Meteor server inside a
[Node.js](http://nodejs.org/) container, and all the supporting HTML fragments,
CSS rules, and static assets.  Meteor automates the packaging and transmission
of these different components.  And, it is quite flexible about how you choose
to structure those components in your file tree.

The only server assets are JavaScript and files in the `private` subdirectory.
Meteor gathers all your JavaScript
files, excluding anything under the `client`, `public`, and `private`
subdirectories, and loads them into a Node.js
server instance inside a fiber.  In Meteor, your server code runs in
a single thread per request, not in the asynchronous callback style
typical of Node.  We find the linear execution model a better fit for
the typical server code in a Meteor application.

Meteor gathers any files under the `private` subdirectory and makes the contents
of these files available to server code via the [`Assets`](#assets) API. The
`private` subdirectory is the place for any files that should be accessible to
server code but not served to the client, like private data files.

There are more assets to consider on the client side.  Meteor
gathers all JavaScript files in your tree, with the exception of
the `server`, `public`, and `private` subdirectories, for the
client.  It minifies this bundle and serves it to each new client.
You're free to use a single JavaScript file for your entire application, or
create a nested tree of separate files, or anything in between.

Some JavaScript libraries only work when placed in the
`client/compatibility` subdirectory.  Files in this directory are
executed without being wrapped in a new variable scope.  This means
that each top-level `var` defines a global variable. In addition,
these files are executed before other client-side JavaScript files.

Files outside the `client`, `server` and `tests` subdirectories are loaded on
both the client and the server!  That's the place for model definitions and
other functions.  Meteor provides the variables [`isClient`](#meteor_isclient) and
[`isServer`](#meteor_isserver) so that your code can alter its behavior depending
on whether it's running on the client or the server. (Files in directories named
`tests` are not loaded anywhere.)

Any sensitive code that you don't want served to the client, such as code
containing passwords or authentication mechanisms, should be
kept in the `server` directory.

CSS files are gathered together as well: the client will get a bundle with all
the CSS in your tree (excluding the `server`,
`public`, and `private` subdirectories).

In development mode, JavaScript and CSS files are sent individually to make
debugging easier.

HTML files in a Meteor application are treated quite a bit differently
from a server-side framework.  Meteor scans all the HTML files in your
directory for three top-level elements: `<head>`, `<body>`, and
`<template>`.  The head and body sections are separately concatenated
into a single head and body, which are transmitted to the client on
initial page load.

Template sections, on the other hand, are converted into JavaScript
functions, available under the `Template` namespace.  It's
a really convenient way to ship HTML templates to the client.
See the [templates](#livehtmltemplates) section for more.

Lastly, the Meteor server will serve any files under the `public` directory.
This is the place for images, `favicon.ico`, `robots.txt`, and anything else.

It is best to write your application in such a way that it is
insensitive to the order in which files are loaded, for example by
using [Meteor.startup](#meteor_startup), or by moving load order
sensitive code into [packages](#usingpackages), which can explicitly control both
the load order of their contents and their load order with respect to
other packages. However sometimes load order dependencies in your
application are unavoidable. The JavaScript and CSS files in an
application are loaded according to these rules:

* Files in subdirectories are loaded before files in parent directories, so that
  files in the deepest subdirectory are loaded first, and files in the root
  directory are loaded last.

* Within a directory, files are loaded in alphabetical order by
  filename.

* After sorting as described above, all files under directories named `lib` are
  moved before everything else (preserving their order).

* Finally, all files that match `main.*` are moved after everything else
  (preserving their order).

{{/markdown}}
</template>

<template name="data">
{{#markdown}}

<h2 id="dataandsecurity">Data and security</h2>

Meteor makes writing distributed client code as simple as talking to a
local database.  It's a clean, simple, and secure approach that obviates
the need to implement individual RPC endpoints, manually cache data on
the client to avoid slow roundtrips to the server, and carefully
orchestrate invalidation messages to every client as data changes.

In Meteor, the client and server share the same database API.  The same
exact application code &mdash; like validators and computed properties &mdash; can
often run in both places.  But while code running on the server has
direct access to the database, code running on the client does *not*.
This distinction is the basis for Meteor's data security model.

{{#note}}
By default, a new Meteor app includes the `autopublish` and `insecure`
packages, which together mimic the effect of each client having full
read/write access to the server's database.  These are useful
prototyping tools, but typically not appropriate for production
applications.  When you're ready, just remove the packages.
{{/note}}

Every Meteor client includes an in-memory database cache.  To manage the
client cache, the server *publishes* sets of JSON documents, and the
client *subscribes* to those sets.  As documents in a set change, the
server patches each client's cache.

Today most Meteor apps use MongoDB as their database because it is the
best supported, though support for other databases is coming in the
future. The
[`Meteor.Collection`](http://docs.meteor.com/#meteor_collection) class
is used to declare Mongo collections and to manipulate them. Thanks to
`minimongo`, Meteor's client-side Mongo emulator, `Meteor.Collection`
can be used from both client and server code.

    // declare collections
    // this code should be included in both the client and the server
    Rooms = new Meteor.Collection("rooms");
    Messages = new Meteor.Collection("messages");
    Parties = new Meteor.Collection("parties");

    // server: populate collections with some initial documents
    Rooms.insert({name: "Conference Room A"});
    var myRooms = Rooms.find({}).fetch();
    Messages.insert({text: "Hello world", room: myRooms[0]._id});
    Parties.insert({name: "Super Bowl Party"});

Each document set is defined by a publish function on the server.  The
publish function runs each time a new client subscribes to a document
set.  The data in a document set can come from anywhere, but the common
case is to publish a database query.

    // server: publish all room documents
    Meteor.publish("all-rooms", function () {
      return Rooms.find(); // everything
    });

    // server: publish all messages for a given room
    Meteor.publish("messages", function (roomId) {
      check(roomId, String);
      return Messages.find({room: roomId});
    });

    // server: publish the set of parties the logged-in user can see.
    Meteor.publish("parties", function () {
      return Parties.find({$or: [{"public": true},
                                 {invited: this.userId},
                                 {owner: this.userId}]});
    });

Publish functions can provide different results to each client.  In the
last example, a logged in user can only see `Party` documents that
are public, that the user owns, or that the user has been invited to.

Once subscribed, the client uses its cache as a fast local database,
dramatically simplifying client code.  Reads never require a costly
round trip to the server.  And they're limited to the contents of the
cache: a query for every document in a collection on a client will only
return documents the server is publishing to that client.

    // client: start a parties subscription
    Meteor.subscribe("parties");

    // client: return array of Parties this client can read
    return Parties.find().fetch(); // synchronous!

Sophisticated clients can turn subscriptions on and off to control how
much data is kept in the cache and manage network traffic.  When a
subscription is turned off, all its documents are removed from the cache
unless the same document is also provided by another active
subscription.

When the client *changes* one or more documents, it sends a message to
the server requesting the change.  The server checks the proposed change
against a set of allow/deny rules you write as JavaScript functions.
The server only accepts the change if all the rules pass.

    // server: don't allow client to insert a party
    Parties.allow({
      insert: function (userId, party) {
        return false;
      }
    });

    // client: this will fail
    var party = { ... };
    Parties.insert(party);

If the server accepts the change, it applies the change to the database
and automatically propagates the change to other clients subscribed to
the affected documents.  If not, the update fails, the server's database
remains untouched, and no other client sees the update.

Meteor has a cute trick, though.  When a client issues a write to the
server, it also updates its local cache immediately, without waiting for
the server's response.  This means the screen will redraw right away.
If the server accepted the update &mdash; what ought to happen most of the
time in a properly behaving client &mdash; then the client got a jump on the
change and didn't have to wait for the round trip to update its own
screen.  If the server rejects the change, Meteor patches up the
client's cache with the server's result.

Putting it all together, these techniques accomplish latency
compensation.  Clients hold a fresh copy of the data they need, and
never need to wait for a roundtrip to the server. And when clients
modify data, those modifications can run locally without waiting for the
confirmation from the server, while still giving the server final say
over the requested change.

{{#note}}
The current release of Meteor supports MongoDB, the popular document
database, and the examples in this section use the
        [MongoDB API](http://www.mongodb.org/display/DOCS/Manual).  Future
releases will include support for other databases.
{{/note}}

<h3 id="dataandsecurity-authentication">Authentication and user accounts</h3>

Meteor includes [Meteor Accounts](#accounts_api), a state-of-the-art
authentication system. It features secure password login using the
[bcrypt](http://en.wikipedia.org/wiki/Bcrypt) algorithm,
and integration with external services including Facebook, GitHub,
Google, Meetup, Twitter, and Weibo. Meteor Accounts defines a
[`Meteor.users`](#meteor_users) collection where developers can store
application-specific user data.

Meteor also includes pre-built forms for common tasks like login, signup,
password change, and password reset emails. You can add [Accounts
UI](#accountsui) to your app with just one line of code. The `accounts-ui` package even provides a configuration wizard that walks you through the steps to
set up the external login services you're using in your app.

<h3 id="dataandsecurity-validation">Input validation</h3>

Meteor allows your methods and publish functions to take arguments of any
[JSON](http://json.org/) type. (In fact, Meteor's wire protocol supports
[EJSON](#ejson), an extension of JSON which also supports other common types
like dates and binary buffers.) JavaScript's dynamic typing means you don't need
to declare precise types of every variable in your app, but it's usually helpful
to ensure that the arguments that clients are passing to your methods and
publish functions are of the type that you expect.

Meteor provides a [lightweight library](#match) for checking that arguments and
other values are the type you expect them to be. Simply start your functions
with statements like `check(username, String)` or
`check(office, {building: String, room: Number})`. The `check` call will
throw an error if its argument is of an unexpected type.

Meteor also provides an easy way to make sure that all of your methods
and publish functions validate all of their arguments. Just run
<code>meteor add [audit-argument-checks](#auditargumentchecks)</code> and any
method or publish function which skips `check`ing any of its arguments will fail
with an exception.

{{/markdown}}
</template>

<template name="reactivity">
{{#markdown}}

<h2 id="reactivity">Reactivity</h2>

Meteor embraces the concept of [reactive
programming](http://en.wikipedia.org/wiki/Reactive_programming). This means that
you can write your code in a simple imperative style, and the result will be
automatically recalculated whenever data changes that your code depends on.

    Deps.autorun(function () {
      Meteor.subscribe("messages", Session.get("currentRoomId"));
    });

This example (taken from a chat room client) sets up a data
subscription based on the session variable `currentRoomId`.
If the value of `Session.get("currentRoomId")` changes for any reason, the
function will be automatically re-run, setting up a new subscription that
replaces the old one.

This automatic recomputation is achieved by a cooperation between
`Session` and `Deps.autorun`.  `Deps.autorun` performs an arbitrary "reactive
computation" inside of which data dependencies are tracked, and it
will re-run its function argument as necessary.  Data providers like
`Session`, on the other hand, make note of the computation they are
called from and what data was requested, and they are prepared to send
an invalidation signal to the computation when the data changes.

This simple pattern (reactive computation + reactive data source) has wide
applicability.  Above, the programmer is saved from writing
unsubscribe/resubscribe calls and making sure they are called at the
right time.  In general, Meteor can eliminate whole classes of data
propagation code which would otherwise clog up your application with
error-prone logic.

These Meteor functions run your code as a reactive computation:

* [Templates](#livehtmltemplates)
* [`Deps.autorun`](#deps_autorun)
* [`UI.render`](#ui_render) and [`UI.renderWithData`](#ui_renderwithdata)

And the reactive data sources that can trigger changes are:

* [`Session`](#session) variables
* Database queries on [Collections](#find)
* [`Meteor.status`](#meteor_status)
* The `ready()` method on a [subscription handle](#meteor_subscribe)
* [`Meteor.user`](#meteor_user)
* [`Meteor.userId`](#meteor_userid)
* [`Meteor.loggingIn`](#meteor_loggingin)

In addition, the following functions which return an object with a
`stop` method, if called from a reactive computation, are stopped when
the computation is rerun or stopped:

* [`Deps.autorun`](#deps_autorun) (nested)
* [`Meteor.subscribe`](#meteor_subscribe)
* [`observe()`](#observe) and [`observeChanges()`](#observe_changes) on cursors

Meteor's
[implementation](https://github.com/meteor/meteor/blob/master/packages/deps/deps.js)
is a package called [`Deps`](#deps) that is fairly short and straightforward.
You can use it yourself to implement new reactive data sources.

{{/markdown}}
</template>

<template name="livehtmltemplates">
{{#markdown}}

<h2 id="livehtmltemplates">Live HTML templates</h2>

HTML templating is central to web applications. With Blaze, Meteor's live
page update technology, you can render your HTML _reactively_, meaning
that it will update automatically to track changes in the data used to
generate it.

Meteor makes it easy to use your favorite HTML templating language along with
Meteor's live page update technology. Just write your template as you normally
would, and Meteor will take care of making it update in realtime.

Meteor ships with a templating language called
[Spacebars](https://github.com/meteor/meteor/blob/devel/packages/spacebars/README.md),
inspired by [Handlebars](http://handlebarsjs.com/).  It shares some of the
spirit and syntax of Handlebars, but it has been tailored to produce reactive
Meteor templates when compiled.

{{#note}}
  Today, the only templating system that ships with Meteor is Spacebars, though
  our community has created packages for other languages such as
  [Jade](https://atmospherejs.com/package/jade).
{{/note}}

To define templates, create a file in your project with the `.html`
extension. In the file, make a `<template>` tag and give it a
`name` attribute. Put the template contents inside the tag. Meteor
will precompile the template, ship it down to the client, and make it
available as on the global `Template` object.

When your app is loaded, it automatically renders the special template called
`<body>`, which is written using the `<body>` element instead of a
`<template>`. You insert a template inside another template by using the
`{{dstache}}> inclusion}}` operator.

The easiest way to get data into templates is by defining helper
functions in JavaScript. Just add the helper functions directly on the
`Template.`*templateName* object. Putting it all together:


    <!-- in myapp.html -->
    <body>
      <h1>Today's weather!</h1>
      {{dstache}}> forecast}}
    </body>

    <template name="forecast">
      <div>It'll be {{dstache}}prediction}} tonight</div>
    {{lt}}/template>

    // in client/myapp.js: reactive helper function
    Template.forecast.prediction = function () {
      return Session.get("weather");
    };

    // in the JavaScript console
    > Session.set("weather", "cloudy");
    > document.body.innerHTML
     => "<h1>Today's weather!</h1> <div>It'll be cloudy tonight</div>"

    > Session.set("weather", "cool and dry");
    > document.body.innerHTML
     => "<h1>Today's weather!</h1> <div>It'll be cool and dry tonight</div>"


To iterate over an array or database cursor, use `{{dstache}}#each}}`:

    <!-- in myapp.html -->
    <template name="players">
      {{dstache}}#each topScorers}}
        <div>{{dstache}}name}}</div>
      {{dstache}}/each}}
    {{lt}}/template>

    // in myapp.js
    Template.players.topScorers = function () {
      return Users.find({score: {$gt: 100}}, {sort: {score: -1}});
    };

In this case, the data is coming from a database query. When the
database cursor is passed to `{{dstache}}#each}}`, it will wire up all of the
machinery to efficiently add and move DOM nodes as new results enter
the query.

Helpers can take arguments, and they receive the current template context data
in `this`. Note that some block helpers change the current context (notably
`{{dstache}}#each}}` and `{{dstache}}#with}}`):

    // in a JavaScript file
    Template.players.leagueIs = function (league) {
      return this.league === league;
    };

    <!-- in a HTML file -->
    <template name="players">
      {{dstache}}#each topScorers}}
        {{dstache}}#if leagueIs "junior"}}
          <div>Junior: {{dstache}}name}}</div>
        {{dstache}}/if}}
        {{dstache}}#if leagueIs "senior"}}
          <div>Senior: {{dstache}}name}}</div>
        {{dstache}}/if}}
      {{dstache}}/each}}
    {{lt}}/template>

Helpers can also be used to pass in constant data.

    // Works fine with {{dstache}}#each sections}}
    Template.report.sections = ["Situation", "Complication", "Resolution"];

Finally, you can use an `events` declaration on a template function to set up a
table of event handlers. The format is documented at [Event
Maps](#eventmaps). The `this` argument to the event handler will be
the data context of the element that triggered the event.

    <!-- myapp.html -->
    <template name="scores">
      {{dstache}}#each player}}
        {{dstache}}> playerScore}}
      {{dstache}}/each}}
    {{lt}}/template>

    <template name="playerScore">
      <div>{{dstache}}name}}: {{dstache}}score}}
        <span class="givePoints">Give points</span>
      </div>
    {{lt}}/template>

    <!-- myapp.js -->
    Template.playerScore.events({
      'click .givePoints': function () {
        Users.update(this._id, {$inc: {score: 2}});
      }
    });

For more details about Spacebars, read [the Spacebars
README](https://github.com/meteor/meteor/blob/devel/packages/spacebars/README.md).

{{/markdown}}
</template>

<template name="packages_concept">
{{#markdown}}

  <h2 id="usingpackages">Using packages</h2>

All of the functionality you've read about so far is implemented as
standard Meteor packages. This is possible thanks to Meteor's
unusually powerful package and build system. The same packages work in
the browser and on the server, and packages can contain plugins that
extend the build process, such as `coffeescript` ([CoffeeScript](http://coffeescript.org)
compilation) or `templating` (compiling HTML templates).

You can see a list of available packages
with [`meteor list`](#meteorlist), add packages to your project
with [`meteor add`](#meteoradd), and remove them
with [`meteor remove`](#meteorremove).

By default all apps include the `standard-app-packages` package. This
automatically pulls in the packages that make up the core Meteor
stack. To keep things simple, these core packages are also hidden in
the output for `meteor list`, but you can read the
[source code of `standard-app-packages`](https://github.com/meteor/meteor/blob/master/packages/standard-app-packages/package.js)
to see what they are (as Meteor is pre-1.0, they may change from release to
release). If you want to build your own custom stack, just remove
`standard-app-packages` from your app and add back in whichever of the standard
packages you want to keep.

In addition to the packages in the official Meteor release being used
by your app, `meteor list` and `meteor add` also search the `packages`
directory at the top of your app. If you've downloaded an unofficial
package from Atmosphere you should unpack it into that directory (the
unofficial [Meteorite](http://oortcloud.github.io/meteorite/) tool
streamlines this process). You can also use the `packages` directory
to break your app into subpackages for your convenience &mdash; if you
are willing to brave the fact that the Meteor package format is not
documented yet and will change significantly before Meteor 1.0. See
[Writing Packages](#writingpackages).

{{/markdown}}
</template>


<template name="namespacing">
{{#markdown}}

  <h2 id="namespacing">Namespacing</h2>

Meteor's namespacing support makes it easy to write large applications
in JavaScript. Each package that you use in your app exists in its own
separate namespace, meaning that it sees only its own global variables
and any variables provided by the packages that it specifically
uses. Here's how it works.

When you declare a top-level variable, you have a choice. You can make
the variable File Scope or Package Scope.

    // File Scope. This variable will be visible only inside this
    // one file. Other files in this app or package won't see it.
    var alicePerson = {name: "alice"};

    // Package Scope. This variable is visible to every file inside
    // of this package or app. The difference is that 'var' is
    // omitted.
    bobPerson = {name: "bob"};

Notice that this is just the normal JavaScript syntax for declaring a
variable that is local or global. Meteor scans your source code for
global variable assignments and generates a wrapper that makes sure
that your globals don't escape their appropriate namespace.

In addition to File Scope and Package Scope, there are also
Exports. An export is a variable that a package makes available to you
when you use it. For example, the `email` package exports the `Email`
variable. If your app uses the `email` package (and _only_ if it uses
the `email` package!) then your app can see `Email` and you can call
`Email.send`. Most packages have only one export, but some packages
might have two or three (for example, a package that provides several
classes that work together).

You see only the exports of the packages that you use directly. If you
use package A, and package A uses package B, then you only see package
A's exports. Package B's exports don't "leak" into your namespace just
because you used package A. This keeps each namespace nice and
tidy. Each app or package only sees their own globals plus the APIs of
the packages that they specifically asked for.

When debugging your app, your browser's JavaScript console behaves as
if it were attached to your app's namespace. You see your app's
globals and the exports of the packages that your app uses
directly. You don't see the variables from inside those packages, and
you don't see the exports of your transitive dependencies (packages
that aren't used directly by your app, but that are used by packages
that are used by your app).

If you want to look inside packages from inside your in-browser
debugger, you've got two options:

* Set a breakpoint inside package code. While stopped on that
  breakpoint, the console will be in the package's namespace. You'll
  see the package's package-scope variables, imports, and also any
  file-scope variables for the file you're stopped in.

* If a package `foo` is included in your app, regardless of whether
  your app uses it directly, its exports are available in
  `Package.foo`. For example, if the `email` package is loaded, then
  you can access `Package.email.Email.send` even from namespaces that
  don't use the `email` package directly.

When declaring functions, keep in mind that `function x () {}` is just
shorthard for `var x = function () {}` in JavaScript. Consider these
examples:

    // This is the same as 'var x = function () ...'. So x() is
    // file-scope and can be called only from within this one file.
    function x () { ... }

    // No 'var', so x() is package-scope and can be called from
    // any file inside this app or package.
    x = function () { ... }

{{#note}}
Technically speaking, globals in an app (as opposed to in a package)
are actually true globals. They can't be captured in a scope that is
private to the app code, because that would mean that they wouldn't be
visible in the console during debugging! This means that app globals
actually end up being visible in packages. That should never be a
problem for properly written package code (since the app globals will
still be properly shadowed by declarations in the packages). You
certainly shouldn't depend on this quirk, and in the future Meteor may
check for it and throw an error if you do.
{{/note}}

{{/markdown}}
</template>


<template name="deploying">
{{#markdown}}

<h2 id="deploying">Deploying</h2>

Meteor is a full application server.  We include everything you need
to deploy your application on the internet: you just provide the JavaScript,
HTML, and CSS.

<h3 class="nosection">Running on Meteor's infrastructure</h3>

The easiest way to deploy your application is to use `meteor
deploy`.  We provide it because it's what, personally, we've always
wanted: an easy way to take an app idea, flesh it out over a weekend,
and put it out there for the world to use, with nothing getting in the
way of creativity.

    $ meteor deploy myapp.meteor.com

Your application is now available at myapp.meteor.com.  If
this is the first time deploying to this hostname, Meteor creates a
fresh empty database for your application.  If you want to deploy an
update, Meteor will preserve the existing data and just refresh the
code.

You can also deploy to your own domain.  Just set up the hostname you
want to use as a CNAME to `origin.meteor.com`,
then deploy to that name.

    $ meteor deploy www.myapp.com

We provide this as a free service so you can try Meteor.  It is also
helpful for quickly putting up internal betas, demos, and so on.

<h3 class="nosection">Running on your own infrastructure</h3>

You can also run your application on your own infrastructure, or any
other hosting provider like Heroku.

To get started, run

    $ meteor bundle myapp.tgz

This command will generate a fully-contained Node.js application in the form of
a tarball.  To run this application, you need to provide Node.js 0.10 and a
MongoDB server.  (The current release of Meteor has been tested with Node
0.10.29; older versions contain a serious bug that can cause production servers
to stall.) You can then run the application by invoking node, specifying the
HTTP port for the application to listen on, and the MongoDB endpoint.  If
you don't already have a MongoDB server, we can recommend our friends at
[MongoHQ](http://mongohq.com).

    $ cd bundle
    $ (cd programs/server && npm install)
    $ PORT=3000 MONGO_URL=mongodb://localhost:27017/myapp node main.js

Other packages may require other environment variables (for example, the `email`
package requires a `MAIL_URL` environment variable).

<<<<<<< HEAD
=======
{{#warning}}
For now, bundles will only run on the platform that the bundle was
created on.  To run on a different platform, you'll need to rebuild
the native packages included in the bundle.  To do that, make sure you
have `npm` available, and run the following:

    $ cd bundle/programs/server/node_modules
    $ rm -r fibers bcrypt
    $ npm install fibers@1.0.1 bcrypt@0.7.7
{{/warning}}

>>>>>>> 1df5157c
{{/markdown}}
</template>


<template name="packages_writing">
{{#markdown}}

  <h2 id="writingpackages">Writing packages</h2>

The Meteor package format isn't officially documented and will change
before Meteor 1.0. But that hasn't stopped people like you from
creating hundreds of packages by reading the source code of existing
packages and following the model. If you do decide to create your own
packages, you will have to do some detective work, but here are some
quick tips:

* A package is simply a directory with a `package.js` file in it. Look in the
  [`packages` directory of the Meteor source
  tree](https://github.com/meteor/meteor/tree/master/packages/) for example
  `package.js` files. The format and name of the `package.js` file will change
  significantly before Meteor 1.0, but the functionality will be basically the
  same even though the syntax is different, so it will be easy to port your
  code.

* Packages explicitly list all of their source files using `api.addFiles`, and
  the files are loaded exactly in the order specified. (This is different from
  apps, where Meteor scans a directory tree to find the source files.)  Don't
  forget to include any build plugin packages (such as `coffeescript` or, if
  using HTML templates, `templating`) that you require.

* Exporting a symbol from your package (see
  [Namespacing](#namespacing)) is accomplished with an `api.export` call
  from inside your `on_use` handler.

* An esoteric point about exports: they are not lvalues. You can't set
  an exported variable to a new value after exporting it. If you
  export `a = {name: 'alice'}` then you can change `a.name` anytime
  you want, but if after startup you set `a` to a whole new object
  then the packages that import `a` won't see the change. Since your
  exports are most always objects or functions, this is hardly ever an
  issue.

* Packages can use [npm modules](https://npmjs.org/). Use `Npm.depends` in your
  `package.js` to list the npm modules that you need and the specific
  versions that you want to use. Then use `Npm.require` inside your
  package to pull in the modules when you need them. Meteor strives to
  have 100% repeatable builds so that everyone on your team is always
  running the same code, and that's why you must explicitly lock your
  npm dependencies to specific versions. Behind the scenes, Meteor
  will use `npm shrinkwrap` to also lock down the versions of the
  transitive dependencies of all of the npm modules that you use.

* Whenever your package changes, Meteor will rebuild it (compiling
  non-JavaScript source files, fetching npm dependencies, constructing
  namespace wrappers, and so on). The built package will be cached and
  rebuilt only when a source file changes (tracked by SHA1) or when
  other dependencies such as build plugins change. To force a rebuild
  you can use the undocumented command `meteor rebuild-all`, but this
  should never be necessary (if it is, please send a
  [bug report](https://github.com/meteor/meteor/blob/devel/Contributing.md#filing-bug-reports)!).

* Build plugins are created with `_transitional_registerBuildPlugin`,
  an API that is very much in flux. See the `coffeescript` package for
  an example. Build plugins are fully-fledged Meteor programs in their
  own right and have their own namespace, package dependencies, source
  files and npm requirements. The old `register_extension` API is
  removed.

* It is possible to create weak dependencies between packages. If
  package A has a weak dependency on package B, it means that
  including A in an app does not force B to be included too &mdash;
  but, if B _is_ included, say by the app developer or by another
  package, then B will load before A. You can use this to make
  packages that optionally integrate with or enhance other packages if
  those packages are present. To create a weak dependency, pass
  `{weak: true}` as the third argument to `api.use`. When you weakly
  depend on a package you don't see its exports. You can detect if
  the possibly-present weakly-depended-on package is there by seeing
  if `Package.foo` exists, and get its exports from the same place.

* It is also possible to create unordered dependencies by passing
  `{unordered: true}`. An unordered dependency is the exact opposite
  of a weak dependency. If A has an unordered dependency on B, then
  including A forces B to be included as well, but doesn't require B
  to load before A. This is occasionally useful for resolving circular
  dependencies.

* The build system also supports package implication. If package A
  implies package B, then it means that when someone depends on
  package A, it's as if they also depended on package B as well. In
  particular, they get B's exports. This is done with `api.imply` and
  can be used to create umbrella packages such as
  `standard-app-packages` that are a shortcut for pulling in a set of
  packages, or it can be helpful in factoring common code out of a set
  of packages as with `accounts-base`.

* The build system understands the idea of native code and has a
  system of architecture names to ensure that packages that are
  specific to one architecture aren't run on the wrong
  architecture. For example, if you include an npm module that has a
  native extension, your built Meteor package will be specific to your
  machine architecture, but if not your built Meteor package will be
  portable.

{{/markdown}}
</template><|MERGE_RESOLUTION|>--- conflicted
+++ resolved
@@ -752,20 +752,6 @@
 Other packages may require other environment variables (for example, the `email`
 package requires a `MAIL_URL` environment variable).
 
-<<<<<<< HEAD
-=======
-{{#warning}}
-For now, bundles will only run on the platform that the bundle was
-created on.  To run on a different platform, you'll need to rebuild
-the native packages included in the bundle.  To do that, make sure you
-have `npm` available, and run the following:
-
-    $ cd bundle/programs/server/node_modules
-    $ rm -r fibers bcrypt
-    $ npm install fibers@1.0.1 bcrypt@0.7.7
-{{/warning}}
-
->>>>>>> 1df5157c
 {{/markdown}}
 </template>
 
