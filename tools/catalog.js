<<<<<<< HEAD
=======
var fs = require('fs');
var path = require('path');
>>>>>>> c9697bd6
var _ = require('underscore');
var util = require('util');
var buildmessage = require('./buildmessage.js');
var tropohouse = require('./tropohouse.js');
var packageCache = require('./package-cache.js');
var localCatalog = require('./catalog-local.js');
var remoteCatalog = require('./catalog-remote.js');
var files = require('./files.js');
var prebuiltBootstrap = require('./catalog-bootstrap-prebuilt.js');
var checkoutBootstrap = require('./catalog-bootstrap-checkout.js');
var project = require('./project.js');
var utils = require('./utils.js');
var config = require('./config.js');

var LayeredCatalog = function() {
	var self = this;

	self.localCatalog = null;
	self.otherCatalog = null;

  // Constraint solver using this catalog.
  self.resolver = null;

  // See the documentation of the _extraECVs field in ConstraintSolver.Resolver.
  // Maps packageName -> version -> its ECV
  self.forgottenECVs = {};

  // Each complete catalog needs its own package cache.
  self.packageCache = new packageCache.PackageCache(self);
};

_.extend(LayeredCatalog.prototype, {
  setCatalogs: function(local, remote) {
    var self = this;
    self.localCatalog = local;
    self.otherCatalog = remote;
  },

  addLocalPackage: function (directory) {
    var self = this;
    self.localCatalog.addLocalPackage(directory);
  },

  getAllBuilds: function (name, version) {
    var self = this;
    return self._returnFirst("getAllBuilds", arguments, [[], null]);
  },

  getAllPackageNames: function () {
    var self = this;
    return _.union(self.localCatalog.getAllPackageNames(), self.otherCatalog.getAllPackageNames());
  },

  _returnFirst: function(f, args, unacceptableValues) {
    var self = this;
    var splittedArgs = Array.prototype.slice.call(args,0);
    var result = self.localCatalog[f].apply(self.localCatalog, splittedArgs);
    if ( ! (_.contains(unacceptableValues, result) )) {
      return result;
    }
    return self.otherCatalog[f].apply(self.otherCatalog, splittedArgs);
  },

  getBuildsForArches: function (name, version, arches) {
    return this._returnFirst("getBuildsForArches", arguments, [[], null]);
  },

  getBuildWithPreciseBuildArchitectures: function (versionRecord, buildArchitectures) {
    return this._returnFirst("getBuildWithPreciseBuildArchitectures", arguments, [[], null]);
  },

  getForgottenECVs: function (packageName) {
    return this.forgottenECVs[packageName];
  },

  getLoadPathForPackage: function (name, version, constraintSolverOpts) {
    var self = this; //PASCAL check with Ekate
    return self.localCatalog.getLoadPathForPackage(name, version, constraintSolverOpts);
  },

  getLocalPackageNames: function () {
    return this.localCatalog.getLocalPackageNames();
  },

  getPackage: function (name, options) {
    return this._returnFirst("getPackage", arguments, [[], null]);
  },

<<<<<<< HEAD
=======
  // Find a release that uses the given version of a tool. See: publish-for-arch
  // in command-packages for more explanation.  Returns information about a
  // particular release version, or null if such release version does not exist.
  getReleaseWithTool: function (toolSpec) {
    var self = this;
    buildmessage.assertInCapture();
    self._requireInitialized();
    return self._recordOrRefresh(function () {
      return _.findWhere(self.releaseVersions, { tool: toolSpec });
    });
  },

  // Returns general (non-version-specific) information about a
  // release track, or null if there is no such release track.
>>>>>>> c9697bd6
  getReleaseTrack: function (name) {
    return this.otherCatalog.getReleaseTrack(name);
  },

  getReleaseVersion: function (track, version) {
    return this.otherCatalog.getReleaseVersion(track, version);
  },

  getSortedRecommendedReleaseVersions: function (track, laterThanOrderKey) {
    return this.otherCatalog.getSortedRecommendedReleaseVersions(track, laterThanOrderKey);
  },

  getSortedVersions: function (name) {
    return this._returnFirst("getSortedVersions", arguments, [[], null]);
  },

  getVersion: function (name, version) {
    return this._returnFirst("getVersion", arguments, [[], null]);
  },

  initialize: function (options) {
    this.localCatalog.initialize(options);
  },

  isLocalPackage: function (name) {
    return this.localCatalog.isLocalPackage(name);
  },

  rebuildLocalPackages: function (namedPackages) {
    return this.localCatalog.rebuildLocalPackages(namedPackages);
  },

  refresh: function () {
    var self = this;
    console.log("refreshing the LayeredCatalog");
    //PASCAL Deal with refresh properly
  },

  refreshInProgress: function () {
    var self = this;
    console.log("refresh in progress the LayeredCatalog");
    //PASCAL Deal with refresh properly
  },

  reset: function () {
    this.localCatalog.reset();
    console.log("resetting the LayeredCatalog");
    //PASCAL
  },

  // As getVersion, but returns info on the latest version of the
  // package, or null if the package doesn't exist or has no versions.
  // It does not include prereleases (with dashes in the version);
  getLatestMainlineVersion: function (name) {
    var self = this;
    self._requireInitialized();
    buildmessage.assertInCapture();

    var versions = self.getSortedVersions(name);
    versions.reverse();
    var latest = _.find(versions, function (version) {
      return !/-/.test(version);
    });
    if (!latest)
      return null;
    return self.getVersion(name, latest);
  },

    // Throw if the catalog's self.initialized value has not been set to true.
  _requireInitialized: function () {
    var self = this;
    //PASCAL
    // if (! self.initialized)
    //   throw new Error("catalog not initialized yet?");
  },

  resolveConstraints : function (constraints, resolverOpts, opts) {
    var self = this;
    opts = opts || {};
    // self._requireInitialized();
    buildmessage.assertInCapture();

    // OK, since we are the complete catalog, the uniload catalog must be fully
    // initialized, so it's safe to load a resolver if we didn't
    // already. (Putting this off until the first call to resolveConstraints
    // also helps with performance: no need to build this package and load the
    // large mori module unless we actually need it.)
    self.resolver || self._initializeResolver();

    // Looks like we are not going to be able to avoid calling the constraint
    // solver, so let's process the input (constraints) into the correct
    // arguments to the constraint solver.
    //
    // -deps: list of package names that we depend on
    // -constr: constraints of form {packageName: String, version: String} with
    //  {type: exact} for exact constraints.
    //
    // Weak dependencies are constraints (they constrain the result), but not
    // dependencies.
    var deps = [];
    var constr = [];
    _.each(constraints, function (constraint) {
      constraint = _.clone(constraint);
      if (!constraint.weak) {
        deps.push(constraint.packageName);
      }
      delete constraint.weak;
      constr.push(constraint);
    });

    // If we are called with 'ignore projectDeps', then we don't even look to
    // see what the project thinks and recalculate everything. Similarly, if the
    // project root path has not been initialized, we are probably running
    // outside of a project, and have nothing to look at for guidance.
    if (!opts.ignoreProjectDeps && project.project &&
         project.project.viableDepSource) {
      // Anything in the project's dependencies was calculated based on a
      // previous constraint solver run, and needs to be taken as absolute truth
      // for now: we can't use any packages that are of different versions from
      // what we've already decided from the project!
      _.each(project.project.getVersions(), function (version, name) {
        constr.push({packageName: name, version: version, type: 'exactly'});
      });
    }

    // Local packages can only be loaded from the version we have the source
    // for: that's a weak exact constraint.
    _.each(self.packageSources, function (packageSource, name) {
      constr.push({packageName: name, version: packageSource.version,
                   type: 'exactly'});
    });

    var patience = new utils.Patience({
      messageAfterMs: 1000,
      message: "Figuring out the best package versions to use. This may take a moment."
    });

    var ret;
    try {
      // Then, call the constraint solver, to get the valid transitive subset of
      // those versions to record for our solution. (We don't just return the
      // original version lock because we want to record the correct transitive
      // dependencies)
      try {
        ret = self.resolver.resolve(deps, constr, resolverOpts);
      } catch (e) {
        // Maybe we only failed because we need to refresh. Try to refresh
        // (unless we already are) and retry.
        //PASCAL review
        if (!self._refreshingIsProductive() ||
            exports.official.refreshInProgress()) {
          throw e;
        }
        exports.official.refresh();
        self.resolver || self._initializeResolver();
        ret = self.resolver.resolve(deps, constr, resolverOpts);
      }
    } finally {
      patience.stop();
    }
    if (ret["usedRCs"]) {
      var expPackages = [];
      _.each(ret.answer, function(version, package) {
        if (version.split('-').length > 1 &&
            !_.findWhere(constr,
                { packageName: package, version: version })) {
          expPackages.push({
              name: "  " + package + "@" + version,
              description: self.getVersion(package, version).description
            });
        }
      });
      if (!_.isEmpty(expPackages)) {
        // XXX: Couldn't figure out how to word this better for better tenses.
        process.stderr.write(
          "------------------------------------------------------------ \n");
        process.stderr.write(
          "In order to resolve constraints, we had to use the following\n"+
            "experimental package versions:\n");
        process.stderr.write(utils.formatList(expPackages));
        process.stderr.write(
          "------------------------------------------------------------ \n");

        process.stderr.write("\n");
      }
    }
    return ret.answer;
  },
<<<<<<< HEAD
=======

  // Refresh the packages in the catalog.
  //
  // Reread server data from data.json on disk, then load local overrides on top
  // of that information. Sets initialized to true.
  // options:
  // - forceRefresh: even if there is a future in progress, refresh the catalog
  //   anyway. When we are using hot code push, we may be restarting the app
  //   because of a local package change that impacts that catalog. Don't wait
  //   on the official catalog to refresh data.json, in this case.
  // - watchSet: if provided, any files read in reloading packages will be added
  //   to this set.
  refresh: function (options) {
    var self = this;
    options = options || {};
    buildmessage.assertInCapture();

    // We need to limit the rate of refresh, or, at least, prevent any sort of
    // loops. ForceRefresh will override either one.
    if (!options.forceRefresh && !options.initializing &&
        (catalog.official._refreshFutures || self.refreshing)) {

      return;
    }

    if (options.initializing && !self.forUniload) {
      // If we are doing the top level initialization in main.js, everything
      // sure had better be in a relaxed state, since we're about to hackily
      // steal some data from catalog.official.
      if (self.refreshing)
        throw Error("initializing catalog.complete re-entrantly?");
      if (catalog.official._refreshFutures)
        throw Error("initializing catalog.complete during official refresh?");
    }

    if (self.refreshing) {
      // We're being asked to refresh re-entrantly, maybe because we just
      // updated the official catalog.  Let's not do this now, but make the
      // outer call do it instead.
      // XXX refactoring the catalogs so that the two catalogs share their
      //     data and this one is just an overlay would reduce this wackiness
      self.needRefresh = true;
      return;
    }

    self.refreshing = true;

    try {
      self.reset();

      if (!self.forUniload) {
        if (options.initializing) {
          // It's our first time! Everything ought to be at rest. Let's just
          // steal data (without even a deep clone!) from catalog.official.
          // XXX this is horrible. restructure to have a reference to
          // catalog.official instead.
          self.packages = _.clone(catalog.official.packages);
          self.builds = _.clone(catalog.official.builds);
          _.each(catalog.official.versions, function (versions, name) {
            self.versions[name] = _.clone(versions);
          });
        } else {
          // Not the first time. Slowly load data from disk.
          // XXX restructure this class to just have a reference to
          // catalog.official instead of a copy of its data.
          var localData = packageClient.loadCachedServerData();
          self._insertServerPackages(localData);
        }
      }

      self._recomputeEffectiveLocalPackages();
      var allOK = self._addLocalPackageOverrides(
        { watchSet: options.watchSet });
      self.initialized = true;
      // Rebuild the resolver, since packages may have changed.
      self.resolver = null;
    } finally {
      self.refreshing = false;
    }

    // If we got a re-entrant refresh request, do it now. (But not if we
    // encountered build errors building the packages, since in that case
    // we'd probably just get the same build errors again.)
    if (self.needRefresh && allOK) {
      self.refresh(options);
    }
  },
>>>>>>> c9697bd6

  _initializeResolver: function () {
    var self = this;
    var uniload = require('./uniload.js');
    var constraintSolverPackage =  uniload.load({
      packages: [ 'constraint-solver']
    })['constraint-solver'];
    self.resolver =
      new constraintSolverPackage.ConstraintSolver.PackagesResolver(self, {
        nudge: function () {
          // This may be a singleton, but the resolver is in a package so it
          // doesn't have access to it.
          utils.Patience.nudge();
        }
      });
  },

  watchLocalPackageDirs: function (watchSet) {
    var self = this;
    console.log("watchllocalpackageDirs the LayeredCatalog");
    //PASCAL
  },

 _refreshingIsProductive: function() {
    //PASCAL REVIEW
    return true;
 }

});

exports.DEFAULT_TRACK = remoteCatalog.DEFAULT_TRACK;

//Instantiate the various catalogs
if (files.inCheckout()) {
  exports.uniload = new checkoutBootstrap.BootstrapCatalogCheckout();
} else {
  exports.uniload = new prebuiltBootstrap.BootstrapCatalogPrebuilt();
}

//The catalog as provided by troposhere (aka atomospherejs.com)
exports.official = new remoteCatalog.RemoteCatalog();

// This is the catalog that's used to actually drive the constraint solver: it
// contains local packages, and since local packages always beat server
// packages, it doesn't contain any information about the server version of
// local packages.
exports.complete = new LayeredCatalog();
exports.complete.setCatalogs(new localCatalog.LocalCatalog({containingCatalog : exports.complete}), exports.official);


<|MERGE_RESOLUTION|>--- conflicted
+++ resolved
@@ -1,8 +1,5 @@
-<<<<<<< HEAD
-=======
 var fs = require('fs');
 var path = require('path');
->>>>>>> c9697bd6
 var _ = require('underscore');
 var util = require('util');
 var buildmessage = require('./buildmessage.js');
@@ -91,8 +88,6 @@
     return this._returnFirst("getPackage", arguments, [[], null]);
   },
 
-<<<<<<< HEAD
-=======
   // Find a release that uses the given version of a tool. See: publish-for-arch
   // in command-packages for more explanation.  Returns information about a
   // particular release version, or null if such release version does not exist.
@@ -107,7 +102,6 @@
 
   // Returns general (non-version-specific) information about a
   // release track, or null if there is no such release track.
->>>>>>> c9697bd6
   getReleaseTrack: function (name) {
     return this.otherCatalog.getReleaseTrack(name);
   },
@@ -296,8 +290,6 @@
     }
     return ret.answer;
   },
-<<<<<<< HEAD
-=======
 
   // Refresh the packages in the catalog.
   //
@@ -385,7 +377,6 @@
       self.refresh(options);
     }
   },
->>>>>>> c9697bd6
 
   _initializeResolver: function () {
     var self = this;
