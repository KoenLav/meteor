var fs = require('fs');
var path = require('path');
var _ = require('underscore');
var util = require('util');
var buildmessage = require('./buildmessage.js');
var tropohouse = require('./tropohouse.js');
var packageCache = require('./package-cache.js');
var localCatalog = require('./catalog-local.js');
var remoteCatalog = require('./catalog-remote.js');
var files = require('./files.js');
var prebuiltBootstrap = require('./catalog-bootstrap-prebuilt.js');
var checkoutBootstrap = require('./catalog-bootstrap-checkout.js');
var project = require('./project.js');
<<<<<<< HEAD
var utils = require('./utils.js');
var config = require('./config.js');
var packageClient = require('./package-client.js');
=======
var Future = require('fibers/future');
var Fiber = require('fibers');
var Console = require('./console.js').Console;
var catalog = exports;

catalog.DEFAULT_TRACK = 'METEOR';

>>>>>>> 44ea500c


// The LayeredCatalog provides a way to query multiple catalogs in a uniform way
// A LayeredCatalog typically contains:
//  - a local catalog referencing the packages of the project
//  - a reference to the official catalog
var LayeredCatalog = function() {
  var self = this;

  self.localCatalog = null;
  self.otherCatalog = null;

  // Constraint solver using this catalog.
  self.resolver = null;

  // See the documentation of the _extraECVs field in ConstraintSolver.Resolver.
  // Maps packageName -> version -> its ECV
  self.forgottenECVs = {};

  // Each complete catalog needs its own package cache.
  self.packageCache = new packageCache.PackageCache(self);
};

_.extend(LayeredCatalog.prototype, {
  setCatalogs: function(local, remote) {
    var self = this;
    self.localCatalog = local;
    self.otherCatalog = remote;
  },

  addLocalPackage: function (directory) {
    var self = this;
    self.localCatalog.addLocalPackage(directory);
  },

  getAllBuilds: function (name, version) {
    var self = this;
    return self._returnFirst("getAllBuilds", arguments, [[], null]);
  },

  getAllPackageNames: function () {
    var self = this;
    return _.union(self.localCatalog.getAllPackageNames(), self.otherCatalog.getAllPackageNames());
  },

  _returnFirst: function(f, args, unacceptableValues) {
    var self = this;
<<<<<<< HEAD
    var splittedArgs = Array.prototype.slice.call(args,0);
    var result = self.localCatalog[f].apply(self.localCatalog, splittedArgs);
    if ( ! (_.contains(unacceptableValues, result) )) {
      return result;
    }
    return self.otherCatalog[f].apply(self.otherCatalog, splittedArgs);
  },
=======
    // note: this only needs to be in a capture because it refreshes the
    // complete catalog (which actually uses the build system).  if
    // catalog.complete was refactored to not require a rebuild whenever
    // catalog.official changes, this function wouldn't need
    // buildmessage.assertInCapture any more.
    buildmessage.assertInCapture();
    self._requireInitialized();
    options = options || {};

    if (self._refreshFutures) {
      var f = new Future;
      self._refreshFutures.push(f);
      if (!options.silent) {
        self._currentRefreshIsLoud = true;
      }
      f.wait();
      return;
    }

    self._refreshFutures = [];
    self._refreshFiber = Fiber.current;
    self._currentRefreshIsLoud = !options.silent;

    var thrownError = null;

    buildmessage.enterJob({
      title: 'Refreshing package metadata.'
    }, function () {
      try {
        self._refresh();
        // Force the complete catalog (which is layered on top of our data) to
        // refresh as well.
        catalog.complete.refresh({ forceRefresh: true });
      } catch (e) {
        thrownError = e;
      }
    });
>>>>>>> 44ea500c

  getBuildsForArches: function (name, version, arches) {
    return this._returnFirst("getBuildsForArches", arguments, [[], null]);
  },

  getBuildWithPreciseBuildArchitectures: function (versionRecord, buildArchitectures) {
    return this._returnFirst("getBuildWithPreciseBuildArchitectures", arguments, [[], null]);
  },

  getForgottenECVs: function (packageName) {
    return this.forgottenECVs[packageName];
  },

  getLoadPathForPackage: function (name, version, constraintSolverOpts) {
    var self = this;
    return self.localCatalog.getLoadPathForPackage(name, version, constraintSolverOpts);
  },

  getLocalPackageNames: function () {
    return this.localCatalog.getLocalPackageNames();
  },

  getPackage: function (name) {
    return this._returnFirst("getPackage", arguments, [[], null]);
  },

  // Find a release that uses the given version of a tool. See: publish-for-arch
  // in command-packages for more explanation.  Returns information about a
  // particular release version, or null if such release version does not exist.
  getReleaseWithTool: function (toolSpec) {
    var self = this;
    buildmessage.assertInCapture();
    return self._recordOrRefresh(function () {
      return _.findWhere(self.releaseVersions, { tool: toolSpec });
    });
  },

  // Returns general (non-version-specific) information about a
  // release track, or null if there is no such release track.
  getReleaseTrack: function (name) {
    return this.otherCatalog.getReleaseTrack(name);
  },

  getReleaseVersion: function (track, version) {
    return this.otherCatalog.getReleaseVersion(track, version);
  },

  getSortedRecommendedReleaseVersions: function (track, laterThanOrderKey) {
    return this.otherCatalog.getSortedRecommendedReleaseVersions(track, laterThanOrderKey);
  },

  getSortedVersions: function (name) {
    return this._returnFirst("getSortedVersions", arguments, [[], null]);
  },

  getVersion: function (name, version) {
    return this._returnFirst("getVersion", arguments, [[], null]);
  },

  initialize: function (options) {
    this.localCatalog.initialize(options);
  },

  isLocalPackage: function (name) {
    return this.localCatalog.isLocalPackage(name);
  },

  rebuildLocalPackages: function (namedPackages) {
    this.packageCache.refresh();
    return this.localCatalog.rebuildLocalPackages(namedPackages);
  },

  reset: function () {
    this.localCatalog.reset();
  },

  // As getVersion, but returns info on the latest version of the
  // package, or null if the package doesn't exist or has no versions.
  // It does not include prereleases (with dashes in the version);
  getLatestMainlineVersion: function (name) {
    var self = this;
    buildmessage.assertInCapture();

    var versions = self.getSortedVersions(name);
    versions.reverse();
    var latest = _.find(versions, function (version) {
      return !/-/.test(version);
    });
    if (!latest)
      return null;
    return self.getVersion(name, latest);
  },

  resolveConstraints : function (constraints, resolverOpts, opts) {
    var self = this;
    opts = opts || {};
    buildmessage.assertInCapture();

<<<<<<< HEAD
=======
    if (self.forUniload) {
      // uniload should always ignore the project: it's essentially loading part
      // of the tool, which shouldn't be affected by your app's dependencies.
      if (!opts.ignoreProjectDeps)
        throw Error("whoa, if for uniload, why not ignoring project?");

      // OK, we're building something while uniload
      var ret = {};
      _.each(constraints, function (constraint) {
        if (_.has(constraint, 'version')) {
          if (constraint.version !== null) {
            throw Error("Uniload specifying version? " + JSON.stringify(constraint));
          }
          delete constraint.version;
        }

        // Constraints for uniload should just be packages with no version
        // constraint and one local version (since they should all be in core).
        if (!_.has(constraint, 'name') ||
            constraint.constraints.length > 1 ||
            constraint.constraints[0].type !== 'any-reasonable') {
          throw Error("Surprising constraint: " + JSON.stringify(constraint));
        }
        if (!_.has(self.versions, constraint.name)) {
          throw Error("Trying to resolve unknown package: " +
                      constraint.name);
        }
        if (_.isEmpty(self.versions[constraint.name])) {
          throw Error("Trying to resolve versionless package: " +
                      constraint.name);
        }
        if (_.size(self.versions[constraint.name]) > 1) {
          throw Error("Too many versions for package: " +
                      constraint.name);
        }
        ret[constraint.name] =
          _.keys(self.versions[constraint.name])[0];
      });
      return ret;
    }

>>>>>>> 44ea500c
    // OK, since we are the complete catalog, the uniload catalog must be fully
    // initialized, so it's safe to load a resolver if we didn't
    // already. (Putting this off until the first call to resolveConstraints
    // also helps with performance: no need to build this package and load the
    // large mori module unless we actually need it.)
    self.resolver || self._initializeResolver();

    // Looks like we are not going to be able to avoid calling the constraint
    // solver, so let's process the input (constraints) into the correct
    // arguments to the constraint solver.
    //
    // -deps: list of package names that we depend on
    // -constr: constraints of the proper form from parseConstraint in utils.js
    //
    // Weak dependencies are constraints (they constrain the result), but not
    // dependencies.
    var deps = [];
    var constr = [];
    _.each(constraints, function (constraint) {
      constraint = _.clone(constraint);
      if (!constraint.weak) {
        deps.push(constraint.name);
      }
      delete constraint.weak;
      constr.push(constraint);
    });

    // If we are called with 'ignore projectDeps', then we don't even look to
    // see what the project thinks and recalculate everything. Similarly, if the
    // project root path has not been initialized, we are probably running
    // outside of a project, and have nothing to look at for guidance.
    if (!opts.ignoreProjectDeps && project.project &&
         project.project.viableDepSource) {
      // Anything in the project's dependencies was calculated based on a
      // previous constraint solver run, and needs to be taken as absolute truth
      // for now: we can't use any packages that are of different versions from
      // what we've already decided from the project!
      _.each(project.project.getVersions(), function (version, name) {
        constr.push(utils.parseConstraint(name + "@=" + version));
     });
    }

    // Local packages can only be loaded from the version we have the source
    // for: that's a weak exact constraint.
    _.each(self.packageSources, function (packageSource, name) {
      constr.push(utils.parseConstraint(name + "@=" + packageSource.version));
    });

    var patience = new utils.Patience({
      messageAfterMs: 1000,
      message: "Figuring out the best package versions to use. This may take a moment."
    });

    var ret;
    try {
      // Then, call the constraint solver, to get the valid transitive subset of
      // those versions to record for our solution. (We don't just return the
      // original version lock because we want to record the correct transitive
      // dependencies)
      try {
        ret = self.resolver.resolve(deps, constr, resolverOpts);
      } catch (e) {
        // Maybe we only failed because we need to refresh. Try to refresh
        // (unless we already are) and retry.
        if (!self._refreshingIsProductive() ||
            exports.official.refreshInProgress()) {
          throw e;
        }
        exports.official.refresh();
        self.resolver || self._initializeResolver();
        ret = self.resolver.resolve(deps, constr, resolverOpts);
      }
    } finally {
      patience.stop();
    }
    if (ret["usedRCs"]) {
      var expPackages = [];
      _.each(ret.answer, function(version, package) {
        if (version.split('-').length > 1) {
         if (!(resolverOpts.previousSolution &&
               resolverOpts.previousSolution[package] === version)) {
          var oldConstraints = _.where(constr, { name: package } );
          var printMe = true;
          _.each(oldConstraints, function (oC) {
            _.each(oC.constraints, function (specOC) {
              if (specOC.version === version) {
                printMe = false;
              }
            });
          });
          if (printMe) {
            expPackages.push({
              name: "  " + package + "@" + version,
              description: self.getVersion(package, version).description
            });
          };
        }}
      });
      if (!_.isEmpty(expPackages)) {
        // XXX: Couldn't figure out how to word this better for better tenses.
        //
        // XXX: this shouldn't be here. This is library code... it
        // shouldn't be printing.
        // https://github.com/meteor/meteor/wiki/Meteor-Style-Guide#only-user-interface-code-should-engage-with-the-user
        Console.info(
          "\nIn order to resolve constraints, we had to use the following\n"+
            "experimental package versions:");
        Console.info(utils.formatList(expPackages));
      }
    }
    return ret.answer;
  },

  // Refresh the catalogs referenced by this catalog.
  // options:
  // - forceRefresh: even if there is a future in progress, refresh the catalog
  //   anyway. When we are using hot code push, we may be restarting the app
  //   because of a local package change that impacts that catalog. Don't wait
  //   on the official catalog to refresh data.json, in this case.
  // - watchSet: if provided, any files read in reloading packages will be added
  //   to this set.
  refresh: function (options) {
    var self = this;
    self.localCatalog.refresh(options);
    self.otherCatalog.refresh(options);
    self.packageCache.refresh();
    self.resolver = null;
  },

  _initializeResolver: function () {
    var self = this;
    var uniload = require('./uniload.js');
    var constraintSolverPackage =  uniload.load({
      packages: [ 'constraint-solver']
    })['constraint-solver'];
    self.resolver =
      new constraintSolverPackage.ConstraintSolver.PackagesResolver(self, {
        nudge: function () {
          // This may be a singleton, but the resolver is in a package so it
          // doesn't have access to it.
          utils.Patience.nudge();
        }
      });
  },

<<<<<<< HEAD
=======
  // Compute self.effectiveLocalPackages from self.localPackageDirs
  // and self.localPackages.
  _recomputeEffectiveLocalPackages: function () {
    var self = this;

    self.effectiveLocalPackages = _.clone(self.localPackages);

    // XXX If this is the forUniload catalog, we should only consider
    // uniload.ROOT_PACKAGES and their dependencies. Unfortunately, that takes a
    // fair amount of refactoring (since we don't know dependencies until we
    // start reading them).  So for now, the uniload catalog (in checkout mode)
    // does include information about all the packages in the meteor repo, not
    // just the ones that can be uniloaded. (But it doesn't contain information
    // about app packages!)

    _.each(self.localPackageDirs, function (localPackageDir) {
      if (! utils.isDirectory(localPackageDir))
        return;
      var contents = fs.readdirSync(localPackageDir);
      _.each(contents, function (item) {
        var packageDir = path.resolve(path.join(localPackageDir, item));
        if (! utils.isDirectory(packageDir))
          return;

        // Consider a directory to be a package source tree if it
        // contains 'package.js'. (We used to support unipackages in
        // localPackageDirs, but no longer.)
        if (fs.existsSync(path.join(packageDir, 'package.js'))) {
          // Let earlier package directories override later package
          // directories.

          // We don't know the name of the package, so we can't deal with
          // duplicates yet. We are going to have to rely on the fact that we
          // are putting these in in order, to be processed in order.
          self.effectiveLocalPackages.push(packageDir);
        }
      });
    });
  },

  getForgottenECVs: function (packageName) {
    var self = this;
    return self.forgottenECVs[packageName];
  },

  // Add all packages in self.effectiveLocalPackages to the catalog,
  // first removing any existing packages that have the same name.
  //
  // XXX emits buildmessages. are callers expecting that?
  _addLocalPackageOverrides: function (options) {
    var self = this;
    options = options || {};
    buildmessage.assertInCapture();

    var allOK = true;

    // Load the package source from a directory. We don't know the names of our
    // local packages until we do this.
    //
    // THIS MUST BE RUN IN LOAD ORDER. Let's say that we have two directories for
    // mongo-livedata. The first one processed by this function will be canonical.
    // The second one will be ignored.
    // XXX: EEP.
    // (note: this is the behavior that we want for overriding things in checkout.
    //  It is not clear that you get good UX if you have two packages with the same
    //  name in your app. We don't check that.)
    var initSourceFromDir =  function (packageDir, definiteName) {
      var packageSource = new PackageSource(self);
      var broken = false;
      buildmessage.enterJob({
        title: "reading package from `" + packageDir + "`",
        rootPath: packageDir
      }, function () {
        // All packages in the catalog must have versions. Though, for local
        // packages without version, we can be kind and set it to
        // 0.0.0. Anything requiring any version above that will not be
        // compatible, which is fine.
        var opts = {
          requireVersion: true,
          defaultVersion: "0.0.0"
        };
        // If we specified a name, then we know what we want to get and should
        // pass that into the options. Otherwise, we will use the 'name'
        // attribute from package-source.js.
        if (definiteName) {
          opts["name"] = definiteName;
        }
        packageSource.initFromPackageDir(packageDir, opts);
        if (buildmessage.jobHasMessages()) {
          broken = true;
          allOK = false;
        }
      });

      if (options.watchSet) {
        options.watchSet.merge(packageSource.pluginWatchSet);
        _.each(packageSource.architectures, function (sourceArch) {
          options.watchSet.merge(sourceArch.watchSet);
        });
      }

      // Recover by ignoring, but not until after we've augmented the watchSet
      // (since we want the watchSet to include files with problems that the
      // user may fix!)
      if (broken)
        return;

      // Now that we have initialized the package from package.js, we know its
      // name.
      var name = packageSource.name;

      // We should only have one package dir for each name; in this case, we are
      // going to take the first one we get (since we preserved the order in
      // which we loaded local package dirs when running this function.)
      if (!self.packageSources[name]) {
        self.packageSources[name] = packageSource;

        // If this is NOT a test package AND it has tests (tests will be marked
        // as test packages by package source, so we will not recurse
        // infinitely), then process that too.
        if (!packageSource.isTest && packageSource.testName) {
          initSourceFromDir(packageSource.sourceRoot, packageSource.testName);
        }
      }
    };

    // Given a package-source, create its catalog record.
    var initCatalogRecordsFromSource = function (packageSource) {
      var name = packageSource.name;

      // Create the package record.
      self.packages.push({
        name: name,
        maintainers: null,
        lastUpdated: null
      });

      // This doesn't have great birthday-paradox properties, but we
      // don't have Random.id() here (since it comes from a
      // unipackage), and making an index so we can see if a value is
      // already in use would complicated the code. Let's take the bet
      // that by the time we have enough local packages that this is a
      // problem, we either will have made tools into a star, or we'll
      // have made Catalog be backed by a real database.
      var versionId = "local-" + Math.floor(Math.random() * 1000000000);

      // Accurate version numbers are of supreme importance, because
      // we use version numbers (of build-time dependencies such as
      // the coffeescript plugin), together with source file hashes
      // and the notion of a repeatable build, to decide when a
      // package build is out of date and trigger a rebuild of the
      // package.
      //
      // The package we have just loaded may declare its version to be
      // 1.2.3, but that doesn't mean it's really the official version
      // 1.2.3 of the package. It only gets that version number
      // officially when it's published to the package server. So what
      // we'd like to do here is give it a version number like
      // '1.2.3+<buildid>', where <buildid> is a hash of everything
      // that's necessary to repeat the build exactly: all of the
      // package's source files, all of the package's build-time
      // dependencies, and the version of the Meteor build tool used
      // to build it.
      //
      // Unfortunately we can't actually compute such a buildid yet
      // since it depends on knowing the build-time dependencies of
      // the package, which requires that we run the constraint
      // solver, which can only be done once we've populated the
      // catalog, which is what we're trying to do right now.
      //
      // So we have a workaround. For local packages we will fake the
      // version in the catalog by setting the buildid to 'local', as
      // in '1.2.3+local'. This is enough for the constraint solver to
      // run, but any code that actually relies on accurate versions
      // (for example, code that checks if a build is up to date)
      // needs to be careful to get the versions not from the catalog
      // but from the actual built Unipackage objects, which will have
      // accurate versions (with precise buildids) even for local
      // packages.
      var version = packageSource.version;
      if (version.indexOf('+') !== -1)
        throw new Error("version already has a buildid?");
      version = version + "+local";

      self.versions[name] = {};
      self.versions[name][version] = {
        _id: versionId,
        packageName: name,
        testName: packageSource.testName,
        version: version,
        publishedBy: null,
        earliestCompatibleVersion: packageSource.earliestCompatibleVersion,
        description: packageSource.metadata.summary,
        dependencies: packageSource.getDependencyMetadata(),
        source: null,
        lastUpdated: null,
        published: null,
        isTest: packageSource.isTest,
        containsPlugins: packageSource.containsPlugins()
      };
    };

    // Load the package sources for packages and their tests into packageSources.
    buildmessage.forkJoin({ 'title': 'Initializing packages'}, self.effectiveLocalPackages, function (x) {
      initSourceFromDir(x);
    });

    // Remove all packages from the catalog that have the same name as
    // a local package, along with all of their versions and builds.
    var removedVersionIds = {};
    _.each(self.packageSources, function (source, name) {
      if (!_.has(self.versions, name))
        return;
      self.forgottenECVs[name] = {};
      _.each(self.versions[name], function (record) {
        self.forgottenECVs[name][record.version] =
          record.earliestCompatibleVersion;
        removedVersionIds[record._id] = true;
      });
      delete self.versions[name];
    });

    self.builds = _.filter(self.builds, function (build) {
      return ! _.has(removedVersionIds, build.versionId);
    });

    self.packages = _.filter(self.packages, function (pkg) {
      return ! _.has(self.packageSources, pkg.name);
    });

    // Go through the packageSources and create a catalog record for each.
    _.each(self.packageSources, initCatalogRecordsFromSource);

    return allOK;
  },

  // Given a version string that may or may not have a build ID, convert it into
  // the catalog's internal format for local versions -- [version
  // number]+local. (for example, 1.0.0+local).
  _getLocalVersion: function (version) {
    if (version)
      return version.split("+")[0] + "+local";
    return version;
  },

  // Returns the latest unipackage build if the package has already been
  // compiled and built in the directory, and null otherwise.
  _maybeGetUpToDateBuild : function (name, constraintSolverOpts) {
    var self = this;
    buildmessage.assertInCapture();

    var sourcePath = self.packageSources[name].sourceRoot;
    var buildDir = path.join(sourcePath, '.build.' + name);
    if (fs.existsSync(buildDir)) {
      var unip = new unipackage.Unipackage;
      try {
        unip.initFromPath(name, buildDir, { buildOfPath: sourcePath });
      } catch (e) {
        if (!(e instanceof unipackage.OldUnipackageFormatError))
          throw e;
        // Ignore unipackage-pre1 builds
        return null;
      }
      if (compiler.checkUpToDate(
          self.packageSources[name], unip, constraintSolverOpts)) {
        return unip;
      }
    }
    return null;
  },

  // Recursively builds packages. Takes a package, builds its dependencies, then
  // builds the package. Sends the built package to the package cache, to be
  // pre-cached for future reference. Puts the build record in the built records
  // collection.
  //
  // Takes in the following arguments:
  //
  // - name: name of the package
  // - onStack: stack of packages to be built in this round. Since we are
  //   building packages recursively, we want to pass the stack around to check
  //   for circular dependencies.
  //
  // Why does this happen in the catalog and not, for example, the package
  // cache? If we build in package cache, we need to send the record over to the
  // catalog. If we build in catalog, we need to send the package over to
  // package cache. It could go either way, but since a lot of the information
  // that we use is in the catalog already, we build it here.
  _build : function (name, onStack,  constraintSolverOpts) {
    var self = this;
    buildmessage.assertInCapture();

    var unip = null;

    if (_.has(self.built, name)) {
      return;
    }

    self.built[name] = true;

    // Go through the build-time constraints. Make sure that they are built,
    // either because we have built them already, or because we are about to
    // build them.
    var deps = compiler.getBuildOrderConstraints(
      self.packageSources[name],
      constraintSolverOpts);

    _.each(deps, function (dep) {

      // We don't need to build non-local packages. It has been built. Return.
      if  (!self.isLocalPackage(dep.name)) {
        return;
      }

      // Make sure that the version we need for this dependency is actually the
      // right local version. If it is not, then using the local build will not
      // give us the right answer. This should never happen!... but we would
      // rather fail than surprise someone with an incorrect build.
      //
      // The catalog doesn't understand buildID versions, so let's strip out the
      // buildID.
      var version = self._getLocalVersion(dep.version);
      var packageVersion =
            self._getLocalVersion(self.packageSources[dep.name].version);
      if (version !== packageVersion) {
        throw new Error("unknown version for local package? " + name);
      }

      // We have the right package. Let's make sure that this is not a circular
      // dependency that we can't resolve.
      if (_.has(onStack, dep.name)) {
        // Allow a circular dependency if the other thing is already
        // built and doesn't need to be rebuilt.
        unip = self._maybeGetUpToDateBuild(dep.name, constraintSolverOpts);
        if (unip) {
          return;
        } else {
          buildmessage.error("circular dependency between packages " +
                             name + " and " + dep.name);
          // recover by not enforcing one of the depedencies
          return;
        }
      }

      // Put this on the stack and send recursively into the builder.
      onStack[dep.name] = true;
      self._build(dep.name, onStack, constraintSolverOpts);
      delete onStack[dep.name];
    });

    // Now build this package if it needs building
    var sourcePath = self.packageSources[name].sourceRoot;
    unip = self._maybeGetUpToDateBuild(name, constraintSolverOpts);

    if (! unip) {
      // Didn't have a build or it wasn't up to date. Build it.
      buildmessage.enterJob({
        title: "building package `" + name + "`",
        rootPath: sourcePath
      }, function () {
        unip = compiler.compile(self.packageSources[name], {
          ignoreProjectDeps: constraintSolverOpts.ignoreProjectDeps
        }).unipackage;
        if (! buildmessage.jobHasMessages()) {
          // Save the build, for a fast load next time
          try {
            var buildDir = path.join(sourcePath, '.build.'+ name);
            files.addToGitignore(sourcePath, '.build*');
            unip.saveToPath(buildDir, {
              buildOfPath: sourcePath,
              catalog: self
            });
          } catch (e) {
            // If we can't write to this directory, we don't get to cache our
            // output, but otherwise life is good.
            if (!(e && (e.code === 'EACCES' || e.code === 'EPERM')))
              throw e;
          }
        }
      });
    }
    // And put a build record for it in the catalog. There is only one version
    // for this package!
    var versionId = _.values(self.versions[name])._id;

    // XXX why isn't this build just happening through the package cache
    // directly?
    self.packageCache.cachePackageAtPath(name, sourcePath, unip);

    self.builds.push({
      buildArchitectures: unip.buildArchitectures(),
      builtBy: null,
      build: null, // this would be the URL and hash
      versionId: versionId,
      lastUpdated: null,
      buildPublished: null
    });
  },
  // Add a local package to the catalog. `name` is the name to use for
  // the package and `directory` is the directory that contains the
  // source tree for the package.
  //
  // If a package named `name` exists on the package server, it will
  // be overridden (it will be as if that package doesn't exist on the
  // package server at all). And for now, it's an error to call this
  // function twice with the same `name`.
  addLocalPackage: function (directory) {
    var self = this;
    buildmessage.assertInCapture();
    self._requireInitialized();

    var resolvedPath = path.resolve(directory);
    self.localPackages.push(resolvedPath);

    // If we were making lots of calls to addLocalPackage, we would
    // want to coalesce the calls to refresh somehow, but I don't
    // think we'll actually be doing that so this should be fine.
    // #CallingRefreshEveryTimeLocalPackagesChange
    self._recomputeEffectiveLocalPackages();
    self.refresh();
  },

  // True if `name` is a local package (is to be loaded via
  // localPackageDirs or addLocalPackage rather than from the package
  // server)
  isLocalPackage: function (name) {
    var self = this;
    self._requireInitialized();

    return _.has(self.packageSources, name);
  },

  // Register local package directories with a watchSet. We want to know if a
  // package is created or deleted, which includes both its top-level source
  // directory and its main package metadata file.
  //
  // This will watch the local package directories that are in effect when the
  // function is called.  (As set by the most recent call to
  // setLocalPackageDirs.)
>>>>>>> 44ea500c
  watchLocalPackageDirs: function (watchSet) {
    var self = this;
    self.localCatalog.watchLocalPackageDirs(watchSet);
  }
});

exports.DEFAULT_TRACK = remoteCatalog.DEFAULT_TRACK;

//Instantiate the various catalogs
if (files.inCheckout()) {
  exports.uniload = new checkoutBootstrap.BootstrapCatalogCheckout();
} else {
  exports.uniload = new prebuiltBootstrap.BootstrapCatalogPrebuilt();
}

//The catalog as provided by troposhere (aka atomospherejs.com)
exports.official = new remoteCatalog.RemoteCatalog();

// This is the catalog that's used to actually drive the constraint solver: it
// contains local packages, and since local packages always beat server
// packages, it doesn't contain any information about the server version of
// local packages.
exports.complete = new LayeredCatalog();
exports.complete.setCatalogs(new localCatalog.LocalCatalog({containingCatalog : exports.complete}), exports.official);


<|MERGE_RESOLUTION|>--- conflicted
+++ resolved
@@ -11,19 +11,9 @@
 var prebuiltBootstrap = require('./catalog-bootstrap-prebuilt.js');
 var checkoutBootstrap = require('./catalog-bootstrap-checkout.js');
 var project = require('./project.js');
-<<<<<<< HEAD
 var utils = require('./utils.js');
 var config = require('./config.js');
 var packageClient = require('./package-client.js');
-=======
-var Future = require('fibers/future');
-var Fiber = require('fibers');
-var Console = require('./console.js').Console;
-var catalog = exports;
-
-catalog.DEFAULT_TRACK = 'METEOR';
-
->>>>>>> 44ea500c
 
 
 // The LayeredCatalog provides a way to query multiple catalogs in a uniform way
@@ -71,7 +61,6 @@
 
   _returnFirst: function(f, args, unacceptableValues) {
     var self = this;
-<<<<<<< HEAD
     var splittedArgs = Array.prototype.slice.call(args,0);
     var result = self.localCatalog[f].apply(self.localCatalog, splittedArgs);
     if ( ! (_.contains(unacceptableValues, result) )) {
@@ -79,45 +68,6 @@
     }
     return self.otherCatalog[f].apply(self.otherCatalog, splittedArgs);
   },
-=======
-    // note: this only needs to be in a capture because it refreshes the
-    // complete catalog (which actually uses the build system).  if
-    // catalog.complete was refactored to not require a rebuild whenever
-    // catalog.official changes, this function wouldn't need
-    // buildmessage.assertInCapture any more.
-    buildmessage.assertInCapture();
-    self._requireInitialized();
-    options = options || {};
-
-    if (self._refreshFutures) {
-      var f = new Future;
-      self._refreshFutures.push(f);
-      if (!options.silent) {
-        self._currentRefreshIsLoud = true;
-      }
-      f.wait();
-      return;
-    }
-
-    self._refreshFutures = [];
-    self._refreshFiber = Fiber.current;
-    self._currentRefreshIsLoud = !options.silent;
-
-    var thrownError = null;
-
-    buildmessage.enterJob({
-      title: 'Refreshing package metadata.'
-    }, function () {
-      try {
-        self._refresh();
-        // Force the complete catalog (which is layered on top of our data) to
-        // refresh as well.
-        catalog.complete.refresh({ forceRefresh: true });
-      } catch (e) {
-        thrownError = e;
-      }
-    });
->>>>>>> 44ea500c
 
   getBuildsForArches: function (name, version, arches) {
     return this._returnFirst("getBuildsForArches", arguments, [[], null]);
@@ -214,163 +164,117 @@
   resolveConstraints : function (constraints, resolverOpts, opts) {
     var self = this;
     opts = opts || {};
-    buildmessage.assertInCapture();
-
-<<<<<<< HEAD
-=======
-    if (self.forUniload) {
-      // uniload should always ignore the project: it's essentially loading part
-      // of the tool, which shouldn't be affected by your app's dependencies.
-      if (!opts.ignoreProjectDeps)
-        throw Error("whoa, if for uniload, why not ignoring project?");
-
-      // OK, we're building something while uniload
-      var ret = {};
+      // OK, since we are the complete catalog, the uniload catalog must be fully
+      // initialized, so it's safe to load a resolver if we didn't
+      // already. (Putting this off until the first call to resolveConstraints
+      // also helps with performance: no need to build this package and load the
+      // large mori module unless we actually need it.)
+      self.resolver || self._initializeResolver();
+
+      // Looks like we are not going to be able to avoid calling the constraint
+      // solver, so let's process the input (constraints) into the correct
+      // arguments to the constraint solver.
+      //
+      // -deps: list of package names that we depend on
+      // -constr: constraints of the proper form from parseConstraint in utils.js
+      //
+      // Weak dependencies are constraints (they constrain the result), but not
+      // dependencies.
+      var deps = [];
+      var constr = [];
       _.each(constraints, function (constraint) {
-        if (_.has(constraint, 'version')) {
-          if (constraint.version !== null) {
-            throw Error("Uniload specifying version? " + JSON.stringify(constraint));
+        constraint = _.clone(constraint);
+        if (!constraint.weak) {
+          deps.push(constraint.name);
+        }
+        delete constraint.weak;
+        constr.push(constraint);
+      });
+
+      // If we are called with 'ignore projectDeps', then we don't even look to
+      // see what the project thinks and recalculate everything. Similarly, if the
+      // project root path has not been initialized, we are probably running
+      // outside of a project, and have nothing to look at for guidance.
+      if (!opts.ignoreProjectDeps && project.project &&
+        project.project.viableDepSource) {
+        // Anything in the project's dependencies was calculated based on a
+        // previous constraint solver run, and needs to be taken as absolute truth
+        // for now: we can't use any packages that are of different versions from
+        // what we've already decided from the project!
+        _.each(project.project.getVersions(), function (version, name) {
+            constr.push(utils.parseConstraint(name + "@=" + version));
+        });
+      }
+
+      // Local packages can only be loaded from the version we have the source
+      // for: that's a weak exact constraint.
+      _.each(self.packageSources, function (packageSource, name) {
+        constr.push(utils.parseConstraint(name + "@=" + packageSource.version));
+      });
+
+      var patience = new utils.Patience({
+        messageAfterMs: 1000,
+        message: "Figuring out the best package versions to use. This may take a moment."
+      });
+
+      var ret;
+      try {
+        // Then, call the constraint solver, to get the valid transitive subset of
+        // those versions to record for our solution. (We don't just return the
+        // original version lock because we want to record the correct transitive
+        // dependencies)
+        try {
+            ret = self.resolver.resolve(deps, constr, resolverOpts);
+        } catch (e) {
+          // Maybe we only failed because we need to refresh. Try to refresh
+          // (unless we already are) and retry.
+          if (!self._refreshingIsProductive() ||
+            catalog.official.refreshInProgress()) {
+            throw e;
           }
-          delete constraint.version;
+          catalog.official.refresh();
+          self.resolver || self._initializeResolver();
+           ret = self.resolver.resolve(deps, constr, resolverOpts);
         }
-
-        // Constraints for uniload should just be packages with no version
-        // constraint and one local version (since they should all be in core).
-        if (!_.has(constraint, 'name') ||
-            constraint.constraints.length > 1 ||
-            constraint.constraints[0].type !== 'any-reasonable') {
-          throw Error("Surprising constraint: " + JSON.stringify(constraint));
+      } finally {
+          patience.stop();
+      }
+      if (ret["usedRCs"]) {
+        var expPackages = [];
+        _.each(ret.answer, function(version, package) {
+          if (version.split('-').length > 1) {
+            if (!(resolverOpts.previousSolution &&
+              resolverOpts.previousSolution[package] === version)) {
+                var oldConstraints = _.where(constr, { name: package } );
+                var printMe = true;
+                _.each(oldConstraints, function (oC) {
+                  _.each(oC.constraints, function (specOC) {
+                    if (specOC.version === version) {
+                      printMe = false;
+                    }
+                   });
+                });
+                if (printMe) {
+                  expPackages.push({
+                    name: "  " + package + "@" + version,
+                    description: self.getVersion(package, version).description
+                  });
+                };
+          }}
+        });
+        if (!_.isEmpty(expPackages)) {
+          // XXX: Couldn't figure out how to word this better for better tenses.
+          //
+          // XXX: this shouldn't be here. This is library code... it
+          // shouldn't be printing.
+          // https://github.com/meteor/meteor/wiki/Meteor-Style-Guide#only-user-interface-code-should-engage-with-the-user
+          Console.info(
+            "\nIn order to resolve constraints, we had to use the following\n"+
+            "experimental package versions:");
+          Console.info(utils.formatList(expPackages));
         }
-        if (!_.has(self.versions, constraint.name)) {
-          throw Error("Trying to resolve unknown package: " +
-                      constraint.name);
-        }
-        if (_.isEmpty(self.versions[constraint.name])) {
-          throw Error("Trying to resolve versionless package: " +
-                      constraint.name);
-        }
-        if (_.size(self.versions[constraint.name]) > 1) {
-          throw Error("Too many versions for package: " +
-                      constraint.name);
-        }
-        ret[constraint.name] =
-          _.keys(self.versions[constraint.name])[0];
-      });
-      return ret;
-    }
-
->>>>>>> 44ea500c
-    // OK, since we are the complete catalog, the uniload catalog must be fully
-    // initialized, so it's safe to load a resolver if we didn't
-    // already. (Putting this off until the first call to resolveConstraints
-    // also helps with performance: no need to build this package and load the
-    // large mori module unless we actually need it.)
-    self.resolver || self._initializeResolver();
-
-    // Looks like we are not going to be able to avoid calling the constraint
-    // solver, so let's process the input (constraints) into the correct
-    // arguments to the constraint solver.
-    //
-    // -deps: list of package names that we depend on
-    // -constr: constraints of the proper form from parseConstraint in utils.js
-    //
-    // Weak dependencies are constraints (they constrain the result), but not
-    // dependencies.
-    var deps = [];
-    var constr = [];
-    _.each(constraints, function (constraint) {
-      constraint = _.clone(constraint);
-      if (!constraint.weak) {
-        deps.push(constraint.name);
       }
-      delete constraint.weak;
-      constr.push(constraint);
-    });
-
-    // If we are called with 'ignore projectDeps', then we don't even look to
-    // see what the project thinks and recalculate everything. Similarly, if the
-    // project root path has not been initialized, we are probably running
-    // outside of a project, and have nothing to look at for guidance.
-    if (!opts.ignoreProjectDeps && project.project &&
-         project.project.viableDepSource) {
-      // Anything in the project's dependencies was calculated based on a
-      // previous constraint solver run, and needs to be taken as absolute truth
-      // for now: we can't use any packages that are of different versions from
-      // what we've already decided from the project!
-      _.each(project.project.getVersions(), function (version, name) {
-        constr.push(utils.parseConstraint(name + "@=" + version));
-     });
-    }
-
-    // Local packages can only be loaded from the version we have the source
-    // for: that's a weak exact constraint.
-    _.each(self.packageSources, function (packageSource, name) {
-      constr.push(utils.parseConstraint(name + "@=" + packageSource.version));
-    });
-
-    var patience = new utils.Patience({
-      messageAfterMs: 1000,
-      message: "Figuring out the best package versions to use. This may take a moment."
-    });
-
-    var ret;
-    try {
-      // Then, call the constraint solver, to get the valid transitive subset of
-      // those versions to record for our solution. (We don't just return the
-      // original version lock because we want to record the correct transitive
-      // dependencies)
-      try {
-        ret = self.resolver.resolve(deps, constr, resolverOpts);
-      } catch (e) {
-        // Maybe we only failed because we need to refresh. Try to refresh
-        // (unless we already are) and retry.
-        if (!self._refreshingIsProductive() ||
-            exports.official.refreshInProgress()) {
-          throw e;
-        }
-        exports.official.refresh();
-        self.resolver || self._initializeResolver();
-        ret = self.resolver.resolve(deps, constr, resolverOpts);
-      }
-    } finally {
-      patience.stop();
-    }
-    if (ret["usedRCs"]) {
-      var expPackages = [];
-      _.each(ret.answer, function(version, package) {
-        if (version.split('-').length > 1) {
-         if (!(resolverOpts.previousSolution &&
-               resolverOpts.previousSolution[package] === version)) {
-          var oldConstraints = _.where(constr, { name: package } );
-          var printMe = true;
-          _.each(oldConstraints, function (oC) {
-            _.each(oC.constraints, function (specOC) {
-              if (specOC.version === version) {
-                printMe = false;
-              }
-            });
-          });
-          if (printMe) {
-            expPackages.push({
-              name: "  " + package + "@" + version,
-              description: self.getVersion(package, version).description
-            });
-          };
-        }}
-      });
-      if (!_.isEmpty(expPackages)) {
-        // XXX: Couldn't figure out how to word this better for better tenses.
-        //
-        // XXX: this shouldn't be here. This is library code... it
-        // shouldn't be printing.
-        // https://github.com/meteor/meteor/wiki/Meteor-Style-Guide#only-user-interface-code-should-engage-with-the-user
-        Console.info(
-          "\nIn order to resolve constraints, we had to use the following\n"+
-            "experimental package versions:");
-        Console.info(utils.formatList(expPackages));
-      }
-    }
-    return ret.answer;
+      return ret.answer;
   },
 
   // Refresh the catalogs referenced by this catalog.
@@ -405,448 +309,6 @@
       });
   },
 
-<<<<<<< HEAD
-=======
-  // Compute self.effectiveLocalPackages from self.localPackageDirs
-  // and self.localPackages.
-  _recomputeEffectiveLocalPackages: function () {
-    var self = this;
-
-    self.effectiveLocalPackages = _.clone(self.localPackages);
-
-    // XXX If this is the forUniload catalog, we should only consider
-    // uniload.ROOT_PACKAGES and their dependencies. Unfortunately, that takes a
-    // fair amount of refactoring (since we don't know dependencies until we
-    // start reading them).  So for now, the uniload catalog (in checkout mode)
-    // does include information about all the packages in the meteor repo, not
-    // just the ones that can be uniloaded. (But it doesn't contain information
-    // about app packages!)
-
-    _.each(self.localPackageDirs, function (localPackageDir) {
-      if (! utils.isDirectory(localPackageDir))
-        return;
-      var contents = fs.readdirSync(localPackageDir);
-      _.each(contents, function (item) {
-        var packageDir = path.resolve(path.join(localPackageDir, item));
-        if (! utils.isDirectory(packageDir))
-          return;
-
-        // Consider a directory to be a package source tree if it
-        // contains 'package.js'. (We used to support unipackages in
-        // localPackageDirs, but no longer.)
-        if (fs.existsSync(path.join(packageDir, 'package.js'))) {
-          // Let earlier package directories override later package
-          // directories.
-
-          // We don't know the name of the package, so we can't deal with
-          // duplicates yet. We are going to have to rely on the fact that we
-          // are putting these in in order, to be processed in order.
-          self.effectiveLocalPackages.push(packageDir);
-        }
-      });
-    });
-  },
-
-  getForgottenECVs: function (packageName) {
-    var self = this;
-    return self.forgottenECVs[packageName];
-  },
-
-  // Add all packages in self.effectiveLocalPackages to the catalog,
-  // first removing any existing packages that have the same name.
-  //
-  // XXX emits buildmessages. are callers expecting that?
-  _addLocalPackageOverrides: function (options) {
-    var self = this;
-    options = options || {};
-    buildmessage.assertInCapture();
-
-    var allOK = true;
-
-    // Load the package source from a directory. We don't know the names of our
-    // local packages until we do this.
-    //
-    // THIS MUST BE RUN IN LOAD ORDER. Let's say that we have two directories for
-    // mongo-livedata. The first one processed by this function will be canonical.
-    // The second one will be ignored.
-    // XXX: EEP.
-    // (note: this is the behavior that we want for overriding things in checkout.
-    //  It is not clear that you get good UX if you have two packages with the same
-    //  name in your app. We don't check that.)
-    var initSourceFromDir =  function (packageDir, definiteName) {
-      var packageSource = new PackageSource(self);
-      var broken = false;
-      buildmessage.enterJob({
-        title: "reading package from `" + packageDir + "`",
-        rootPath: packageDir
-      }, function () {
-        // All packages in the catalog must have versions. Though, for local
-        // packages without version, we can be kind and set it to
-        // 0.0.0. Anything requiring any version above that will not be
-        // compatible, which is fine.
-        var opts = {
-          requireVersion: true,
-          defaultVersion: "0.0.0"
-        };
-        // If we specified a name, then we know what we want to get and should
-        // pass that into the options. Otherwise, we will use the 'name'
-        // attribute from package-source.js.
-        if (definiteName) {
-          opts["name"] = definiteName;
-        }
-        packageSource.initFromPackageDir(packageDir, opts);
-        if (buildmessage.jobHasMessages()) {
-          broken = true;
-          allOK = false;
-        }
-      });
-
-      if (options.watchSet) {
-        options.watchSet.merge(packageSource.pluginWatchSet);
-        _.each(packageSource.architectures, function (sourceArch) {
-          options.watchSet.merge(sourceArch.watchSet);
-        });
-      }
-
-      // Recover by ignoring, but not until after we've augmented the watchSet
-      // (since we want the watchSet to include files with problems that the
-      // user may fix!)
-      if (broken)
-        return;
-
-      // Now that we have initialized the package from package.js, we know its
-      // name.
-      var name = packageSource.name;
-
-      // We should only have one package dir for each name; in this case, we are
-      // going to take the first one we get (since we preserved the order in
-      // which we loaded local package dirs when running this function.)
-      if (!self.packageSources[name]) {
-        self.packageSources[name] = packageSource;
-
-        // If this is NOT a test package AND it has tests (tests will be marked
-        // as test packages by package source, so we will not recurse
-        // infinitely), then process that too.
-        if (!packageSource.isTest && packageSource.testName) {
-          initSourceFromDir(packageSource.sourceRoot, packageSource.testName);
-        }
-      }
-    };
-
-    // Given a package-source, create its catalog record.
-    var initCatalogRecordsFromSource = function (packageSource) {
-      var name = packageSource.name;
-
-      // Create the package record.
-      self.packages.push({
-        name: name,
-        maintainers: null,
-        lastUpdated: null
-      });
-
-      // This doesn't have great birthday-paradox properties, but we
-      // don't have Random.id() here (since it comes from a
-      // unipackage), and making an index so we can see if a value is
-      // already in use would complicated the code. Let's take the bet
-      // that by the time we have enough local packages that this is a
-      // problem, we either will have made tools into a star, or we'll
-      // have made Catalog be backed by a real database.
-      var versionId = "local-" + Math.floor(Math.random() * 1000000000);
-
-      // Accurate version numbers are of supreme importance, because
-      // we use version numbers (of build-time dependencies such as
-      // the coffeescript plugin), together with source file hashes
-      // and the notion of a repeatable build, to decide when a
-      // package build is out of date and trigger a rebuild of the
-      // package.
-      //
-      // The package we have just loaded may declare its version to be
-      // 1.2.3, but that doesn't mean it's really the official version
-      // 1.2.3 of the package. It only gets that version number
-      // officially when it's published to the package server. So what
-      // we'd like to do here is give it a version number like
-      // '1.2.3+<buildid>', where <buildid> is a hash of everything
-      // that's necessary to repeat the build exactly: all of the
-      // package's source files, all of the package's build-time
-      // dependencies, and the version of the Meteor build tool used
-      // to build it.
-      //
-      // Unfortunately we can't actually compute such a buildid yet
-      // since it depends on knowing the build-time dependencies of
-      // the package, which requires that we run the constraint
-      // solver, which can only be done once we've populated the
-      // catalog, which is what we're trying to do right now.
-      //
-      // So we have a workaround. For local packages we will fake the
-      // version in the catalog by setting the buildid to 'local', as
-      // in '1.2.3+local'. This is enough for the constraint solver to
-      // run, but any code that actually relies on accurate versions
-      // (for example, code that checks if a build is up to date)
-      // needs to be careful to get the versions not from the catalog
-      // but from the actual built Unipackage objects, which will have
-      // accurate versions (with precise buildids) even for local
-      // packages.
-      var version = packageSource.version;
-      if (version.indexOf('+') !== -1)
-        throw new Error("version already has a buildid?");
-      version = version + "+local";
-
-      self.versions[name] = {};
-      self.versions[name][version] = {
-        _id: versionId,
-        packageName: name,
-        testName: packageSource.testName,
-        version: version,
-        publishedBy: null,
-        earliestCompatibleVersion: packageSource.earliestCompatibleVersion,
-        description: packageSource.metadata.summary,
-        dependencies: packageSource.getDependencyMetadata(),
-        source: null,
-        lastUpdated: null,
-        published: null,
-        isTest: packageSource.isTest,
-        containsPlugins: packageSource.containsPlugins()
-      };
-    };
-
-    // Load the package sources for packages and their tests into packageSources.
-    buildmessage.forkJoin({ 'title': 'Initializing packages'}, self.effectiveLocalPackages, function (x) {
-      initSourceFromDir(x);
-    });
-
-    // Remove all packages from the catalog that have the same name as
-    // a local package, along with all of their versions and builds.
-    var removedVersionIds = {};
-    _.each(self.packageSources, function (source, name) {
-      if (!_.has(self.versions, name))
-        return;
-      self.forgottenECVs[name] = {};
-      _.each(self.versions[name], function (record) {
-        self.forgottenECVs[name][record.version] =
-          record.earliestCompatibleVersion;
-        removedVersionIds[record._id] = true;
-      });
-      delete self.versions[name];
-    });
-
-    self.builds = _.filter(self.builds, function (build) {
-      return ! _.has(removedVersionIds, build.versionId);
-    });
-
-    self.packages = _.filter(self.packages, function (pkg) {
-      return ! _.has(self.packageSources, pkg.name);
-    });
-
-    // Go through the packageSources and create a catalog record for each.
-    _.each(self.packageSources, initCatalogRecordsFromSource);
-
-    return allOK;
-  },
-
-  // Given a version string that may or may not have a build ID, convert it into
-  // the catalog's internal format for local versions -- [version
-  // number]+local. (for example, 1.0.0+local).
-  _getLocalVersion: function (version) {
-    if (version)
-      return version.split("+")[0] + "+local";
-    return version;
-  },
-
-  // Returns the latest unipackage build if the package has already been
-  // compiled and built in the directory, and null otherwise.
-  _maybeGetUpToDateBuild : function (name, constraintSolverOpts) {
-    var self = this;
-    buildmessage.assertInCapture();
-
-    var sourcePath = self.packageSources[name].sourceRoot;
-    var buildDir = path.join(sourcePath, '.build.' + name);
-    if (fs.existsSync(buildDir)) {
-      var unip = new unipackage.Unipackage;
-      try {
-        unip.initFromPath(name, buildDir, { buildOfPath: sourcePath });
-      } catch (e) {
-        if (!(e instanceof unipackage.OldUnipackageFormatError))
-          throw e;
-        // Ignore unipackage-pre1 builds
-        return null;
-      }
-      if (compiler.checkUpToDate(
-          self.packageSources[name], unip, constraintSolverOpts)) {
-        return unip;
-      }
-    }
-    return null;
-  },
-
-  // Recursively builds packages. Takes a package, builds its dependencies, then
-  // builds the package. Sends the built package to the package cache, to be
-  // pre-cached for future reference. Puts the build record in the built records
-  // collection.
-  //
-  // Takes in the following arguments:
-  //
-  // - name: name of the package
-  // - onStack: stack of packages to be built in this round. Since we are
-  //   building packages recursively, we want to pass the stack around to check
-  //   for circular dependencies.
-  //
-  // Why does this happen in the catalog and not, for example, the package
-  // cache? If we build in package cache, we need to send the record over to the
-  // catalog. If we build in catalog, we need to send the package over to
-  // package cache. It could go either way, but since a lot of the information
-  // that we use is in the catalog already, we build it here.
-  _build : function (name, onStack,  constraintSolverOpts) {
-    var self = this;
-    buildmessage.assertInCapture();
-
-    var unip = null;
-
-    if (_.has(self.built, name)) {
-      return;
-    }
-
-    self.built[name] = true;
-
-    // Go through the build-time constraints. Make sure that they are built,
-    // either because we have built them already, or because we are about to
-    // build them.
-    var deps = compiler.getBuildOrderConstraints(
-      self.packageSources[name],
-      constraintSolverOpts);
-
-    _.each(deps, function (dep) {
-
-      // We don't need to build non-local packages. It has been built. Return.
-      if  (!self.isLocalPackage(dep.name)) {
-        return;
-      }
-
-      // Make sure that the version we need for this dependency is actually the
-      // right local version. If it is not, then using the local build will not
-      // give us the right answer. This should never happen!... but we would
-      // rather fail than surprise someone with an incorrect build.
-      //
-      // The catalog doesn't understand buildID versions, so let's strip out the
-      // buildID.
-      var version = self._getLocalVersion(dep.version);
-      var packageVersion =
-            self._getLocalVersion(self.packageSources[dep.name].version);
-      if (version !== packageVersion) {
-        throw new Error("unknown version for local package? " + name);
-      }
-
-      // We have the right package. Let's make sure that this is not a circular
-      // dependency that we can't resolve.
-      if (_.has(onStack, dep.name)) {
-        // Allow a circular dependency if the other thing is already
-        // built and doesn't need to be rebuilt.
-        unip = self._maybeGetUpToDateBuild(dep.name, constraintSolverOpts);
-        if (unip) {
-          return;
-        } else {
-          buildmessage.error("circular dependency between packages " +
-                             name + " and " + dep.name);
-          // recover by not enforcing one of the depedencies
-          return;
-        }
-      }
-
-      // Put this on the stack and send recursively into the builder.
-      onStack[dep.name] = true;
-      self._build(dep.name, onStack, constraintSolverOpts);
-      delete onStack[dep.name];
-    });
-
-    // Now build this package if it needs building
-    var sourcePath = self.packageSources[name].sourceRoot;
-    unip = self._maybeGetUpToDateBuild(name, constraintSolverOpts);
-
-    if (! unip) {
-      // Didn't have a build or it wasn't up to date. Build it.
-      buildmessage.enterJob({
-        title: "building package `" + name + "`",
-        rootPath: sourcePath
-      }, function () {
-        unip = compiler.compile(self.packageSources[name], {
-          ignoreProjectDeps: constraintSolverOpts.ignoreProjectDeps
-        }).unipackage;
-        if (! buildmessage.jobHasMessages()) {
-          // Save the build, for a fast load next time
-          try {
-            var buildDir = path.join(sourcePath, '.build.'+ name);
-            files.addToGitignore(sourcePath, '.build*');
-            unip.saveToPath(buildDir, {
-              buildOfPath: sourcePath,
-              catalog: self
-            });
-          } catch (e) {
-            // If we can't write to this directory, we don't get to cache our
-            // output, but otherwise life is good.
-            if (!(e && (e.code === 'EACCES' || e.code === 'EPERM')))
-              throw e;
-          }
-        }
-      });
-    }
-    // And put a build record for it in the catalog. There is only one version
-    // for this package!
-    var versionId = _.values(self.versions[name])._id;
-
-    // XXX why isn't this build just happening through the package cache
-    // directly?
-    self.packageCache.cachePackageAtPath(name, sourcePath, unip);
-
-    self.builds.push({
-      buildArchitectures: unip.buildArchitectures(),
-      builtBy: null,
-      build: null, // this would be the URL and hash
-      versionId: versionId,
-      lastUpdated: null,
-      buildPublished: null
-    });
-  },
-  // Add a local package to the catalog. `name` is the name to use for
-  // the package and `directory` is the directory that contains the
-  // source tree for the package.
-  //
-  // If a package named `name` exists on the package server, it will
-  // be overridden (it will be as if that package doesn't exist on the
-  // package server at all). And for now, it's an error to call this
-  // function twice with the same `name`.
-  addLocalPackage: function (directory) {
-    var self = this;
-    buildmessage.assertInCapture();
-    self._requireInitialized();
-
-    var resolvedPath = path.resolve(directory);
-    self.localPackages.push(resolvedPath);
-
-    // If we were making lots of calls to addLocalPackage, we would
-    // want to coalesce the calls to refresh somehow, but I don't
-    // think we'll actually be doing that so this should be fine.
-    // #CallingRefreshEveryTimeLocalPackagesChange
-    self._recomputeEffectiveLocalPackages();
-    self.refresh();
-  },
-
-  // True if `name` is a local package (is to be loaded via
-  // localPackageDirs or addLocalPackage rather than from the package
-  // server)
-  isLocalPackage: function (name) {
-    var self = this;
-    self._requireInitialized();
-
-    return _.has(self.packageSources, name);
-  },
-
-  // Register local package directories with a watchSet. We want to know if a
-  // package is created or deleted, which includes both its top-level source
-  // directory and its main package metadata file.
-  //
-  // This will watch the local package directories that are in effect when the
-  // function is called.  (As set by the most recent call to
-  // setLocalPackageDirs.)
->>>>>>> 44ea500c
   watchLocalPackageDirs: function (watchSet) {
     var self = this;
     self.localCatalog.watchLocalPackageDirs(watchSet);
@@ -870,6 +332,4 @@
 // packages, it doesn't contain any information about the server version of
 // local packages.
 exports.complete = new LayeredCatalog();
-exports.complete.setCatalogs(new localCatalog.LocalCatalog({containingCatalog : exports.complete}), exports.official);
-
-
+exports.complete.setCatalogs(new localCatalog.LocalCatalog({containingCatalog : exports.complete}), exports.official);