var Fiber = require("fibers");
var fs = require("fs");
var path = require("path");
var Future = require("fibers/future");
var _ = require('underscore');
var sourcemap_support = require('source-map-support');

var bootUtils = require('./boot-utils.js');
var files = require('./mini-files.js');

// This code is duplicated in tools/main.js.
var MIN_NODE_VERSION = 'v0.10.33';

if (require('semver').lt(process.version, MIN_NODE_VERSION)) {
  process.stderr.write(
    'Meteor requires Node ' + MIN_NODE_VERSION + ' or later.\n');
  process.exit(1);
}

// read our control files
var serverJsonPath = path.resolve(process.argv[2]);
var serverDir = path.dirname(serverJsonPath);
var serverJson = JSON.parse(fs.readFileSync(serverJsonPath, 'utf8'));
var configJson =
  JSON.parse(fs.readFileSync(path.resolve(serverDir, 'config.json'), 'utf8'));

// Set up environment
__meteor_bootstrap__ = {
  startupHooks: [],
  serverDir: serverDir,
  configJson: configJson };
__meteor_runtime_config__ = { meteorRelease: configJson.meteorRelease };


// connect (and some other NPM modules) use $NODE_ENV to make some decisions;
// eg, if $NODE_ENV is not production, they send stack traces on error. connect
// considers 'development' to be the default mode, but that's less safe than
// assuming 'production' to be the default. If you really want development mode,
// set it in your wrapper script (eg, run-app.js).
if (!process.env.NODE_ENV)
  process.env.NODE_ENV = 'production';

// Map from load path to its source map.
var parsedSourceMaps = {};

// Read all the source maps into memory once.
_.each(serverJson.load, function (fileInfo) {
  if (fileInfo.sourceMap) {
    var rawSourceMap = fs.readFileSync(
      path.resolve(serverDir, fileInfo.sourceMap), 'utf8');
    // Parse the source map only once, not each time it's needed. Also remove
    // the anti-XSSI header if it's there.
    var parsedSourceMap = JSON.parse(rawSourceMap.replace(/^\)\]\}'/, ''));
    // source-map-support doesn't ever look at the sourcesContent field, so
    // there's no point in keeping it in memory.
    delete parsedSourceMap.sourcesContent;
    var url;
    if (fileInfo.sourceMapRoot) {
      // Add the specified root to any root that may be in the file.
      parsedSourceMap.sourceRoot = path.join(
        fileInfo.sourceMapRoot, parsedSourceMap.sourceRoot || '');
    }
    parsedSourceMaps[path.resolve(__dirname, fileInfo.path)] = parsedSourceMap;
  }
});

var retrieveSourceMap = function (pathForSourceMap) {
  if (_.has(parsedSourceMaps, pathForSourceMap))
    return { map: parsedSourceMaps[pathForSourceMap] };
  return null;
};

sourcemap_support.install({
  // Use the source maps specified in program.json instead of parsing source
  // code for them.
  retrieveSourceMap: retrieveSourceMap,
  // For now, don't fix the source line in uncaught exceptions, because we
  // haven't fixed handleUncaughtExceptions in source-map-support to properly
  // locate the source files.
  handleUncaughtExceptions: false
});

// Only enabled by default in development.
if (process.env.METEOR_SHELL_DIR) {
  require('./shell.js').listen(process.env.METEOR_SHELL_DIR);
}

// As a replacement to the old keepalives mechanism, check for a running
// parent every few seconds. Exit if the parent is not running.
//
// Two caveats to this strategy:
// * Doesn't catch the case where the parent is CPU-hogging (but maybe we
//   don't want to catch that case anyway, since the bundler not yielding
//   is what caused #2536).
// * Could be fooled by pid re-use, i.e. if another process comes up and
//   takes the parent process's place before the child process dies.
var startCheckForLiveParent = function (parentPid) {
  if (parentPid) {
    if (! bootUtils.validPid(parentPid)) {
      console.error("METEOR_PARENT_PID must be a valid process ID.");
      process.exit(1);
    }

    setInterval(function () {
      try {
        process.kill(parentPid, 0);
      } catch (err) {
        console.error("Parent process is dead! Exiting.");
        process.exit(1);
      }
    }, 3000);
  }
};


Fiber(function () {
  _.each(serverJson.load, function (fileInfo) {
    var code = fs.readFileSync(path.resolve(serverDir, fileInfo.path));

    var Npm = {
      /**
       * @summary Require a package that was specified using
       * `Npm.depends()`.
       * @param  {String} name The name of the package to require.
       * @locus Server
       * @memberOf Npm
       */
      require: function (name) {
        if (! fileInfo.node_modules) {
          return require(name);
        }

<<<<<<< HEAD
        var nodeModuleDir =
          files.pathResolve(serverDir, fileInfo.node_modules, name);
        nodeModuleDir = files.convertToOSPath(nodeModuleDir);
=======
        var nodeModuleBase = path.resolve(serverDir, fileInfo.node_modules);
        var nodeModuleDir = path.resolve(nodeModuleBase, name);
>>>>>>> 13de1a81

        // If the user does `Npm.require('foo/bar')`, then we should resolve to
        // the package's node modules if `foo` was one of the modules we
        // installed.  (`foo/bar` might be implemented as `foo/bar.js` so we
        // can't just naively see if all of nodeModuleDir exists.
        if (fs.existsSync(path.resolve(nodeModuleBase, name.split("/")[0]))) {
          return require(nodeModuleDir);
        }

        try {
          return require(name);
        } catch (e) {
          // Try to guess the package name so we can print a nice
          // error message
          // fileInfo.path is a standard path, use files.pathSep
          var filePathParts = fileInfo.path.split(files.pathSep);
          var packageName = filePathParts[1].replace(/\.js$/, '');

          // XXX better message
          throw new Error(
            "Can't find npm module '" + name +
              "'. Did you forget to call 'Npm.depends' in package.js " +
              "within the '" + packageName + "' package?");
          }
      }
    };
    var getAsset = function (assetPath, encoding, callback) {
      var fut;
      if (! callback) {
        fut = new Future();
        callback = fut.resolver();
      }
      // This assumes that we've already loaded the meteor package, so meteor
      // itself (and weird special cases like js-analyze) can't call
      // Assets.get*. (We could change this function so that it doesn't call
      // bindEnvironment if you don't pass a callback if we need to.)
      var _callback = Package.meteor.Meteor.bindEnvironment(function (err, result) {
        if (result && ! encoding)
          // Sadly, this copies in Node 0.10.
          result = new Uint8Array(result);
        callback(err, result);
      }, function (e) {
        console.log("Exception in callback of getAsset", e.stack);
      });

      // Convert a DOS-style path to Unix-style in case the application code was
      // written on Windows.
      assetPath = files.convertToStandardPath(assetPath);

      if (!fileInfo.assets || !_.has(fileInfo.assets, assetPath)) {
        _callback(new Error("Unknown asset: " + assetPath));
      } else {
        var filePath = path.join(serverDir, fileInfo.assets[assetPath]);
        fs.readFile(files.convertToOSPath(filePath), encoding, _callback);
      }
      if (fut)
        return fut.wait();
    };

    var Assets = {
      getText: function (assetPath, callback) {
        return getAsset(assetPath, "utf8", callback);
      },
      getBinary: function (assetPath, callback) {
        return getAsset(assetPath, undefined, callback);
      }
    };

    // \n is necessary in case final line is a //-comment
    var wrapped = "(function(Npm, Assets){" + code + "\n})";

    // It is safer to use the absolute path when source map is present as
    // different tooling, such as node-inspector, can get confused on relative
    // urls.

    // fileInfo.path is a standard path, convert it to OS path to join with
    // __dirname
    var fileInfoOSPath = files.convertToOSPath(fileInfo.path);
    var absoluteFilePath = path.resolve(__dirname, fileInfoOSPath);

    var scriptPath =
      parsedSourceMaps[absoluteFilePath] ? absoluteFilePath : fileInfoOSPath;
    // The final 'true' is an undocumented argument to runIn[Foo]Context that
    // causes it to print out a descriptive error message on parse error. It's
    // what require() uses to generate its errors.
    var func = require('vm').runInThisContext(wrapped, scriptPath, true);
    func.call(global, Npm, Assets); // Coffeescript
  });

  // run the user startup hooks.  other calls to startup() during this can still
  // add hooks to the end.
  while (__meteor_bootstrap__.startupHooks.length) {
    var hook = __meteor_bootstrap__.startupHooks.shift();
    hook();
  }
  // Setting this to null tells Meteor.startup to call hooks immediately.
  __meteor_bootstrap__.startupHooks = null;

  // find and run main()
  // XXX hack. we should know the package that contains main.
  var mains = [];
  var globalMain;
  if ('main' in global) {
    mains.push(main);
    globalMain = main;
  }
  typeof Package !== 'undefined' && _.each(Package, function (p, n) {
    if ('main' in p && p.main !== globalMain) {
      mains.push(p.main);
    }
  });
  if (! mains.length) {
    process.stderr.write("Program has no main() function.\n");
    process.exit(1);
  }
  if (mains.length > 1) {
    process.stderr.write("Program has more than one main() function?\n");
    process.exit(1);
  }
  var exitCode = mains[0].call({}, process.argv.slice(3));
  // XXX hack, needs a better way to keep alive
  if (exitCode !== 'DAEMON')
    process.exit(exitCode);

  if (process.env.METEOR_PARENT_PID) {
    startCheckForLiveParent(process.env.METEOR_PARENT_PID);
  }
}).run();<|MERGE_RESOLUTION|>--- conflicted
+++ resolved
@@ -130,14 +130,8 @@
           return require(name);
         }
 
-<<<<<<< HEAD
-        var nodeModuleDir =
-          files.pathResolve(serverDir, fileInfo.node_modules, name);
-        nodeModuleDir = files.convertToOSPath(nodeModuleDir);
-=======
         var nodeModuleBase = path.resolve(serverDir, fileInfo.node_modules);
         var nodeModuleDir = path.resolve(nodeModuleBase, name);
->>>>>>> 13de1a81
 
         // If the user does `Npm.require('foo/bar')`, then we should resolve to
         // the package's node modules if `foo` was one of the modules we
