--- conflicted
+++ resolved
@@ -134,13 +134,8 @@
   try {
     var conn = openPackageServerConnection(options.packageServerUrl);
   } catch (err) {
-<<<<<<< HEAD
     exports.handlePackageServerConnectionError(err);
-    ret.data = null;
-=======
-    self.handlePackageServerConnectionError(err);
     ret.connectionFailed = true;
->>>>>>> cd43315e
     return ret;
   }
 
