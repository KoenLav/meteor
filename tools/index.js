--- conflicted
+++ resolved
@@ -1,8 +1,5 @@
-<<<<<<< HEAD
-=======
 require("./tool-env/install-promise.js");
 
->>>>>>> 126b9172
 require("./cli/dev-bundle-bin-commands.js").then(function (child) {
   if (! child) {
     // Use process.nextTick here to prevent the Promise from swallowing
