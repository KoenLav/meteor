--- conflicted
+++ resolved
@@ -418,8 +418,6 @@
     var anticipatedPrereleases = self._getAnticipatedPrereleases(
       depsAndConstraints.constraints, cachedVersions);
 
-<<<<<<< HEAD
-=======
     if (self.explicitlyAddedPackageNames.length) {
       cachedVersions = _.clone(cachedVersions);
       _.each(self.explicitlyAddedPackageNames, function (p) {
@@ -427,7 +425,6 @@
       });
     }
 
->>>>>>> b5f1ed8d
     var resolverRunCount = 0;
 
     // Nothing before this point looked in the official or project catalog!
@@ -455,15 +452,9 @@
         if (self._upgradeIndirectDepPatchVersions) {
           resolveOptions.upgradeIndirectDepPatchVersions = true;
         }
-<<<<<<< HEAD
 
         resolverRunCount++;
 
-=======
-
-        resolverRunCount++;
-
->>>>>>> b5f1ed8d
         var solution;
         try {
           Profile.run(
