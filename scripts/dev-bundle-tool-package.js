--- conflicted
+++ resolved
@@ -11,18 +11,10 @@
   dependencies: {
     // Explicit dependency because we are replacing it with a bundled version
     // and we want to make sure there are no dependencies on a higher version
-<<<<<<< HEAD
     npm: "5.0.4",
     "node-gyp": "3.6.2",
     "node-pre-gyp": "0.6.36",
-    "meteor-babel": "0.21.5",
-=======
-    npm: "4.6.1",
-    "node-gyp": "3.6.0",
-    "node-pre-gyp": "0.6.34",
     "meteor-babel": "0.22.0",
-    reify: "0.11.24",
->>>>>>> fdf17e01
     "meteor-promise": "0.8.4",
     reify: "0.11.24",
     fibers: "2.0.0",
