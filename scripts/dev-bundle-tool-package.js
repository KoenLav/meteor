// This file contains a package.json for the dependencies of the command-line
// tool.

// We put this in a JS file so that it can contain comments. It is processed
// into a package.json file by generate-dev-bundle.sh.

var packageJson = {
  name: "meteor-dev-bundle-tool",
  // Version is not important but is needed to prevent warnings.
  version: "0.0.0",
  dependencies: {
    // Explicit dependency because we are replacing it with a bundled version
    // and we want to make sure there are no dependencies on a higher version
<<<<<<< HEAD
    npm: "4.3.0",
    "node-gyp": "3.5.0",
    "node-pre-gyp": "0.6.33",
=======
    npm: "4.4.4",
    "node-gyp": "3.6.0",
    "node-pre-gyp": "0.6.34",
>>>>>>> f96464f3
    "meteor-babel": "0.19.1",
    "meteor-promise": "0.8.0",
    fibers: "1.0.15",
    promise: "7.1.1",
    // So that Babel 6 can emit require("babel-runtime/helpers/...") calls.
    "babel-runtime": "6.9.2",
    // For various ES2015 polyfills, such as Map and Set.
    "meteor-ecmascript-runtime": "0.2.9",
    // Not yet upgrading Underscore from 1.5.2 to 1.7.0 (which should be done
    // in the package too) because we should consider using lodash instead
    // (and there are backwards-incompatible changes either way).
    underscore: "1.5.2",
    "source-map-support": "https://github.com/meteor/node-source-map-support/tarball/1912478769d76e5df4c365e147f25896aee6375e",
    semver: "4.1.0",
    request: "2.47.0",
    fstream: "https://github.com/meteor/fstream/tarball/cf4ea6c175355cec7bee38311e170d08c4078a5d",
    tar: "2.2.1",
    kexec: "2.0.2",
    "source-map": "0.5.3",
    "node-inspector": "0.12.8",
    "v8-profiler": "5.6.5",
    chalk: "0.5.1",
    sqlite3: "3.1.3",
    netroute: "1.0.2",
    "http-proxy": "1.11.1",
    "wordwrap": "0.0.2",
    "moment": "2.8.4",
    "rimraf": "2.4.3",
    "glob": "7.0.6",
    // XXX: When we update this, see if it fixes this Github issue:
    // https://github.com/jgm/CommonMark/issues/276 . If it does, remove the
    // workaround from the tool.
    "commonmark": "0.15.0",
    escope: "3.2.0",
    // 2.4.0 (more or less, the package.json change isn't committed) plus our PR
    // https://github.com/williamwicks/node-eachline/pull/4
    eachline: "https://github.com/meteor/node-eachline/tarball/ff89722ff94e6b6a08652bf5f44c8fffea8a21da",
    pathwatcher: "6.7.1",
    optimism: "0.3.3",
    'lru-cache': '4.0.1',
    'cordova-lib': "6.4.0",
    longjohn: '0.2.11'
  }
};

if (process.platform === 'win32') {
  // Remove dependencies that do not work on Windows
  delete packageJson.dependencies.netroute;
  delete packageJson.dependencies.kexec;
}

process.stdout.write(JSON.stringify(packageJson, null, 2) + '\n');<|MERGE_RESOLUTION|>--- conflicted
+++ resolved
@@ -11,15 +11,9 @@
   dependencies: {
     // Explicit dependency because we are replacing it with a bundled version
     // and we want to make sure there are no dependencies on a higher version
-<<<<<<< HEAD
-    npm: "4.3.0",
-    "node-gyp": "3.5.0",
-    "node-pre-gyp": "0.6.33",
-=======
     npm: "4.4.4",
     "node-gyp": "3.6.0",
     "node-pre-gyp": "0.6.34",
->>>>>>> f96464f3
     "meteor-babel": "0.19.1",
     "meteor-promise": "0.8.0",
     fibers: "1.0.15",
