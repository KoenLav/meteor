--- conflicted
+++ resolved
@@ -1,10 +1,6 @@
 {
  "track": "METEOR",
-<<<<<<< HEAD
- "version": "1.4.2.7-rc.0",
-=======
  "version": "1.4.3-rc.6",
->>>>>>> 663f8770
  "recommended": false,
  "official": false,
  "description": "Meteor"
