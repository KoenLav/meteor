--- conflicted
+++ resolved
@@ -6,13 +6,8 @@
 UNAME=$(uname)
 ARCH=$(uname -m)
 MONGO_VERSION=3.2.6
-<<<<<<< HEAD
-NODE_VERSION=4.5.0
-NPM_VERSION=3.10.7
-=======
 NODE_VERSION=4.6.0
 NPM_VERSION=3.10.8
->>>>>>> 06e583c9
 
 if [ "$UNAME" == "Linux" ] ; then
     if [ "$ARCH" != "i686" -a "$ARCH" != "x86_64" ] ; then
